--- conflicted
+++ resolved
@@ -35,15 +35,9 @@
 elif (( bGridFF == 5 || bGridFF == 6 )); then
     bSpline=1
 fi
-<<<<<<< HEAD
 bTex=0
 bSaveToDatabase=-1
 # xyz_name="common_resources/xyz/xylitol_WO_gridFF"
-=======
-bTex=0 # DO NOT CHANGE (but has no effect)
-bSaveToDatabase=-1 # DO NOT CHANGE (but has no effect)
-xyz_name="common_resources/xyz/xylitol_WO_gridFF"
->>>>>>> 677c8324
 
 # Generate bit number from flags DO NOT CHANGE
 dovdW_bit=$(( dovdW > 0 ? 1 : 0 ))
@@ -105,7 +99,6 @@
                             if (( doSurfAtoms > 0 )); then
                                 # Remove previous results
                                 rm -f minima.dat gopt.xyz
-<<<<<<< HEAD
                                 touch minima.dat
 
                                 Ns=(3) # (3 4 5 6 7 8 9 10 11 12 13 14 15 16)
@@ -116,14 +109,6 @@
                                         xyz_name="common_resources/xyz/molecules_for_throughput/xylitol_${N}x${N}_grid"
                                     fi
                                     surf_name="common_resources/xyz/surfaces_for_throughput/NaCl_${N}x${N}_Cl_hole"
-=======
-                                touch minima.dat\
-                                # Choose surface size, for debugging I recommend to use one size
-                                Ns=3 # (3 4 5 6 7 8 9 10 11 12 13 14 15 16)
-                                for N in "${Ns[@]}"; do
-                                    # Define surface name NaC_L*_L3 is for plain surface, NaCl_*_Cl_hole is for surface with Cl hole (Na similarly)
-                                    surf_name="common_resources/xyz/surfaces_for_throughput/NaCl_${N}x${N}_L3"
->>>>>>> 677c8324
 
                                     # Run UFF simulation
                                     python3 run_throughput_UFF.py \
@@ -138,15 +123,10 @@
                                         --perVF "$pvf" \
                                         --gridnPBC "$nPBC"
 
-<<<<<<< HEAD
                                     # Generate name for the result file
                                     name="minima__$(printf '%04d' $(echo "obase=2;$flags_bitnum" | bc))_surf:_NaCl_${N}x${N}_nPBC_${nPBC}_nloc:_NBFF_${nlocNBFF}_surf_${nlocSurf}_gridFFbSpline_${nlocGridFFbSpline}___replica:_${nSys}_perframe:_${perframe}_perVF:_${pvf}"
 
                                     # Move minima file to results/all directory
-=======
-                                    # Encode the name for the result file and copy it to results/all directory
-                                    name="minima__$(printf '%04d' $(echo "obase=2;$flags_bitnum" | bc))_surf:_NaCl_${N}x${N}_nPBC_${nPBC}_nloc:_NBFF_${nlocNBFF}_surf_${nlocSurf}_gridFFbSpline_${nlocGridFFbSpline}___replica:_${nSys}_perframe:_${perframe}_perVF:_${pvf}"
->>>>>>> 677c8324
                                     mv minima.dat results/all/${name}.dat
                                     last_line=$(tail -n 1 results/all/${name}.dat)
                                     echo "$name $last_line" >> results/all/results.dat
