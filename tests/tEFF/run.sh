--- conflicted
+++ resolved
@@ -28,20 +28,17 @@
 
 #python3 plot_EA.py 
 #python3 plot_EE.py 
-<<<<<<< HEAD
-# python3 run_scan_constr.py 2>ERR | tee OUT
-python3 run_scan_Oe_ECP.py 2>ERR | tee OUT
 
-#python3 run_energyToBondlength_Gabriel.py 2>ERR | tee OUT
-
-=======
 #python3 -u run_scan_constr.py 2>ERR | tee OUT
 #python3 run_energyToBondlength_Gabriel.py 2>ERR | tee OUT
 
 python3 -u run_process_xyz_1d.py 2>ERR | tee OUT
 #python3 -u run_process_xyz.py 2>ERR | tee OUT
 #python3 -u run_scan_Oe_ECP.py 2>ERR | tee OUT
->>>>>>> dbaea22d
+
+#python3 run_energyToBondlength_Gabriel.py 2>ERR | tee OUT
+
+
 
 # python3 run_tests.py 2> ERR
 # python3 run_dynamics.py 
