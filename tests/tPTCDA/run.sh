#!/bin/bash

<<<<<<< HEAD
root_firecore=/home/indranil/git/FireCore  
##lammps_exe=/home/niko/work/src/lammps/lammps-29Aug2024/src/lmp_smiggol
lammps_exe=/home/indranil/src/lammps-29Aug2024/src/lmp_mpi
##########################################################
=======
root_firecore=/home/niko/work/GRIDFF/FireCore                          # put here your actual path to main FireCore folder
lammps_exe=/home/niko/work/src/lammps/lammps-29Aug2024/src/lmp_smiggol # put here your actual path to LAMMPS executable
>>>>>>> 79091ea5

mol=PTCDA

# generate confs
nconfs=41
runs="distort xscan yscan zscan"
dist_max=0.05 # Ang
xscanmin=-2.0 # Ang, xscanmax=2.0 # Ang
yscanmin=$xscanmin # yscanmax=$xscanmax
zscanmin=-0.3 # Ang, zscanmax=3.7 # Ang
dscan=0.1 # Ang

# test interactions
test_key1s=(
    "dist" #"01-bonds"			       
    "dist" #"02-angles"			       
    "dist" #"03-dihedrals"		       
    "dist" #"04-inversions"		       
    "dist" #"05-lj" 			       
    "dist" #"06-bonds+lj_excl_1-2_sub_noclamp" 
    "dist" #"07-bonds+lj_excl_1-2_sub_clamp"   
    "dist" #"08-bonds+lj_excl_1-2_ng4"	       
    "dist" #"09-intra_excl_sub_noclamp"	       
    "dist" #"10-intra_excl_sub_clamp"	       
    "dist" #"11-intra_excl_ng4_noclamp"	       
    "dist" #"12-intra_excl_ng4_clamp"	       
    "both" #"13-sub"			       
    "nacl" #"14-all_excl_sub_noclamp"	       
    "nacl" #"15-all_excl_sub_clamp"	       
    "nacl" #"16-all_excl_ng4_noclamp"	       
    "nacl" #"17-all_excl_ng4_clamp"            
)
test_key2s=(
    "01-bonds"
    "02-angles"
    "03-dihedrals"
    "04-inversions"
    "05-lj" 
    "06-bonds+lj_excl_1-2_sub_noclamp"
    "07-bonds+lj_excl_1-2_sub_clamp"
    "08-bonds+lj_excl_1-2_ng4"
    "09-intra_excl_sub_noclamp"
    "10-intra_excl_sub_clamp"
    "11-intra_excl_ng4_noclamp"
    "12-intra_excl_ng4_clamp"
    "13-sub"
    "14-all_excl_sub_noclamp"
    "15-all_excl_sub_clamp"
    "16-all_excl_ng4_noclamp"
    "17-all_excl_ng4_clamp"            
)
test_key3s=(
    "Bonds only"                                                                       #"01-bonds"			       
    "Angles only"									#"02-angles"			       
    "Dihedrals only"									#"03-dihedrals"		       
    "Inversions only"									#"04-inversions"		       
    "Intramolecular LJ only"								#"05-lj" 			       
    "Bonds+LJ excluding 1-2 interactions with subtraction"				#"06-bonds+lj_excl_1-2_sub_noclamp" 
    "Bonds+LJ excluding 1-2 interactions with subtraction/clamping"			#"07-bonds+lj_excl_1-2_sub_clamp"   
    "Bonds+LJ excluding 1-2 interactions with ng4"					#"08-bonds+lj_excl_1-2_ng4"	       
    "All intramolecular (exclusion of 1-2 and 1-3 with subtraction)"			#"09-intra_excl_sub_noclamp"	       
    "All intramolecular (exclusion of 1-2 and 1-3 with subtraction/clamping)"		#"10-intra_excl_sub_clamp"	       
    "All intramolecular (exclusion of 1-2 with ng4 and 1-3 with subtraction)"		#"11-intra_excl_ng4_noclamp"	       
    "All intramolecular (exclusion of 1-2 with ng4 and 1-3 with subtraction/clamping)"	#"12-intra_excl_ng4_clamp"	       
    "All interaction with the substrate only"						#"13-sub"			       
    "All interactions (exclusion of 1-2 and 1-3 with subtraction)"			#"14-all_excl_sub_noclamp"	       
    "All interactions (exclusion of 1-2 and 1-3 with subtraction/clamping)"		#"15-all_excl_sub_clamp"	       
    "All interactions (exclusion of 1-2 with ng4 and 1-3 with subtraction)"		#"16-all_excl_ng4_noclamp"	       
    "All interactions (exclusion of 1-2 with ng4 and 1-3 with subtraction/clamping)"	#"17-all_excl_ng4_clamp"            
)
ntests=${#test_key1s[@]}

##########################################################

# generate confs
mkdir -p confs
cd confs
gfortran -Wall -Wextra -Wconversion -pedantic -O -fcheck=all -g -fbacktrace -ffpe-trap=zero,overflow,underflow,invalid ../f90/shift.f90 -o shift.x
ln -sf ../inputs/$mol.data
for run in $runs ; do
    echo generate confs $run
    if [ $run == 'distort' ] ; then shift=$dist_max
    elif [ $run == 'xscan' ] ; then shift=`echo "$xscanmin - $dscan" | bc -l`
    elif [ $run == 'yscan' ] ; then shift=`echo "$yscanmin - $dscan" | bc -l`
    elif [ $run == 'zscan' ] ; then shift=`echo "$zscanmin - $dscan" | bc -l`
    fi
    for (( ic=1 ; ic <= nconfs ; ic++ )) ; do
	if [ $run != 'distort' ] ; then shift=`echo "$shift + $dscan" | bc -l` ; fi
	echo "$mol.data $mol.$run$ic.data $mol.$run$ic.xyz sub.xyz $run $shift" | ./shift.x
    done
done
rm shift.x $mol.data
cd ..

# run LAMMPS for reference
mkdir -p ref
cd ref
for (( it=0 ; it < ntests ; it++ )) ; do
    t1=${test_key1s[$it]}
    t2=${test_key2s[$it]}
    mkdir -p $t2
    cd $t2
    for run in $runs ; do
	if [ $t1 == 'dist' ] && [ ${run:1:4} == 'scan' ] ; then continue ; fi
	echo reference $t2 $run
	for (( ic=1 ; ic <= nconfs ; ic++ )) ; do
	    mkdir -p $run$ic
	    cd $run$ic
	    ln -sf ../../../confs/$mol.$run$ic.data init.data
	    ln -sf ../../../inputs/$t2.in lammps.in
	    $lammps_exe -in lammps.in -log lammps.log 1> /dev/null
	    natoms=`grep atoms init.data | awk '{print $1}'`
	    tail -$natoms traj.lammpstrj > f_lammps.txt
	    grep -B1 Loop lammps.log | head -1 > e_lammps.txt
	    cd ..
	done
    done
    cd ..
done
cd ..

# run FireCore
cd $root_firecore/cpp/Build/libs/Molecular
make -j MMFF_lib 1> /dev/null
cd - 1> /dev/null
mkdir -p firecore
cd firecore
for (( it=0 ; it < ntests ; it++ )) ; do
    t1=${test_key1s[$it]}
    t2=${test_key2s[$it]}
    t3=${test_key3s[$it]}
    mkdir -p $t2
    cd $t2
    for run in $runs ; do
	if [ $t1 == 'dist' ] && [ ${run:1:4} == 'scan' ] ; then continue ; fi
	for (( ic=1 ; ic <= nconfs ; ic++ )) ; do
	    echo firecore $t2 $run conf$ic
	    mkdir -p $run$ic
	    cd $run$ic
	    ln -sf $root_firecore/cpp/common_resources data
	    ln -sf $root_firecore/cpp/common_resources common_resources 
	    ln -sf ../../../confs/$mol.$run$ic.xyz mol.xyz
	    ln -sf ../../../confs/sub.xyz
	    x=`python3 ../../../run.py ${t2:0:2} &> firecore.log`
	    cd ..
	done
    done
    cd ..
done
cd ..

# compare & plot
cd firecore
gfortran -Wall -Wextra -Wconversion -pedantic -O -fcheck=all -g -fbacktrace -ffpe-trap=zero,overflow,underflow,invalid ../f90/compare.f90 -o compare.x
gfortran -Wall -Wextra -Wconversion -pedantic -O -fcheck=all -g -fbacktrace -ffpe-trap=zero,overflow,underflow,invalid ../f90/subtract.f90 -o subtract.x
for (( it=0 ; it < ntests ; it++ )) ; do
    t1=${test_key1s[$it]}
    t2=${test_key2s[$it]}
    t3=${test_key3s[$it]}
    mkdir -p $t2
    cd $t2
    for run in $runs ; do
	if [ $t1 == 'dist' ] && [ ${run:1:4} == 'scan' ] ; then continue ; fi
	echo plot $t2 $run
	rm -f ${run}_DIFF_FORCES ${run}_DIFF_ENERGY
	for (( ic=1 ; ic <= nconfs ; ic++ )) ; do
	    mkdir -p $run$ic
	    cd $run$ic
	    rm -f ?_lammps.txt
	    if [ $t1 == 'nacl' ] || [ $t1 == 'both' ] ; then
		ln -sf ../../../ref/$t2/$run$ic/f_lammps.txt f_current.txt
		ln -sf ../../../ref/$t2/$run$ic/e_lammps.txt e_current.txt
		ln -sf ../../../confs/$mol.$run$ic.data init.data
		natoms=`grep atoms init.data | awk '{print $1}'`
		ln -sf ../../../inputs/coul_nacl.in lammps.in
		$lammps_exe -in lammps.in -log lammps.log 1> /dev/null
		tail -$natoms traj.lammpstrj > f_offset.txt
		grep -B1 Loop lammps.log | head -1 > e_offset.txt
		echo $natoms | ../../subtract.x
		rm ?_current.txt init.data lammps.in lammps.log traj.lammpstrj ?_offset.txt
		if [ $t1 == 'both' ] ; then
		    mv f_lammps.txt f_current.txt
		    mv e_lammps.txt e_current.txt
		    ln -sf ../../../confs/$mol.$run$ic.data init.data
		    ln -sf ../../../inputs/coul_ptcda.in lammps.in
		    $lammps_exe -in lammps.in -log lammps.log 1> /dev/null
		    tail -$natoms traj.lammpstrj > f_offset.txt
		    grep -B1 Loop lammps.log | head -1 > e_offset.txt
		    echo $natoms | ../../subtract.x
		    rm ?_current.txt init.data lammps.in lammps.log traj.lammpstrj ?_offset.txt
		fi
	    else
		ln -sf ../../../ref/$t2/$run$ic/?_lammps.txt .
<<<<<<< HEAD
		ln -sf $root_firecore/cpp/common_resources data
		ln -sf $root_firecore/cpp/common_resources common_resources 
		ln -sf ../../../confs/$mol.$run$ic.xyz mol.xyz
		ln -sf ../../../confs/sub.xyz
		python3 ../../../firecore.py ${t2:0:2} | tee firecore.log #&> firecore.log
		natoms=`head -1 mol.xyz | awk '{print $1}'`
		echo $natoms | ../../compare.x > DIFF
		grep FORCE DIFF >> ../${run}_DIFF_FORCES
		grep ENERGY DIFF >> ../${run}_DIFF_ENERGY
		cd ..
	    done
=======
	    fi
	    natoms=`head -1 mol.xyz | awk '{print $1}'`
	    echo $natoms | ../../compare.x > DIFF
	    grep FORCE DIFF >> ../${run}_DIFF_FORCES
	    grep ENERGY DIFF >> ../${run}_DIFF_ENERGY
	    cd ..
	done
	echo "set terminal png" > x.gp
	echo "set output '../../$t2.diff.$run.png'" >> x.gp
	echo "set title '$t3'" >> x.gp
	echo "set key bottom right" >> x.gp
	echo "set xrange [0:$((natoms*3*nconfs-1))]" >> x.gp
	echo "unset xtics" >> x.gp
	echo "set ylabel 'Force difference (eV/Ang)'" >> x.gp
	echo "set ytics nomirror" >> x.gp
	echo "set y2label 'Energy difference (eV)'" >> x.gp
	echo "set y2tics nomirror" >> x.gp
	echo "set logscale y" >> x.gp
	echo "set logscale y2" >> x.gp
	echo "plot '${run}_DIFF_FORCES' u 0:6 w p ps 1 title 'forces', "'\' >> x.gp
	echo "     '${run}_DIFF_ENERGY' u ("'$0'"*3*"$natoms"):4 w p pt 5 axes x1y2 title 'energies'" >> x.gp
	gnuplot x.gp
	if [ $run != 'distort' ] ; then
>>>>>>> 79091ea5
	    echo "set terminal png" > x.gp
	    echo "set output '../../$t2.energy.$run.png'" >> x.gp
	    echo "set title '$t3'" >> x.gp
	    echo "set key bottom right" >> x.gp
	    echo "set xlabel 'Shift $run (Ang)'" >> x.gp
	    echo "set ylabel 'Energy (eV)'" >> x.gp
	    echo "plot '${run}_DIFF_ENERGY' u ("'$0'"*"$dscan"):2 w lp title 'LAMMPS', "'\' >> x.gp
	    echo "     '${run}_DIFF_ENERGY' u ("'$0'"*"$dscan"):3 w l title 'FireCore'" >> x.gp
	    gnuplot x.gp
	fi
    done
    rm x.gp
    cd ..
done
rm compare.x subtract.x
cd ..

exit<|MERGE_RESOLUTION|>--- conflicted
+++ resolved
@@ -1,14 +1,11 @@
 #!/bin/bash
 
-<<<<<<< HEAD
 root_firecore=/home/indranil/git/FireCore  
 ##lammps_exe=/home/niko/work/src/lammps/lammps-29Aug2024/src/lmp_smiggol
 lammps_exe=/home/indranil/src/lammps-29Aug2024/src/lmp_mpi
 ##########################################################
-=======
 root_firecore=/home/niko/work/GRIDFF/FireCore                          # put here your actual path to main FireCore folder
 lammps_exe=/home/niko/work/src/lammps/lammps-29Aug2024/src/lmp_smiggol # put here your actual path to LAMMPS executable
->>>>>>> 79091ea5
 
 mol=PTCDA
 
@@ -202,19 +199,6 @@
 		fi
 	    else
 		ln -sf ../../../ref/$t2/$run$ic/?_lammps.txt .
-<<<<<<< HEAD
-		ln -sf $root_firecore/cpp/common_resources data
-		ln -sf $root_firecore/cpp/common_resources common_resources 
-		ln -sf ../../../confs/$mol.$run$ic.xyz mol.xyz
-		ln -sf ../../../confs/sub.xyz
-		python3 ../../../firecore.py ${t2:0:2} | tee firecore.log #&> firecore.log
-		natoms=`head -1 mol.xyz | awk '{print $1}'`
-		echo $natoms | ../../compare.x > DIFF
-		grep FORCE DIFF >> ../${run}_DIFF_FORCES
-		grep ENERGY DIFF >> ../${run}_DIFF_ENERGY
-		cd ..
-	    done
-=======
 	    fi
 	    natoms=`head -1 mol.xyz | awk '{print $1}'`
 	    echo $natoms | ../../compare.x > DIFF
@@ -238,7 +222,6 @@
 	echo "     '${run}_DIFF_ENERGY' u ("'$0'"*3*"$natoms"):4 w p pt 5 axes x1y2 title 'energies'" >> x.gp
 	gnuplot x.gp
 	if [ $run != 'distort' ] ; then
->>>>>>> 79091ea5
 	    echo "set terminal png" > x.gp
 	    echo "set output '../../$t2.energy.$run.png'" >> x.gp
 	    echo "set title '$t3'" >> x.gp
