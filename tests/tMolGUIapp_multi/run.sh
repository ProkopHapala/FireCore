--- conflicted
+++ resolved
@@ -112,13 +112,9 @@
 
 #./$name -m 1 -x common_resources/xyz/PTCDA         -g common_resources/xyz/NaCl_1x1_L2 -iParalel 3  -verb 4 -perframe 1
 #./$name -m 1 -x common_resources/xyz/PTCDA         -g common_resources/xyz/NaCl_1x1_L2 -iParalel 3  -verb 4
-<<<<<<< HEAD
+
 #./$name -m 1 -x common_resources/xyz/PTCDA         -g common_resources/xyz/NaCl_1x1_L2 -iParalel 3
-./$name -m 1 -x common_resources/xyz/PTCDA         -g common_resources/xyz/NaCl_1x1_L2 -iParalel 3 -tex 1
-
-=======
-#./$name -m 1 -x common_resources/xyz/PTCDA         -g common_resources/xyz/NaCl_1x1_L2 -iParalel 3 
->>>>>>> 6c13199c
+#./$name -m 1 -x common_resources/xyz/PTCDA         -g common_resources/xyz/NaCl_1x1_L2 -iParalel 3 -tex 1
 #./$name -m 1 -x common_resources/xyz/PTCDA         -g common_resources/xyz/NaCl_1x1_L2 -iParalel -1
 #./$name -m 1 -x common_resources/xyz/PTCDA         -g common_resources/xyz/NaCl_1x1_L2 -iParalel 0 -verb 3
 
@@ -213,5 +209,5 @@
 #./$name -m 300   -x common_resources/xyz/nHexadecan_dicarboxylic -g common_resources/xyz/NaCl_8x8_L3    -iParalel 3 -T 1000 0.02 -gopt 1000,1000 0.25,1.0   -verb 0 -perframe 100 
 
 
-./$name -m 50    -x common_resources/xyz/xylitol_WO_gridFF       -g common_resources/xyz/surfaces_for_throughput/NaCl_3x3_Cl_hole            -iParalel 3 -T 3000 0.2   -gopt 1000,100000 0.25,1.0 -verb 0 -perframe 100 -grid_nPBC 2,2,0  -nogridff
+./$name -m 50    -x common_resources/xyz/xylitol_WO_gridFF       -g common_resources/xyz/surfaces_for_throughput/NaCl_6x6_Cl_hole     -uff       -iParalel 3 -T 300 0.2   -gopt 1000,100000 0.25,1.0 -verb 0 -perframe 100 -grid_nPBC 2,2,0  #-nogridff
 #./$name -m 2000    -x common_resources/xyz/xylitol_WO_gridFF                 -iParalel 3 -T 300 0.2   -gopt 1000,100000 0.25,1.0 -verb 0 -perframe 100 -grid_nPBC 2,2,0 # -nogridff