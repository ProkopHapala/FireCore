--- conflicted
+++ resolved
@@ -50,7 +50,7 @@
 
 #./$name -m 1 -x common_resources/xyz/CH4  
 #./$name -m 1 -x common_resources/xyz/CH4 -ex2 
-./$name -m 1 -x common_resources/xyz/CH4 -uff -verb 4 -dt 0.005
+# ./$name -m 10 -x common_resources/xyz/CH4 -uff -verb 4 -dt 0.005
 
 #./$name       -x common_resources/xyz/nHexadecan_dicarboxylic  -T 100 0.01
 #./$name       -x common_resources/xyz/nHexadecan_dicarboxylic -b nHexadecan_dicarboxylic.cons -T 100 0.01
@@ -116,11 +116,9 @@
 
 #./$name -m 1 -x common_resources/xyz/PTCDA         -g common_resources/xyz/NaCl_1x1_L2 -iParalel 3  -verb 4 -perframe 1
 #./$name -m 1 -x common_resources/xyz/PTCDA         -g common_resources/xyz/NaCl_1x1_L2 -iParalel 3  -verb 4
-<<<<<<< HEAD
-=======
 #./$name -m 1 -x common_resources/xyz/PTCDA         -g common_resources/xyz/NaCl_1x1_L2 -iParalel 3
 #./$name -m 1 -x common_resources/xyz/PTCDA         -g common_resources/xyz/NaCl_1x1_L2 -iParalel 3 -tex 1
->>>>>>> 7c9f89eb
+
 
 #./$name -m 1 -x common_resources/xyz/PTCDA         -g common_resources/xyz/NaCl_1x1_L2 -iParalel 3
 #./$name -m 1 -x common_resources/xyz/PTCDA         -g common_resources/xyz/NaCl_1x1_L2 -iParalel 3 -tex 1
@@ -218,5 +216,5 @@
 #./$name -m 300   -x common_resources/xyz/nHexadecan_dicarboxylic -g common_resources/xyz/NaCl_8x8_L3    -iParalel 3 -T 1000 0.02 -gopt 1000,1000 0.25,1.0   -verb 0 -perframe 100 
 
 
-./$name -m 100    -x common_resources/xyz/xylitol_WO_gridFF       -g common_resources/xyz/surfaces_for_throughput/NaCl_3x3_Cl_hole         -iParalel 3 -T 300 0.2   -gopt 1000,100000 0.25,1.0 -verb 0 -perframe 100 -grid_nPBC 2,2,0  -nogridff
+./$name -m 100    -x common_resources/xyz/xylitol_WO_gridFF     -g common_resources/xyz/surfaces_for_throughput/NaCl_3x3_Cl_hole         -iParalel 3 -T 300 0.2   -gopt 1000,100000 0.25,1.0 -verb 0 -perframe 100 
 #./$name -m 2000    -x common_resources/xyz/xylitol_WO_gridFF                 -iParalel 3 -T 300 0.2   -gopt 1000,100000 0.25,1.0 -verb 0 -perframe 100 -grid_nPBC 2,2,0 # -nogridff