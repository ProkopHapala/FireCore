--- conflicted
+++ resolved
@@ -18,13 +18,5 @@
     gtest_main
 )
 
-<<<<<<< HEAD
 # Register the test with CTest using the correct path
-add_test(NAME AddTest COMMAND test_add)
-=======
-# Register the test with CTest
-add_test(NAME AddTest COMMAND test_add)
-
-message(STATUS "Executable test_add should be built at: ${CMAKE_BINARY_DIR}/tests/test_add")
-
->>>>>>> 25e822b1
+add_test(NAME AddTest COMMAND test_add)