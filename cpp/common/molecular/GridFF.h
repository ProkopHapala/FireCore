--- conflicted
+++ resolved
@@ -937,19 +937,13 @@
     }
 
     void makeVPLQH(){
-        printf( "GridFF::makeVPLQH() @VPLQH=%li \n", (long)VPLQH );
+        printf( "GridFF::makeVPLQH() \n" );
         gridN.x = grid.n.x+3;
         gridN.y = grid.n.y+3;
         gridN.z = grid.n.z+3;
         FEscale.set( -grid.diCell.xx, -grid.diCell.yy, -grid.diCell.zz, 1.0 );  // NOTE: this will not work for non-orthogonal grids
         _realloc0( VPLQH, gridN.totprod(), Quat4dNAN );
-<<<<<<< HEAD
-        _realloc0( V_debug, gridN.totprod(), 0.0/0.0 );
-
-        printf( "GridFF::makeVPLQH() @VPLQH=%li FFPaul_d=%li FFLond_d=%li FFelec_d=%li \n", (long)VPLQH, (long)FFPaul_d, (long)FFLond_d, (long)FFelec_d );
-=======
         //_realloc0( V_debug, gridN.totprod(), 0.0/0.0 );
->>>>>>> 5c601c52
         for ( int iz=0; iz<gridN.z; iz++ ){
             int iz_ = fold_cubic( iz, grid.n.z );
             for ( int iy=0; iy<gridN.y; iy++ ){
@@ -1217,6 +1211,7 @@
         for(int ia=0; ia<na; ia++){ evalMorsePBC_sym( ps[ia], REQs[ia], forces[ia] ); };
         return E;
     }
+
 
 
     __attribute__((hot))  
