﻿
#ifndef MolWorld_sp3_ocl_h
#define MolWorld_sp3_ocl_h

#include "MMFFf4.h"
//#include "Molecule.h"
//#include "MMFFBuilder.h"
#include "MolWorld_sp3.h"
//#include "OCL_DFT.h"
//#include "OCL_PP.h"
#include "OCL_MM.h"
#include "datatypes_utils.h"

#include "MultiSolverInterface.h"
#include "Confs.h"

struct FIRE_setup{
    float cvf_min   = -0.1f;  // minimum cosine for velocity damping in  move_FIRE_smooth()
    float cvf_max   = +0.1f;  // maximum cosine for velocity damping in  move_FIRE_smooth()
    float cv_kill   =  0.0f;
    float ff_safety = 1e-32;

    int   minLastNeg  = 3;
    float finc         = 1.1;
    float fdec         = 0.5;
    float falpha       = 0.8;

    float dt_max       = 0;
    float dt_min       = 0;
    float damp_max     = 0;

    inline void setup( float dt_, float damp_=0.1 ){
        dt_max=dt_; dt_min=dt_*0.1; damp_max=damp_;
    }

    FIRE_setup()=default;
    FIRE_setup(float dt_, float damp_=0.1){ setup(dt_,damp_); };
};

struct FIRE{
    constexpr static float ff_safety = 1.e-32f;
    FIRE_setup* par=0;

    int   lastNeg;
    float ff,vv,vf;
    float cos_vf;
    float renorm_vf;
    float cf,cv;
    float dt;
    float damping;
    int id;

    float damp_func_FIRE( float c, float& cv ){ // Original FIRE damping
        double cf;
        if( c < 0.0 ){
            cv = par->cv_kill;
            cf = 0.;
        }else{  
            cv = 1-damping;
            cf = damping;
            //cv = 1.;
            //cf = 0.;
        }
        return cf;
    }

    void update_params(){
        float f_len = sqrt(ff);
        float v_len = sqrt(vv);
        cos_vf      = vf    / ( f_len*v_len + ff_safety );
        //renorm_vf   = v_len / ( f_len       + ff_safety );
        renorm_vf   = v_len / ( f_len       + v_len );
        cf  = renorm_vf * damp_func_FIRE( cos_vf, cv );
        if( cos_vf < 0.0 ){
            //dt       = fmax( dt * par->fdec, par->dt_min );
            lastNeg  = 0;
            damping  = par->damp_max;
        }else{
            if( lastNeg > par->minLastNeg ){
                //dt        = fmin( dt * par->finc, par->dt_max );
                damping   = damping  * par->falpha;
            }
            lastNeg++;
        }
        //printf( "FIRE[%i].update_params() |f|=%g,|v|=%g,cos_vf=%g,renorm_vf=%g,cf=%g,cv=%g,damping=%g,dt=%g,lastNeg=%i \n", id, f_len,v_len,cos_vf, renorm_vf, cf, cv, damping, dt, lastNeg );
    }

    void print(){ printf( "dt %g damping %g cos_vf %g cv %g cf %g \n", dt, damping, cos_vf, cv, cf ); }
    void bind_params( FIRE_setup* par_ ){ par=par_; dt=par->dt_max; damping=par->damp_max; lastNeg=0; };

    FIRE()=default;
    FIRE( FIRE_setup* par_ ){ bind_params(par_); }

};



// ======================================
// class:        MolWorld_sp3_ocl
// ======================================

class MolWorld_sp3_multi : public MolWorld_sp3, public MultiSolverInterface { public:
    OCL_MM     ocl;
    FIRE_setup fire_setup{0.1,0.1};

    //int nSystems    = 1;
    int iSysFMax=-1;
    //int iSystemCur  = 5;    // currently selected system replica
    //int iSystemCur  = 8;    // currently selected system replica
    bool bGPU_MMFF = true;

    Quat4f* atoms      =0;
    Quat4f* aforces    =0;
    Quat4f* avel       =0;
    Quat4f* cvfs       =0;

    FIRE*   fire       =0;  // FIRE-relaxation state
    Quat4f* MDpars     =0;  // Molecular dynamics params
    Quat4f* TDrive     =0;  // temperature and drived dynamics

    Quat4f* constr     =0;
    Quat4f* constrK    =0;
    cl_Mat3*  bboxes   =0;

    Quat4i* neighs     =0;
    Quat4i* neighCell  =0;
    Quat4i* bkNeighs   =0;
    Quat4i* bkNeighs_new=0;
    //Quat4f* neighForce =0;

    Quat4f* REQs       =0;
    Quat4f* MMpars     =0;
    Quat4f* BLs        =0;
    Quat4f* BKs        =0;
    Quat4f* Ksp        =0;
    Quat4f* Kpp        =0;


    // ---- Groups of atoms
    Vec2i*  granges  = 0; // [ nSystems*nGroup ]    
    int*    a2g      = 0; // [ nSystems*nAtoms ]  
    int*    g2a      = 0; // [ nSystems*nAtoms ]       
    Quat4f* gforces  = 0; // [ nSystems*nGroup ]    
    Quat4f* gtorqs   = 0; // [ nSystems*nGroup ]   
    Quat4f* gcenters = 0; // [ nSystems*nGroup ] 

    Quat4f* gfws      = 0; // [ nSystems*nGroup ] 
    Quat4f* gups      = 0; // [ nSystems*nGroup ]    
    Quat4f* gweights  = 0; // [ nSystems*nGroup ]   
    Vec2f*  gfweights = 0; // [ nSystems*nGroup ] 



    cl_Mat3*  lvecs    =0;
    cl_Mat3* ilvecs    =0;
    Quat4f*   pbcshifts =0;

    OCLtask* task_cleanF=0;
    OCLtask* task_NBFF=0;
    OCLtask* task_NBFF_Grid=0;
    OCLtask* task_SurfAtoms=0;
    OCLtask* task_MMFF=0;
    OCLtask* task_move=0;
    OCLtask* task_print=0;

    OCLtask* task_GroupUpdate=0;
    OCLtask* task_GroupForce=0;

    OCLtask* task_MMFFloc =0;
    OCLtask* task_MMFFloc1=0;
    OCLtask* task_MMFFloc2=0;
    OCLtask* task_MMFFloc_test=0;

    bool bDONE_surf2ocl = false;

    DynamicOpt*   opts=0;
    MMFFsp3_loc*  ffls=0;

    GOpt*         gopts=0;

    MMFFf4     ff4;

    Quat4f* afm_ps=0;

    const char* uploadPopName=0;

virtual MolWorldVersion getMolWorldVersion() const override { return MolWorldVersion::GPU; };

// ==================================
//         Initialization
// ==================================

void realloc( int nSystems_ ){
    printf("MolWorld_sp3_multi::realloc() \n");
    nSystems=nSystems_;
    printf( "MolWorld_sp3_multi::realloc() Systems %i nAtoms %i nnode %i \n", nSystems, ffl.natoms,  ffl.nnode );
    ocl.initAtomsForces( nSystems, ffl.natoms,  ffl.nnode, npbc+1 );
    //printf( "MolWorld_sp3_multi::realloc() Systems %i nAtoms %i nnode %i nvecs %i \n", nSystems, ocl.nAtoms, ocl.nnode, ocl.nvecs );
    // --- dynamical
    _realloc ( atoms,     ocl.nvecs*nSystems  );
    _realloc0( aforces,   ocl.nvecs*nSystems  , Quat4fZero );
    _realloc0( avel,      ocl.nvecs*nSystems  , Quat4fZero );
    _realloc0( cvfs,      ocl.nvecs*nSystems  , Quat4fZero );
    _realloc0( constr,    ocl.nAtoms*nSystems , Quat4fOnes*-1. );
    _realloc0( constrK,   ocl.nAtoms*nSystems , Quat4fOnes*-1. );
    _realloc0( bboxes,   nSystems, cl_Mat3{cl_float4{-1e+8,-1e+8,-1e+8,-1e+8,},cl_float4{+1e+8,+1e+8,+1e+8,+1e+8,}, cl_float4{-1.,-1.,-1.,-1.} }   );
    // --- params
    _realloc( neighs,    ocl.nAtoms*nSystems );
    _realloc( neighCell, ocl.nAtoms*nSystems );
    _realloc( bkNeighs,    ocl.nvecs*nSystems );
    _realloc( bkNeighs_new,ocl.nvecs*nSystems );
    _realloc( REQs,      ocl.nAtoms*nSystems );
    _realloc( MMpars,    ocl.nnode*nSystems  );
    _realloc( BLs,       ocl.nnode*nSystems  );
    _realloc( BKs,       ocl.nnode*nSystems  );
    _realloc( Ksp,       ocl.nnode*nSystems  );
    _realloc( Kpp,       ocl.nnode*nSystems  );

    _realloc( lvecs,     nSystems  );
    _realloc( ilvecs,    nSystems  );
    _realloc( MDpars,    nSystems  );
<<<<<<< HEAD
    _realloc0( TDrive,   nSystems, Quat4f{0.0,-1.0,0.0,0.0} );
=======
    _realloc0( TDrive,    nSystems, Quat4f{0.0,-1.0,0.0,0.0} );
>>>>>>> a8512e52

    _realloc( pbcshifts, ocl.npbc*nSystems );

    _realloc( fire,      nSystems  );

    // ToDo : it may be good to bind buffer directly in p_cpu buffer inside   OCLsystem::newBuffer()
}

void initMultiCPU(int nSys){
    _realloc( opts, nSys );
    _realloc( ffls, nSys );
    _realloc( gopts,nSys );

    double dtopt=ff.optimalTimeStep();
    for(int isys=0; isys<nSys; isys++){
        ffls[isys].clone( ffl, true, true );
        ffls[isys].makePBCshifts( nPBC, true );
        ffls[isys].id=isys;

        ffls[isys].PLQs = ffl.PLQs;  // WARNING : maybe we should make own copy of PLQs for each system because we have own copy of REQs for each system

        // ----- optimizer
        opts[isys].bindOrAlloc( ffls[isys].nDOFs, ffls[isys].DOFs, 0, ffls[isys].fDOFs, 0 ); 
        ffls[isys].vapos=(Vec3d*)opts[isys].vel;    
        opts[isys].initOpt( dtopt );
        opts[isys].cleanVel();
        gopts[isys].copy( go );
        //gopts[isys].startExploring();
        gopts[isys].bExploring = false;
        //gopts[isys].print();
        //gopts[isys].constrs.printSizes();  // Debug
        //gopts[isys].constrs.printDrives( );
        gopts[isys].nExplore = 1000;
    }
}

virtual void stopExploring () override { printf("MolWorld_sp3_multi::stopExploring()\n");  go.bExploring=false; for(int isys=0; isys<nSystems; isys++){ gopts[isys].bExploring = false; }; };
virtual void startExploring() override { printf("MolWorld_sp3_multi::startExploring()\n"); go.startExploring(); for(int isys=0; isys<nSystems; isys++){ gopts[isys].startExploring();   }; };

virtual int getMultiConf( float* Fconvs , bool* bExplors )override{ 
    //printf("MolWorld_sp3_multi::getMultiConf()\n");
    for(int isys=0; isys<nSystems; isys++){
        Fconvs  [isys] = sqrt(fire[isys].ff);   
        bExplors[isys] = gopts[isys].bExploring;
    }
    return nSystems; 
};


virtual void init() override {
    int err = 0;
    printf("# ========== MolWorld_sp3_multi::init() START\n");
    gopt.msolver = this;
    int i_nvidia = ocl.print_devices(true);
    ocl.init(i_nvidia);
    ocl.makeKrenels_MM("common_resources/cl" );
    MolWorld_sp3::init();

    // initialization of ff4 is here because parrent MolWorld_sp3 does not contain ff4 anymore 
    builder.toMMFFf4( ff4, true, bEpairs );  //ff4.printAtomParams(); ff4.printBKneighs(); 
    ff4.flipPis( Vec3fOne );
    ff4.setLvec((Mat3f)builder.lvec);
    ff4.makeNeighCells  ( nPBC );

    // ----- init systems
    realloc( nSystems );
    //if(bGridFF) evalCheckGridFF_ocl();  // this must be after we make buffers but before we fill them
    float random_init = 0.5;

    fire_setup.setup(opt.dt_max,opt.damp_max);
    for(int i=0; i<nSystems; i++){
        pack_system( i, ffl, true, false, random_init );
        fire[i].bind_params( &fire_setup );
        fire[i].id=i;
    }
    initMultiCPU(nSystems);
    //for(int i=0;i<nSystems; i++){ printMSystem(i); }

    upload( true, false );
    //bGridFF=false;
    bOcl   =false;
    //bOcl   =true;
    //setup_MMFFf4_ocl();
    int4 mask{1,1,0,0};
    //ocl.printOnGPU( 0,mask );
    //ocl.printOnGPU( 1,mask );
    //ocl.printOnGPU( 2,mask );

    iParalelMax= 4;
    iParalelMin=-1;
    //iParalel=1;
    iParalel=3;
    //iParalel=iParalelMax;

    
    printf( "uploadPopName @ %li", uploadPopName );
    if( uploadPopName ){   printf( "!!!!!!!!!!!!\n UPLOADING POPULATION FROM FILE (%s)", uploadPopName );  upload_pop( uploadPopName ); }


    printf("# ========== MolWorld_sp3_multi::init() DONE\n");
}


virtual int getGroupPose( Quat4f*& gpos, Quat4f*& gfw, Quat4f*& gup ) override { 
    gpos = gcenters + iSystemCur*ocl.nvecs; 
    gfw  = gfws     + iSystemCur*ocl.nvecs;
    gup  = gups     + iSystemCur*ocl.nvecs;
    return ocl.nGroup; 
};

void groups2ocl( int isys, bool bForce=true, bool bPose=false, bool bWeights=true ){
    int nG = ocl.nGroup;
    if( nG != groups.groups.size() ){  printf("ERROR ocl.nGroup(%i)!=groups.size(%i) => exit() \n", ocl.nGroup, groups.groups.size() ); exit(0); }
    int i0g = isys*nG;
    int i0a = isys*ocl.nvecs;
    for(int ig=0; ig<nG; ig++){
        Group& g = groups.groups[ig];
        int i = ig + i0g;
        if(bPose){
            gcenters[i].f = (Vec3f)g.cog;
            gfws    [i].f = (Vec3f)g.fw;
            gups    [i].f = (Vec3f)g.up;
        }
        if(bForce){
            gforces [i].f = (Vec3f)g.force;
            gtorqs  [i].f = (Vec3f)g.torq;
        }
        if(bWeights){
            printf( "CPU [isys=%i,ig=%i]\n", isys, ig );
            for(int j=0; j<g.i0n.y; j++){
                int ia = groups.g2a[ j + g.i0n.x ];
                //int ia = g2a[ i0g + j ];
                int iia = i0a + ia;
                gweights [ iia ] = groups. weights[ia];
                gfweights[ iia ] = groups.fweights[ia];
                printf( "CPU gweights[%i](%g,%g,%g,%g) gfweights(%g,%g)\n", iia, gweights[iia].x,gweights[iia].y,gweights[iia].z,gweights[iia].w,  gfweights[iia].x,gfweights[iia].y );
            }
        }
    }
}


int init_groups(){
    printf("MolWorld_sp3_multi::init_groups()\n" );
    // int ngroup = -1;
    // printf("atom2group.size()==%i\n", atom2group.size() );
    // for(int i=0; i<atom2group.size(); i++){ 
    //     //printf("atom2group[%i]==%i\n", i, atom2group[i]);
    //     ngroup=_max(ngroup,atom2group[i]); 
    // }
    // ngroup+=1;
    int ngroup = groups.groups.size();

    if(ngroup<=0) return -1;

    // int2*   granges  = 0; // [ nSystems*nGroup ]    
    // int*    a2g      = 0; // [ nSystems*nAtoms ]  
    // int*    g2a      = 0; // [ nSystems*nAtoms ]       
    // Quat4f* gforces  = 0; // [ nSystems*nGroup ]    
    // Quat4f* gtorqs   = 0; // [ nSystems*nGroup ]   
    // Quat4f* gcenters = 0; // [ nSystems*nGroup ] 

    int nGroupTot = ngroup*ocl.nSystems;
    int nAtomTot  = ocl.nvecs*ocl.nSystems;
    _realloc0( gforces,  nGroupTot, Quat4fZero );
    _realloc0( gtorqs,   nGroupTot, Quat4fZero );
    //_realloc0( gtorqs,   nGroupTot, Quat4f{1.0f,0.0f,0.0f,0.0f} );

    _realloc0( gcenters, nGroupTot, Quat4fZero );
    _realloc0( granges,  nGroupTot, Vec2iZero  );
    _realloc0( gfws,     nGroupTot, Quat4fZero  );
    _realloc0( gups,     nGroupTot, Quat4fZero  );

    _realloc0( gweights, nAtomTot, Quat4fZero  );
    _realloc0( gfweights,nAtomTot, Vec2fOnes   );
    _realloc0( a2g, nAtomTot, -1 );
    _realloc0( g2a, nAtomTot, -1 );

    //exit(0);
    ocl.initAtomGroups( ngroup );
    ocl.setGroupMapping( &atom2group[0] );
    for(int isys=0; isys<nSystems; isys++){
        groups2ocl( isys, true, false, true );
<<<<<<< HEAD
        Mat3_to_cl( bbox, bboxes[isys] );        // ToDo: this may need to go to different place
=======
>>>>>>> a8512e52
    }
    int err=0;
    err|= ocl.upload( ocl.ibuff_gweights,  gweights  ); OCL_checkError(err, "init_groups.upload(gweights)");
    err|= ocl.upload( ocl.ibuff_gfweights, gfweights ); OCL_checkError(err, "init_groups.upload(gfweights)");

    err|= ocl.upload( ocl.ibuff_gforces, gforces );     OCL_checkError(err, "init_groups.upload(gforces)");
    err|= ocl.upload( ocl.ibuff_gtorqs,  gtorqs  );     OCL_checkError(err, "init_groups.upload(gtorqs)");
<<<<<<< HEAD

    err|= ocl.upload( ocl.ibuff_bboxes,  bboxes  );     OCL_checkError(err, "init_groups.upload(bboxes)");  // ToDo: this may need to go to different place
=======
>>>>>>> a8512e52
    
    return err;
}

virtual void pre_loop() override {
    //printf("MolWorld_sp3_multi::pre_loop()\n" );
    init_groups();

    // for(int ic : constrain_list ){
    //     for(int isys=0; isys<nSystems; isys++){
    //         int i0a   = isys * ocl.nAtoms;
    //         int i0v   = isys * ocl.nvecs;
    //         Quat4f a=atoms[ic+i0v]; a.w=1.0; constr[ic+i0a] = a;
    //     }
    // }
    // ocl.upload( ocl.ibuff_constr, constr );     //OCL_checkError(err, "init_groups.upload(constr)");
}

// ==================================
//         GPU <-> CPU I/O
// ==================================

void pack_system( int isys, MMFFsp3_loc& ff, bool bParams=0, bool bForces=false, bool bVel=false, bool blvec=true, float l_rnd=-1 ){
    //printf("MolWorld_sp3_multi::pack_system(%i) \n", isys);
    //ocl.nvecs;
    int i0n   = isys * ocl.nnode;
    int i0a   = isys * ocl.nAtoms;
    int i0v   = isys * ocl.nvecs;
    int i0pbc = isys*ocl.npbc;

    if(blvec){
        if(npbc==0){ pbcshifts[isys].f=Vec3fZero; };
        //evalPBCshifts( nPBC, ff.lvec, pbcshifts + i0pbc );
        //evalPBCshifts( nPBC, ff.lvec, pbc_shifts );  // This must be before pack(ff.apos)
        pack( npbc,  pbc_shifts, pbcshifts+i0pbc );
        //ffl.initPi(pbc_shifts);
        Mat3_to_cl( ff.   lvec,  lvecs[isys] );
        Mat3_to_cl( ff.invLvec, ilvecs[isys] );
    }
    
    pack( ff.nvecs, ff.apos, atoms+i0v );
    for(int i=0; i<ocl.nAtoms; i++){ Quat4f a=atoms[i+i0v]; a.w=-1.0; constr[i+i0a] = a; }  // contrains
    /*
    if(l_rnd>0){ 
        printf("WARRNING: random noise added to apos \n");
        for(int i=0; i<ff.nvecs; i++){ 
            atoms[i+i0v].f.addRandomCube(l_rnd); 
            if(i>=ff.natoms){ atoms[i+i0v].f.normalize(); } // normalize pi-bonds 
        } 
        atoms[0+i0v].x=isys;
    }
    */

    //Mat3d lvec0=ff.lvec;  // DEBUG
    if(bForces){ pack( ff.nvecs, ff.fapos, aforces+i0v ); }
    //if(bVel   ){ pack( ff.nvecs, opt.vel,  avel   +i0v ); }
    if(bParams){


        //Mat3d lvec=lvec0; lvec.a.addRandomCube(1.5); ffl.setLvec(lvec);  // DEBUG 
        //Mat3d lvec=lvec0; lvec.a=crashed_lvecs_a[isys]; ffl.setLvec(lvec);  // DEBUG 
        //Mat3d lvec=lvec0; lvec.a=crashed_lvecs_a[16]; ffl.setLvec(lvec);  // DEBUG 
        //Mat3d lvec=lvec0; lvec.a=crashed_lvecs_a[3]; ffl.setLvec(lvec);  // DEBUG 
        //Mat3d lvec=lvec0; lvec.a.addRandomCube(0.5); ffl.setLvec(lvec);  // DEBUG
        //Mat3d lvec=lvec0; lvec.a.addRandomCube(0.4); ffl.setLvec(lvec);  // DEBUG
        //Mat3d lvec=lvec0; lvec.a.addRandomCube(0.25); ffl.setLvec(lvec);  // DEBUG
        //Mat3d lvec=lvec0; lvec.b.x += randf(-0.5,0.5); ffl.setLvec(lvec);  // DEBUG
        //Mat3d lvec=lvec0; lvec.b.x += isys*0.00163; ffl.setLvec(lvec);  // DEBUG
        //Mat3d lvec=lvec0; lvec.b.x += isys*0.15; ffl.setLvec(lvec);  // DEBUG
        //Mat3d lvec=lvec0; lvec.a.y += isys*2.25; ffl.setLvec(lvec);  // DEBUG
        //printf( "   Vec3d{%g,%g,%g}, \n",  lvec.a.x, lvec.a.y, lvec.a.z  );

        copy    ( ff.natoms, ff.neighCell, neighCell+i0a );
        copy    ( ff.natoms, ff.neighs,    neighs   +i0a );
        //copy_add( ff.natoms, ff.neighs,    neighs   +i0a,           0      );
        copy    ( ff.natoms, ff.bkneighs,  bkNeighs_new +i0v           );
        copy    ( ff.nnode,  ff.bkneighs,  bkNeighs_new +i0v+ff.natoms );
        copy_add( ff.natoms, ff.bkneighs,   bkNeighs +i0v,           i0n*8  );
        copy_add( ff.nnode , ff.bkneighs,   bkNeighs +i0v+ff.natoms, i0n*8 + 4*ff.nnode );
        pack    ( ff.nnode , ff.apars,      MMpars   +i0n );
        pack    ( ff.nnode , ff.bLs,        BLs      +i0n );
        pack    ( ff.nnode , ff.bKs,        BKs      +i0n );
        pack    ( ff.nnode , ff.Ksp,        Ksp      +i0n );
        pack    ( ff.nnode , ff.Kpp,        Kpp      +i0n );
        pack    ( nbmol.natoms, nbmol.REQs, REQs     +i0a );
    }

    //if(isys==5)
    {
        //for(int i=0; i<ocl.nAtoms; i++){ Quat4i ng = neighs[i0a+i]; printf( "ngs[%4i] (%4i,%4i,%4i,%4i) \n", i, ng.x,ng.y,ng.z,ng.w ); }
        //for(int i=0; i<ocl.nvecs; i++){ Quat4f p = atoms[i0v+i]; printf( "apos[%4i] (%5.3f,%5.3f,%5.3f) pi %i \n", i, p.x,p.y,p.z, i>=ocl.nAtoms ); }
        //if(isys==0)for(int i=0; i<ocl.nvecs; i++){Quat4i bkng = bkNeighs[i0v+i]; printf( "bkng[%4i] (%4i,%4i,%4i,%4i) pi %i\n", i, bkng.x,bkng.y,bkng.z,bkng.w, i>=ocl.nAtoms ); }
    }
}

void unpack_system(  int isys, MMFFsp3_loc& ff, bool bForces=false, bool bVel=false ){
    //rintf("MolWorld_sp3_multi::unpack_system(%i) \n", isys);
    int i0n = isys * ocl.nnode;
    int i0a = isys * ocl.nAtoms;
    int i0v = isys * ocl.nvecs;
    unpack( ff.nvecs, ff.apos, atoms+i0v );
    if(bForces){ unpack( ff.nvecs, ff.fapos, aforces+i0v ); }
    if(bVel   ){ unpack( ff.nvecs, ff.vapos, avel   +i0v ); }
}

void upload_sys( int isys, bool bParams=false, bool bForces=0, bool bVel=true, bool blvec=true ){
    //printf("MolWorld_sp3_multi::upload() \n");
    int i0v   = isys * ocl.nvecs;
    int i0a   = isys * ocl.nAtoms;
    int err=0;
    err|= ocl.upload( ocl.ibuff_atoms,  atoms,    ocl.nvecs,  i0v );
    err|= ocl.upload( ocl.ibuff_constr,  constr,  ocl.nAtoms, i0a );
    err|= ocl.upload( ocl.ibuff_constrK, constrK, ocl.nAtoms, i0a );
    err|= ocl.upload( ocl.ibuff_bboxes,  bboxes, 1, isys  );
    if(bForces){ err|= ocl.upload( ocl.ibuff_aforces, aforces, ocl.nvecs, i0v ); }
    if(bVel   ){ 
        err|= ocl.upload( ocl.ibuff_avel,    avel,    ocl.nvecs, i0v ); 
        err|= ocl.upload( ocl.ibuff_cvf,     cvfs,    ocl.nvecs, i0v ); 
    }
    if(blvec){
        int i0pbc = isys * ocl.npbc;
        err|= ocl.upload( ocl.ibuff_lvecs,     lvecs     , 1, isys  );
        err|= ocl.upload( ocl.ibuff_ilvecs,    ilvecs    , 1, isys  );
        err|= ocl.upload( ocl.ibuff_pbcshifts, pbcshifts , ocl.npbc, i0pbc );
    }
    if(bParams){
        int i0n   = isys * ocl.nnode;
        int i0bk  = isys * ocl.nbkng;
        err|= ocl.upload( ocl.ibuff_neighs,    neighs    , ocl.nAtoms, i0a  );
        err|= ocl.upload( ocl.ibuff_neighCell, neighCell , ocl.nAtoms, i0a  );
        err|= ocl.upload( ocl.ibuff_bkNeighs,  bkNeighs  , ocl.nbkng, i0bk  );
        err|= ocl.upload( ocl.ibuff_bkNeighs_new, bkNeighs_new, ocl.nbkng, i0bk  );
        //err|= ocl.upload( ocl.ibuff_neighForce, neighForce  );
        err|= ocl.upload( ocl.ibuff_REQs,   REQs,  ocl.nAtoms, i0a  );
        err|= ocl.upload( ocl.ibuff_MMpars, MMpars, ocl.nnode, i0n );
        err|= ocl.upload( ocl.ibuff_BLs, BLs, ocl.nnode, i0n );
        err|= ocl.upload( ocl.ibuff_BKs, BKs, ocl.nnode, i0n );
        err|= ocl.upload( ocl.ibuff_Ksp, Ksp, ocl.nnode, i0n );
        err|= ocl.upload( ocl.ibuff_Kpp, Kpp, ocl.nnode, i0n );
    }
    err |= ocl.finishRaw(); 
    OCL_checkError(err, "MolWorld_sp2_multi::upload().finish");
}

void download_sys( int isys, bool bForces=false, bool bVel=false ){
    //int i0n   = isys * ocl.nnode;
    int i0v   = isys * ocl.nvecs;
    //int i0a   = isys * ocl.nAtoms;
    //int i0bk  = isys * ocl.nbkng;
    //int i0pbc = isys * ocl.npbc;
    int err=0;
    //printf("MolWorld_sp3_multi::download() \n");
    ocl.download             ( ocl.ibuff_atoms,   atoms,    ocl.nvecs, i0v );
    if(bForces){ ocl.download( ocl.ibuff_aforces, aforces , ocl.nvecs, i0v ); }
    if(bVel   ){ ocl.download( ocl.ibuff_avel,    avel ,    ocl.nvecs, i0v ); }
    err |= ocl.finishRaw(); 
    OCL_checkError(err, "MolWorld_sp2_multi::upload().finish");
}

void upload(  bool bParams=false, bool bForces=0, bool bVel=true, bool blvec=true ){
    //printf("MolWorld_sp3_multi::upload() \n");
    int err=0;
    err|= ocl.upload( ocl.ibuff_atoms,  atoms  );
    err|= ocl.upload( ocl.ibuff_constr,  constr );
    err|= ocl.upload( ocl.ibuff_constrK, constrK );
    err|= ocl.upload( ocl.ibuff_bboxes,  bboxes );
    if(bForces){ err|= ocl.upload( ocl.ibuff_aforces, aforces ); }
    if(bVel   ){ err|= ocl.upload( ocl.ibuff_avel,    avel    ); }
    if(blvec){
        err|= ocl.upload( ocl.ibuff_lvecs,   lvecs );
        err|= ocl.upload( ocl.ibuff_ilvecs, ilvecs );
        err|= ocl.upload( ocl.ibuff_pbcshifts, pbcshifts );
    }
    if(bParams){
        err|= ocl.upload( ocl.ibuff_neighs,     neighs    );
        err|= ocl.upload( ocl.ibuff_neighCell,  neighCell );
        err|= ocl.upload( ocl.ibuff_bkNeighs,   bkNeighs  );
        err|= ocl.upload( ocl.ibuff_bkNeighs_new,   bkNeighs_new  );
        //err|= ocl.upload( ocl.ibuff_neighForce, neighForce  );
        err|= ocl.upload( ocl.ibuff_REQs,   REQs   );
        err|= ocl.upload( ocl.ibuff_MMpars, MMpars );
        err|= ocl.upload( ocl.ibuff_BLs, BLs );
        err|= ocl.upload( ocl.ibuff_BKs, BKs );
        err|= ocl.upload( ocl.ibuff_Ksp, Ksp );
        err|= ocl.upload( ocl.ibuff_Kpp, Kpp );
    }
    err |= ocl.finishRaw(); 
    OCL_checkError(err, "MolWorld_sp2_multi::upload().finish");
}

void download( bool bForces=false, bool bVel=false ){
    int err=0;
    //printf("MolWorld_sp3_multi::download() \n");
    ocl.download( ocl.ibuff_atoms, atoms );
    if(bForces){ ocl.download( ocl.ibuff_aforces, aforces ); }
    if(bVel   ){ ocl.download( ocl.ibuff_avel,    avel    ); }
    err |= ocl.finishRaw(); 
    OCL_checkError(err, "MolWorld_sp2_multi::upload().finish");
}

void printMSystem( int isys, bool blvec=true, bool bilvec=false, bool bNg=true, bool bNgC=true, bool bPos=true, bool bF=false, bool bV=false ){
    int i0n = isys * ocl.nnode;
    int i0a = isys * ocl.nAtoms;
    int i0v = isys * ocl.nvecs;
    printf( "### System[%i] \n", isys );
    if(blvec ){printf("lvec\n");  printMat(lvecs [isys]); }
    if(bilvec){printf("ilvec\n"); printMat(ilvecs[isys]); }
    for(int i=0; i<ocl.nAtoms; i++){
        printf("[%i]", i );
        if(bNg )printf("ng (%3i,%3i,%3i,%3i)",  neighs   [i0a+i].x, neighs   [i0a+i].y, neighs   [i0a+i].z, neighs   [i0a+i].w );
        if(bNgC)printf("ngC(%2i,%2i,%2i,%2i)",  neighCell[i0a+i].x, neighCell[i0a+i].y, neighCell[i0a+i].z, neighCell[i0a+i].w );
        if(bPos)printf("pa(%6.3f,%6.3f,%6.3f)", atoms    [i0v+i].x, atoms    [i0v+i].y, atoms    [i0v+i].z );
        if(bF  )printf("va(%6.3f,%6.3f,%6.3f)", aforces  [i0v+i].x, aforces  [i0v+i].y, aforces  [i0v+i].z );
        if(bV  )printf("fa(%6.3f,%6.3f,%6.3f)", avel     [i0v+i].x, avel     [i0v+i].y, avel     [i0v+i].z );
        printf("\n" );
    }
}

void evalVF( int n, Quat4f* fs, Quat4f* vs, FIRE& fire, Quat4f& MDpar ){
    //printf("evalVF() fire[%i]\n", fire.id );
    double vv=0,ff=0,vf=0;
    for(int i=0; i<n; i++){
        Vec3f f = fs[i].f;
        Vec3f v = vs[i].f;
        ff += f.dot(f);
        vv += v.dot(v);
        vf += f.dot(v);
    }
    fire.vv=vv;
    fire.ff=ff;
    fire.vf=vf;
    fire.update_params();
    MDpar.x = fire.dt;
    //MDpar.x = fire.dt * 0.5; // DEBUG
    //MDpar.x = 0.01; // DEBUG
    MDpar.y = 1 - fire.damping;
    MDpar.z = fire.cv;
    MDpar.w = fire.cf;
}

void evalVF_new( int n, Quat4f* cvfs, FIRE& fire, Quat4f& MDpar, bool bExploring ){
    //printf("evalVF() fire[%i]\n", fire.id );
    Vec3f cvf=Vec3fZero;
    for(int i=0; i<n; i++){ 
        cvf.add( cvfs[i].f ); 
        cvfs[i] = Quat4fZero; 
    }
    fire.vv=cvf.x;
    fire.ff=cvf.y;
    fire.vf=cvf.z;
    fire.update_params();
    // if(bExploring){
    //     MDpar.x = fire.par->dt_max;
    //     MDpar.y = 1.0;
    //     MDpar.z = 1.0;
    //     MDpar.w = 0.0;
    // }else{
        MDpar.x = fire.dt;
        MDpar.y = 1 - fire.damping;
        MDpar.z = fire.cv;
        MDpar.w = fire.cf;
    //}
}

<<<<<<< HEAD
bool updateMultiExploring( double Fconv=1e-6, float fsc = 0.02, float tsc = 0.3 ){
=======
bool updateMultiExploring( double Fconv=1e-6, float fsc = 0.005, float tsc = 0.3 ){
>>>>>>> a8512e52
    int err=0;
    double F2conv = Fconv*Fconv;
    bool bGroupUpdate=false;
    bool bExploring = false;
    for(int isys=0; isys<nSystems; isys++){
        int i0v = isys * ocl.nvecs;
        double f2 = fire[isys].ff;
        // -------- Global Optimization
        if( ( f2 < F2conv ) && (!gopts[isys].bExploring) ){            // Start Exploring
            gopts[isys].startExploring();
            bGroupUpdate=true;
<<<<<<< HEAD
            //printf("MolWorld_sp3_multi::evalVFs() isys=%3i Start Exploring \n", isys );
            //for(int ig=0; ig<ocl.nGroup; ig++){ setGroupDrive(isys, ig, {fsc,fsc,0.0} ); }   // Shift driver
            //for(int ig=0; ig<ocl.nGroup; ig++){ setGroupDrive(isys, ig, Vec3fZero, {tsc,0.0,0.0} ); }   // group rotate driver
            for(int ig=0; ig<ocl.nGroup; ig++){ setGroupDrive(isys, ig, {fsc,fsc,0.0}, {tsc,0.0,0.0} ); }   // Shift driver
        }
        if( gopts[isys].update() ){ // Stop Exploring
            bGroupUpdate=true;
            //printf("MolWorld_sp3_multi::evalVFs() isys=%3i Stop Exploring \n", isys );
=======
            printf("MolWorld_sp3_multi::evalVFs() isys=%3i Start Exploring \n", isys );
            //for(int ig=0; ig<ocl.nGroup; ig++){ setGroupDrive(isys, ig, {fsc,fsc,0.0} ); }   // Shift driver
            for(int ig=0; ig<ocl.nGroup; ig++){ setGroupDrive(isys, ig, Vec3fZero, {tsc,0.0,0.0} ); }   // group rotate driver
        }
        if( gopts[isys].update() ){ // Stop Exploring
            bGroupUpdate=true;
            printf("MolWorld_sp3_multi::evalVFs() isys=%3i Stop Exploring \n", isys );
>>>>>>> a8512e52
            for(int ig=0; ig<ocl.nGroup; ig++){ setGroupDrive(isys, ig, Vec3fZero, Vec3fZero ); }
        };
        bExploring |= gopts[isys].bExploring;
    }
    //err |= ocl.upload( ocl.ibuff_TDrive, TDrive );
    //printf("MolWorld_sp3_multi::evalVFs() bGroupUpdate=%i \n", bGroupUpdate );
    if(bGroupUpdate){
        //printf("MolWorld_sp3_multi::evalVFs() bGroupUpdate=%i \n", bGroupUpdate );
        err |= ocl.upload( ocl.ibuff_gforces, gforces );
        err |= ocl.upload( ocl.ibuff_gtorqs , gtorqs  );
    }
    return bExploring;
}

double evalVFs( double Fconv=1e-6 ){
    double F2conv = Fconv*Fconv;
    //printf("MolWorld_sp3_multi::evalVFs()\n");
    int err=0;
    //ocl.download( ocl.ibuff_aforces , aforces );
    //ocl.download( ocl.ibuff_avel    , avel    );
    ocl.download( ocl.ibuff_cvf    , cvfs  );
    err |= ocl.finishRaw();  OCL_checkError(err, "evalVFs().1");
    //printf("MolWorld_sp3_multi::evalVFs(%i) \n", isys);
    double F2max = 0;
    iSysFMax=-1;
    bool bGroupUpdate=false;
    for(int isys=0; isys<nSystems; isys++){
        int i0v = isys * ocl.nvecs;
        //evalVF( ocl.nvecs, aforces+i0v, avel   +i0v, fire[isys], MDpars[isys] );
        evalVF_new( ocl.nvecs, cvfs+i0v, fire[isys], MDpars[isys], gopts[isys].bExploring );
        double f2 = fire[isys].ff;
        if(f2>F2max){ F2max=f2; iSysFMax=isys; }
        // // -------- Global Optimization
        // if( ( f2 < F2conv ) && (!gopts[isys].bExploring) ){            // Start Exploring
        //     //printf( "evalVFs() iSys=%i CONVERGED |F|=%g \n", isys, sqrt(f2) );
        //     gopts[isys].startExploring();
        //     bGroupUpdate=true;
        //     //printf("MolWorld_sp3_multi::evalVFs() isys=%3i Start Exploring \n", isys );
        //     //for(int ig=0; ig<ocl.nGroup; ig++){ setGroupDrive(isys, ig, {fsc,fsc,0.0} ); }   // Shift driver
        //     for(int ig=0; ig<ocl.nGroup; ig++){ setGroupDrive(isys, ig, Vec3fZero, {tsc,0.0,0.0} ); }   // group rotate driver
        // }
        // if( gopts[isys].update() ){ // Stop Exploring
        //     bGroupUpdate=true;
        //     //printf("MolWorld_sp3_multi::evalVFs() isys=%3i Stop Exploring \n", isys );
        //     for(int ig=0; ig<ocl.nGroup; ig++){ setGroupDrive(isys, ig, Vec3fZero, Vec3fZero ); }
        // };
        // if( gopts[isys].bExploring ){
        //     TDrive[isys].x = 1000;  // Temperature [K]
        //     TDrive[isys].y = 0.1;  // gamma_damp
        //     TDrive[isys].z = 0;    // ?
        //     TDrive[isys].w = randf(-1.0,1.0); 
        // }else{
        //     TDrive[isys].y = -1.0; // gamma_damp
        // }
        //printf( "evalVFs()[iSys=%i]  bExploring=%i (%i/%i)  |F|=%g \n", isys, gopts[isys].bExploring,   gopts[isys].istep, gopts[isys].nExplore,  sqrt(f2) );
        //printf( "evalF2[sys=%i] |f|=%g MDpars(dt=%g,damp=%g,cv=%g,cf=%g)\n", isys, sqrt(f2), MDpars[isys].x, MDpars[isys].y, MDpars[isys].z, MDpars[isys].w );
        //F2max = fmax( F2max, fire[isys].ff );
    }
    //printf( "MDpars{%g,%g,%g,%g}\n", MDpars[0].x,MDpars[0].y,MDpars[0].z,MDpars[0].w );
    err |= ocl.upload( ocl.ibuff_MDpars, MDpars );
    // err |= ocl.upload( ocl.ibuff_TDrive, TDrive );
    err |= ocl.upload( ocl.ibuff_cvf   , cvfs   );
    // //printf("MolWorld_sp3_multi::evalVFs() bGroupUpdate=%i \n", bGroupUpdate );
    // if(bGroupUpdate){
    //     //printf("MolWorld_sp3_multi::evalVFs() bGroupUpdate=%i \n", bGroupUpdate );
    //     err |= ocl.upload( ocl.ibuff_gforces, gforces );
    //     err |= ocl.upload( ocl.ibuff_gtorqs , gtorqs  );
    // }
    //err |= ocl.finishRaw();  
    OCL_checkError(err, "evalVFs().2");
    return F2max;
}

void setGroupDrive(int isys, int ig, Vec3f fsc=Vec3fZero, Vec3f tsc=Vec3fZero){
    int igs = ig + isys*ocl.nGroup;
    gforces[igs] = Quat4f{randf(-fsc.x,fsc.x),randf(-fsc.y,fsc.y),randf(-fsc.z,fsc.z),0.0};
    gtorqs [igs]   = Quat4f{randf(-tsc.x,tsc.x),randf(-tsc.y,tsc.y),randf(-tsc.z,tsc.z),0.0};
    //gforces[igs] = Quat4fZero;
    //gtorqs [igs] = Quat4fZero;
}

void setGroupDrives(){
    for(int isys=0; isys<nSystems; isys++){
        for(int ig=0; ig<ocl.nGroup; ig++){
           setGroupDrive(isys, ig,  {1.0,1.0,0.0} );
        }
    }
    int err=0;
    err |= ocl.upload( ocl.ibuff_gforces, gforces );
    err |= ocl.upload( ocl.ibuff_gtorqs , gtorqs  );
}

double evalF2(){
    int err=0;
    ocl.download( ocl.ibuff_aforces , aforces );
    err |= ocl.finishRaw();  OCL_checkError(err, "evalF2().1");
    double F2max = 0;
    iSysFMax=-1;
    for(int isys=0; isys<nSystems; isys++){
        double f2 = 0;
        Quat4f* fs = aforces + isys*ocl.nvecs;
        for(int i=0; i<ocl.nvecs; i++){ f2 += fs[i].f.norm2(); }
        //printf( "evalF2[sys=%i] |f|=%g \n", isys, sqrt(f2) );
        if(f2>F2max){ F2max=f2; iSysFMax=isys; }
    }
    OCL_checkError(err, "evalF2().2");
    return F2max;
}

// ===============================================
//       Implement    MultiSolverInterface
// ===============================================

void move_MultiConstrain( Vec3d d, Vec3d di, float Kfixmin=0.001f ){
    printf( "MolWorld_sp3_multi::move_MultiConstrain()\n" );
    for(int isys=0; isys<nSystems; isys++){
        int i0a   = isys * ocl.nAtoms;
        int i0v   = isys * ocl.nvecs;
        for(int ia=0; ia<ffls[isys].natoms; ia++){
            if( ffls[isys].constr[ia].w > Kfixmin ){
                //ffls[isys].constr[ia].w=1.0f;
                ffls[isys].constr[ia].f.add( d + di*isys ); 
                constr[ia+i0a]=(Quat4f)ffls[isys].constr[ia];
            };
        };
    }
    //for(int isys=0; isys<nSystems; isys++){ printf("replica %i : ", isys); ffls[isys].printAtomsConstrains(); }
    //upload( ocl.ibuff_constr, constr );
}

virtual void setConstrains(bool bClear=true, double Kfix=1.0 ){
    printf("MolWorld_sp3_multi::setConstrains()\n");
    MolWorld_sp3::setConstrains( bClear, Kfix );
    for(int isys=0; isys<nSystems; isys++){
        int i0a   = isys * ocl.nAtoms;
        int i0v   = isys * ocl.nvecs;
        // set it to GPU buffers
        for( int i=0; i<ocl.nAtoms; i++ ){ constr[i+i0a].w=-1;                                    }
        for( int i : constrain_list     ){ constr[i+i0a].w=Kfix; constr[i+i0a].f= atoms[i+i0v].f; }
        // set it to CPU ffls
        for( int i=0; i<ffls[isys].natoms; i++ ){ ffls[isys].constr[i].w=-1;                            }
        for( int i : constrain_list            ){ ffls[isys].constr[i].w=Kfix; ffls[isys].constr[i].f=ffls[isys].apos[i]; }
    }
    move_MultiConstrain( Vec3d{0.0, 0.4, 5.0}, Vec3d{0.0, 0.4, 0.0} );
    /*
    // temporary hack to show up paralell manipulation
    double Kfixmin = 0.001; 
    for(int isys=0; isys<nSystems; isys++){
        int i0a   = isys * ocl.nAtoms;
        int i0v   = isys * ocl.nvecs;
        // set it to GPU buffers
        //for( int i : constrain_list     ){ constr[i+i0a].w=Kfix; constr[i+i0a].f= atoms[i+i0v].f; }
        for(int ia=0; ia<ffls[isys].natoms; ia++){
            if( ffls[isys].constr[ia].w > Kfixmin ){
                //ffls[isys].constr[ia].w=1.0f;
                ffls[isys].constr[ia].f.add( {0.0, 0.4*isys, 5.0} ); 
                constr[ia+i0a]=(Quat4f)ffls[isys].constr[ia];
            };
        };
    }
    for(int isys=0; isys<nSystems; isys++){ printf("replica %i : ", isys); ffls[isys].printAtomsConstrains(); }
    */

    upload( ocl.ibuff_constr, constr );
}





virtual int paralel_size( )override{ return nSystems; }

virtual double solve_multi ( int nmax, double tol )override{
    //return eval_MMFFf4_ocl( nmax, tol );
    //return run_ocl_opt( nmax, tol );
    int nitrdione;
    switch(iParalel){
        case -1: bOcl=false;  nitrdione = run_multi_serial(nmax,tol);  break; 
        case  0:
        case  1: bOcl=false;  nitrdione = run_omp_ocl( nmax, tol    ); break; 
        case  2: bOcl=true;   nitrdione = run_omp_ocl( nmax, tol    ); break; 
        case  3: bOcl=true;   nitrdione = run_ocl_opt( nmax, tol    ); break; 
        //case  3: bOcl=true; nitrdione = run_ocl_loc( nmax, tol, 1 ); break; 
        //case  4: bOcl=true; nitrdione = run_ocl_loc( nmax, tol, 2 ); break; 
        //default:
        //    eval_NBFF_ocl_debug();
    }
    return nitrdione;
}

virtual void setGeom( int isys, Vec3d* ps, Mat3d *lvec, bool bPrepared )override{


    /* //   OLD
    
    int i0n = isys * ocl.nnode;
    int i0a = isys * ocl.nAtoms;
    int i0v = isys * ocl.nvecs;
    int i0pbc = isys * ocl.npbc;
    if(lvec){ 
        ffl.setLvec(*lvec); 
        evalPBCshifts( nPBC, ff.lvec, pbc_shifts ); // this must be before   ffl.initPi(pbc_shifts);

        printf( "MolWorld_sp3_multi::setGeom() lvec(a={}) ",  );
    }
    if(ps){
        for(int i=0; i<ffl.natoms; i++){ ffl.apos[i]=ps[i]; } 
        ffl.initPi(pbc_shifts);
    }
    pack_system(isys,ffl);
    */

    {
        if(lvec){
            ffls[isys].setLvec(*lvec);
            int i0pbc = isys*ocl.npbc;
            ffls[isys].setLvec ( *lvec );
            ffls[isys].makePBCshifts( nPBC, true );

            pack( ffls[isys].npbc,  ffls[isys].shifts, pbcshifts+i0pbc);
            Mat3_to_cl( ffls[isys].   lvec,  lvecs[isys] );
            Mat3_to_cl( ffls[isys].invLvec, ilvecs[isys] );  
        }
        
        if(ps){
            for(int i=0; i<ffls[isys].natoms; i++){ ffls[isys].apos[i]=ps[i]; } 
            //ffls[isys].initPi(pbc_shifts);

            //pack_system(isys,ffls[isys]);
        }

    }




    /*
    if(lvec){ ffl.setLvec(*lvec); };
    Mat3_to_cl( ffl.lvec,    lvecs [isys] );
    Mat3_to_cl( ffl.invLvec, ilvecs[isys] );
    //evalPBCshifts( nPBC, ffl.lvec, pbcshifts + i0pbc );
    evalPBCshifts( nPBC, ffl.lvec, pbc_shifts );
    pack( npbc, pbc_shifts, pbcshifts+i0pbc );
    printf( "setGeom[%i] lvec{%6.3f,%6.3f,%6.3f}{%6.3f,%6.3f,%6.3f}{%6.3f,%6.3f,%6.3f}\n",  isys,  ffl.lvec.a.x,ffl.lvec.a.y,ffl.lvec.a.z,   ffl.lvec.b.x,ffl.lvec.b.y,ffl.lvec.b.z,   ffl.lvec.c.x,ffl.lvec.c.y,ffl.lvec.c.z  ); 
    // we cannot pack directly ps because  pipos is not defined in setGeom
    for(int i=0; i<ffl.natoms; i++){ ffl.apos[i]=ps[i]; } 
    ffl.initPi();         
    pack( ocl.nvecs, ffl.apos, atoms+i0v );
    */

}

virtual double getGeom     ( int isys, Vec3d* ps, Mat3d *lvec, bool bPrepared )override{
    /*
    int i0n = isys * ocl.nnode;
    int i0a = isys * ocl.nAtoms;
    int i0v = isys * ocl.nvecs;
    //if( ! bPrepared ) ocl.download( ocl.ibuff_atoms,   atoms,   ocl.nvecs, i0v  );
    pack( ocl.nvecs, ps, atoms+i0v );
    //if(lvec){ lvec.a lvecs };
    return 0;
    */
   for(int ia=0;ia<ffls[isys].natoms;ia++){ ps[ia]=ffls[isys].apos[ia]; };
   //printf( "MolWorld_sp3_multi::getGeom(isys=%i) Etot %g \n", isys, ffls[isys].Etot );
   return ffls[isys].Etot;
}

virtual void downloadPop()override{
    ocl.download( ocl.ibuff_atoms,  atoms  );
}

virtual void uploadPop  ()override{
    int ntot = nSystems*ocl.nvecs;
    set ( ntot, avel);
    ocl.upload( ocl.ibuff_avel ,   avel   );
    ocl.upload( ocl.ibuff_atoms,   atoms  );
    ocl.upload( ocl.ibuff_lvecs,   lvecs  );
    ocl.upload( ocl.ibuff_ilvecs,  ilvecs );
    //ocl.upload( ocl.ibuff_constr, constr );
}

virtual void change_lvec( const Mat3d& lvec )override{
    //printf("MolWold_sp3_multi::change_lvec() iSystemCur=%i \n", iSystemCur);
    int isys  = iSystemCur;
    int i0pbc = isys*ocl.npbc; 
    ffls[isys].setLvec ( lvec );
    ffls[isys].makePBCshifts( nPBC, true );
    pack( ffls[isys].npbc,  ffls[isys].shifts, pbcshifts+i0pbc );
    Mat3_to_cl( ffls[isys].   lvec,  lvecs[isys] );
    Mat3_to_cl( ffls[isys].invLvec, ilvecs[isys] );
    
    builder.lvec = ffls[iSystemCur].lvec;
    ffl.setLvec  ( ffls[isys].lvec );
    evalPBCshifts( nPBC, ffl.lvec, pbc_shifts );

    int err=0;
    err|= ocl.upload( ocl.ibuff_lvecs,     lvecs,  1,  isys  );
    err|= ocl.upload( ocl.ibuff_ilvecs,    ilvecs, 1,  isys  );
    err|= ocl.upload( ocl.ibuff_pbcshifts, pbcshifts , i0pbc );
    err |= ocl.finishRaw(); 
    OCL_checkError(err, "MolWorld_sp3_multi::upload().finish");
}

virtual void add_to_lvec( const Mat3d& dlvec )override{
    //printf("MolWold_sp3_multi::add_to_lvec()\n");
    for(int isys=0; isys<nSystems; isys++){
        int i0pbc = isys*ocl.npbc;
        ffls[isys].setLvec ( ffls[isys].lvec+dlvec );
        ffls[isys].makePBCshifts( nPBC, true );
        pack( ffls[isys].npbc,  ffls[isys].shifts, pbcshifts+i0pbc);
        Mat3_to_cl( ffls[isys].   lvec,  lvecs[isys] );
        Mat3_to_cl( ffls[isys].invLvec, ilvecs[isys] );
    }

    builder.lvec = ffls[iSystemCur].lvec;
    ffl.setLvec ( ffls[iSystemCur].lvec );
    evalPBCshifts( nPBC, ffl.lvec, pbc_shifts );
    
    int err=0;
    err|= ocl.upload( ocl.ibuff_lvecs,     lvecs     );
    err|= ocl.upload( ocl.ibuff_ilvecs,    ilvecs    );
    err|= ocl.upload( ocl.ibuff_pbcshifts, pbcshifts );
    err |= ocl.finishRaw(); 
    OCL_checkError(err, "MolWorld_sp2_multi::upload().finish");
}

virtual void upload_pop( const char* fname ){
    printf("MolWorld_sp3::upload_pop(%s)\n", fname );
    gopt.loadPopXYZ( fname );
    int nmult=gopt.population.size(); 
    int npara=paralel_size(); if( nmult!=npara ){ printf("ERROR in GlobalOptimizer::lattice_scan_1d_multi(): (imax-imin)=(%i) != solver.paralel_size(%i) => Exit() \n", nmult, npara ); exit(0); }
    gopt.upload_multi(nmult,0, true, true );

    // //int initMode=1;
    // int initMode = 0;
    // int nstesp   = 40;
    // //int nstesp = 2;
    // //gopt.tolerance = 0.02;
    // gopt.tolerance = 0.01;
    // Mat3d dlvec =  Mat3d{   0.2,0.0,0.0,    0.0,0.0,0.0,    0.0,0.0,0.0  };
    // gopt.lattice_scan_2d_multi( nstesp, dlvec, initMode, "lattice_scan_2d_multi.xyz" );
}

virtual void optimizeLattice_1d( int n1, int n2, Mat3d dlvec ){
    printf("\n\n\n######### MolWorld_sp3_multi::optimizeLattice_1d(%i,%i) \n", n1, n2 );
    int initMode=1;
    // //int initMode = 0;
    // //int nstesp   = 40;
    // //int nstesp = 2;
    // //gopt.tolerance = 0.02;
    // gopt.tolerance = 0.01;
    ///Mat3d dlvec =  Mat3d{   0.2,0.0,0.0,    0.0,0.0,0.0,    0.0,0.0,0.0  };
    gopt.lattice_scan_2d_multi( n1, dlvec, initMode, "lattice_scan_2d_multi.xyz" );
    
}

int saveSysXYZ( int isys, const char* fname, const char* comment="#comment", bool bNodeOnly=false, const char* mode="w", Vec3i nPBC=Vec3i{1,1,1} ){ 
    char str_tmp[1024];
    MMFFsp3_loc& ffl = ffls[isys];
    if(bPBC){ sprintf( str_tmp, "lvs %8.3f %8.3f %8.3f    %8.3f %8.3f %8.3f    %8.3f %8.3f %8.3f %s", ffl.lvec.a.x, ffl.lvec.a.y, ffl.lvec.a.z, ffl.lvec.b.x, ffl.lvec.b.y, ffl.lvec.b.z, ffl.lvec.c.x, ffl.lvec.c.y, ffl.lvec.c.z, comment ); }
    else    { sprintf( str_tmp, "%s", comment ); }
    return params.saveXYZ( fname, (bNodeOnly ? ffl.nnode : ffl.natoms) , ffl.atypes, ffl.apos, str_tmp, ffl.REQs, mode, true, nPBC, ffl.lvec ); 
}

virtual void setSystemReplica (int i){ 
    int err=0;
    iSystemCur = i;   
    int i0v = iSystemCur * ocl.nvecs;
    int i0a = iSystemCur * ocl.nAtoms;
    ocl.download( ocl.ibuff_atoms,   atoms,  ocl.nvecs, i0v );
    //ocl.download( ocl.ibuff_aforces, aforces, ocl.nvecs, i0v );
    //ocl.download( ocl.ibuff_avel,    avel,    ocl.nvecs, i0v );
    err|=ocl.finishRaw();  OCL_checkError(err, "setSystemReplica()");
    unpack_system(iSystemCur, ffl, true, true); 

    copy( ffl.natoms, neighs+i0a, ffl.neighs );
    //for(int j=0; j<ffl.natoms; j++){ printf( "setSystemReplica[%i] ffl.neighs[%i](%3i,%3i,%3i,%3i)\n", i,  j,  ffl.neighs[j].x,ffl.neighs[j].y,ffl.neighs[j].z,ffl.neighs[j].w ); };

    Mat3_from_cl( builder.lvec, lvecs[iSystemCur] );
    ffl.setLvec( builder.lvec );
    evalPBCshifts( nPBC, ffl.lvec, pbc_shifts );
}
virtual int countSystemReplica(     ){ return nSystems; }

void saveDebugXYZreplicas( int itr, double F ){
    int err=0;
    char fname  [100];
    char commnet[100];
    ocl.download( ocl.ibuff_atoms   , atoms   );
    err|=ocl.finishRaw();  OCL_checkError(err, "saveDebugXYZreplicas()");
    for(int isys=0; isys<nSystems; isys++){
        sprintf( fname  , "DEBUG_sys%03i.xyz", isys );
        sprintf( commnet, "# itr %i |F| %g ", itr, F );
        unpack_system( isys, ffl, false, false );
        if( ckeckNaN_d( ffl.nvecs, 3, (double*)ffl.apos, fname, false ) ){ printf( "saveDebugXYZreplicas(itr=%i) NaNs in replica[%i] => Exit() \n", itr, isys  ); exit(0); };
        saveXYZ( fname, commnet, false, "a" );
    }
}

virtual void evalAFMscan( GridShape& scan, Quat4f*& OutFE, Quat4f*& OutPos, Quat4f** ps=0, bool bSaveDebug=false )override{ 
    int err=0;
    //Quat4f* OutFE =0;
    //Quat4f* OutPos=0;
    //if( OutFE_  ){ OutFE =OutFE_;  }else{ OutFE =new Quat4f[scan.n.totprod()];   }
    //if( OutPos_ ){ OutPos=OutPos_; }else{ OutPos=new Quat4f[scan.n.totprod()]; }
    if( OutFE ==0 ){ OutFE =new Quat4f[scan.n.totprod()]; }
    if( OutPos==0 ){ OutPos=new Quat4f[scan.n.totprod()]; }
    int nxy = scan.n.x*scan.n.y;
    _realloc( afm_ps, nxy );

    // ToDo: ztop should be probably found and used in  evalAFM_FF()
    int i0v = iSystemCur*ocl.nvecs;
    float ztop= -1e+300;
    for( int i=0; i<ocl.nAtoms; i++ ){ ztop=fmax( atoms[i0v+i].z, ztop ); };
    printf( "MolWrold_sp3_multi::evalAFMscan() ztop=%g \n", ztop );

    scan.pos0=Vec3d{0.0,0.0,ztop+4.0+5.0+1.0};
    for(int iy=0; iy<scan.n.y; iy++) for(int ix=0; ix<scan.n.x; ix++){ afm_ps[iy*scan.n.x+ix].f = (Vec3f)(  scan.pos0 + scan.dCell.a*ix + scan.dCell.b*iy ); afm_ps[iy*scan.n.x+ix].w=0; }
    printf( "MolWrold_sp3_multi::evalAFMscan() scan.ns(%i,%i,%i) nxy=%i \n", scan.n.x,scan.n.y,scan.n.z,nxy );
    long T0=getCPUticks();
    ocl.PPAFM_scan( nxy, scan.n.z, afm_ps, OutFE, OutPos, scan.dCell.c.z );  
    printf( ">>time(surf2ocl.download() %g \n", (getCPUticks()-T0)*tick2second );

    // ToDo: we should probably return vmin,vmax to MolGUI for visualization? 
    int ntot = scan.n.x*scan.n.y*scan.n.z;
    Quat4f vmin=Quat4fmax,vmax=Quat4fmin;
    for(int i=0; i<ntot; i++){ OutFE[i].update_bounds( vmin, vmax ); }
    printf( "MolWrold_sp3_multi::evalAFMscan() vmin{%g,%g,%g,%g} vmax{%g,%g,%g,%g} \n", vmin.x,vmin.y,vmin.z,vmin.w,  vmax.x,vmax.y,vmax.z,vmax.w  );
    //bSaveDebug=true;
    //bSaveDebug=false; 
    if(bSaveDebug){ 
        scan.saveXSF( "AFM_E.xsf",       (float*)OutFE, 4,3 );
        scan.saveXSF( "AFM_Fx.xsf",      (float*)OutFE, 4,0 );
        scan.saveXSF( "AFM_Fy.xsf",      (float*)OutFE, 4,1 );
        scan.saveXSF( "AFM_Fz.xsf",      (float*)OutFE, 4,2 );
        scan.saveXSF( "AFM_PPpos_w.xsf", (float*)OutPos, 4,3 );
        scan.saveXSF( "AFM_PPpos_x.xsf", (float*)OutPos, 4,0 );
        scan.saveXSF( "AFM_PPpos_y.xsf", (float*)OutPos, 4,1 );
        scan.saveXSF( "AFM_PPpos_z.xsf", (float*)OutPos, 4,2 );
    }
    if(ps){ *ps=afm_ps; }else{ delete [] ps;   }
    //if(OutFE==0 ){ delete [] OutFE; }
    //if(OutPos==0){ delete [] OutPos; }
}

virtual void evalAFM_FF( GridShape& grid, Quat4f* data_=0, bool bSaveDebug=false )override{ 
    int err=0;
    Quat4f* data=0;
    bool bDownload = bSaveDebug && (data_==0);
    if( bDownload ){ data=new Quat4f[grid.n.totprod()]; }
    long T0=getCPUticks();
    Vec3i afm_nPBC{1,1,0};
    autoNPBC( grid.cell, afm_nPBC, 30.0 );
    ocl.PPAFM_makeFF( iSystemCur, grid, afm_nPBC );
    err |=  ocl.finishRaw(); OCL_checkError(err, "evalAFM_FF.PPAFM_makeFF"); printf( ">>time(ocl.makeGridFF() %g \n", (getCPUticks()-T0)*tick2second );
    if( bDownload )ocl.download( ocl.itex_FEAFM, data );
    err |=  ocl.finishRaw();  OCL_checkError(err, "surf2ocl.download.finish");   
    printf( ">>time(surf2ocl.finishRaw() %g[s] download=%i \n", (getCPUticks()-T0)*tick2second, bDownload );
    if(bSaveDebug){
        grid.saveXSF( "AFM_FF_E.xsf", (float*)data, 4,3 );
        grid.saveXSF( "AFM_FF_z.xsf", (float*)data, 4,2 );
    }
    if( bDownload && (data_==0) ){ delete [] data; }
    // downalod ?
}

// ==================================
//          SETUP OCL KERNELS 
// ==================================

void setup_MMFFf4_ocl(){
    printf("MolWorld_sp3_multi::setup_MMFFf4_ocl() \n");
    ocl.nDOFs.x=ff.natoms;
    ocl.nDOFs.y=ff.nnode;
    if(!task_cleanF)   task_cleanF = ocl.setup_cleanForceMMFFf4 ( ffl.natoms, ffl.nnode       );
    if(!task_move  )   task_move   = ocl.setup_updateAtomsMMFFf4( ffl.natoms, ffl.nnode       );
    if(!task_print )   task_print  = ocl.setup_printOnGPU       ( ffl.natoms, ffl.nnode       );
    if(!task_MMFF  )   task_MMFF   = ocl.setup_getMMFFf4        ( ffl.natoms, ffl.nnode, bPBC );

    Vec3i nPBC_=nPBC; if(!bPBC){ nPBC_=Vec3iZero; }; printf( "MolWorld_sp3_multi::setup_MMFFf4_ocl() bPBC=%i nPBC(%i,%i,%i) n", bPBC, nPBC_.x,nPBC_.y,nPBC_.z );
    if((!task_NBFF_Grid)&&bGridFF ){ task_NBFF_Grid = ocl.setup_getNonBond_GridFF( ffl.natoms, ffl.nnode, nPBC_ ); } 
    if(!task_NBFF                 ){ 
        task_NBFF      = ocl.setup_getNonBond       ( ffl.natoms, ffl.nnode, nPBC_ ); 
    }

    // OCLtask* getSurfMorse(  Vec3i nPBC_, int na=0, float4* atoms=0, float4* REQs=0, int na_s=0, float4* atoms_s=0, float4* REQs_s=0,  bool bRun=true, OCLtask* task=0 ){
    if(!task_SurfAtoms && bSurfAtoms ){ 
        if( bDONE_surf2ocl==false ){ printf("ERROR in MolWorld_sp3_multi::setup_MMFFf4_ocl() must call MolWorld_sp3_multi::surf2ocl() first\n"); }
        task_SurfAtoms = ocl.getSurfMorse( gridFF.nPBC, gridFF.natoms, 0,0,0,0,0,false ); 
    } 
    // ocl.makeGridFF( gridFF.grid, nPBC, gridFF.natoms, (float4*)atoms_surf, (float4*)REQs_surf, true );
    /// HERE_HERE

    task_GroupUpdate=ocl.setup_updateGroups( );
    task_GroupForce =ocl.setup_groupForce(   );

    //exit(0);

    // if(!task_NBFF  ) { 
    //     if( bGridFF ){ task_NBFF  = ocl.setup_getNonBond_GridFF( ff4.natoms, ff4.nnode, nPBC ); } 
    //     else         { task_NBFF  = ocl.setup_getNonBond       ( ff4.natoms, ff4.nnode, nPBC ); }
    // }
    if(!task_cleanF)task_cleanF = ocl.setup_cleanForceMMFFf4 ( ffl.natoms, ffl.nnode       );

    //exit(0);
}

void setup_NBFF_ocl(){
    printf("MolWorld_sp3_multi::setup_NBFF_ocl() \n");
    ocl.nDOFs.x=ff.natoms;
    ocl.nDOFs.y=ff.nnode;
    if(!task_cleanF )task_cleanF = ocl.setup_cleanForceMMFFf4 ( ffl.natoms, ffl.nnode        );
    if(!task_move   )task_move   = ocl.setup_updateAtomsMMFFf4( ffl.natoms, ffl.nnode        ); 
    if(!task_print  )task_print  = ocl.setup_printOnGPU       ( ffl.natoms, ffl.nnode        );
    if(!task_NBFF   )task_NBFF   = ocl.setup_getNonBond       ( ffl.natoms, ffl.nnode, nPBC  );
}

void picked2GPU( int ipick,  double K ){
    //printf( "picked2GPU() ipick %i iSystemCur %i \n", ipick, iSystemCur );
    int i0a = ocl.nAtoms*iSystemCur;
    int i0v = ocl.nvecs *iSystemCur;
    if(ipick>=0){
        Quat4f& acon = constr[i0a + ipick];
        Vec3f hray   = (Vec3f)pick_hray;
        Vec3f ray0   = (Vec3f)pick_ray0;
        const Quat4f& atom = atoms [i0v + ipick];
        float c = hray.dot( atom.f ) - hray.dot( ray0 );
        acon.f = ray0 + hray*c;
        acon.w = K;
    }else{
        for(int i=0; i<ocl.nAtoms; i++){ constr[i0a + i].w=-1.0;  };
        for(int i: constrain_list     ){ constr[i0a + i].w=Kfix;  };

    }
    //for(int i=0; i<ocl.nAtoms; i++){ printf( "CPU:constr[%i](%7.3f,%7.3f,%7.3f |K= %7.3f) \n", i, constr[i0a+i].x,constr[i0a+i].y,constr[i0a+i].z,  constr[i0a+i].w   ); }
    ocl.upload( ocl.ibuff_constr, constr );   // ToDo: instead of updating the whole buffer we may update just relevant part?
}

// ==================================
//           eval @GPU 
// ==================================

int eval_MMFFf4_ocl( int niter, double Fconv=1e-6, bool bForce=false ){ 
    //printf("MolWorld_sp3_multi::eval_MMFFf4_ocl() niter=%i \n", niter );
    //for(int i=0;i<npbc;i++){ printf( "CPU ipbc %i shift(%7.3g,%7.3g,%7.3g)\n", i, pbc_shifts[i].x,pbc_shifts[i].y,pbc_shifts[i].z ); }
    double F2conv = Fconv*Fconv;
    picked2GPU( ipicked,  1.0 );
    int err=0;
    if( task_MMFF    ==0 )setup_MMFFf4_ocl();
    //if( task_MMFFloc ==0 )task_MMFFloc=ocl.setup_evalMMFFf4_local( niter );
    // evaluate on GPU
    //long T0 = getCPUticks();
    //if(task_MMFFloc){
    //    task_MMFFloc->enque_raw();

    //niter=10;

    int nPerVFs = _min(10,niter);
    int nVFs    = niter/nPerVFs;


    long T0 = getCPUticks();
    int niterdone=0;
    if( itest != 0 ){
        //niter=1;
        //niter=10;
        niter=100;
        if(itest==1){ 
            if( task_MMFFloc1 ==0 )task_MMFFloc1=ocl.setup_evalMMFFf4_local1( niter );
            task_MMFFloc1     ->enque_raw(); 
        }else if(itest==2){
            if( task_MMFFloc2 ==0 )task_MMFFloc2=ocl.setup_evalMMFFf4_local2( niter );
            task_MMFFloc2     ->enque_raw(); 
        }else if(itest==3){
            if( task_MMFFloc_test==0  )task_MMFFloc_test=ocl.setup_evalMMFFf4_local_test( niter );
            task_MMFFloc_test->enque_raw();
        }
        double t = ( getCPUticks()-T0 )*tick2second;
        err |= ocl.finishRaw(); OCL_checkError(err, "eval_MMFFf4_ocl.test.finish");
        printf("eval_MMFFf4_ocl.test(itest=%i) time=%7.3f[ms] %7.3f[us/iter] niter=%i na=%i \n", itest, t*1000, t*1e+6, niter, ocl.nAtoms );
        return niter;
        //exit(0);    
    }else{ for(int i=0; i<nVFs; i++){
        //long T0 = getCPUticks();
        for(int j=0; j<nPerVFs; j++){
            err |= task_cleanF->enque_raw();      // this should be solved inside  task_move->enque_raw();   if we do not need to output force 
            if(bGridFF){ err |= task_NBFF_Grid ->enque_raw(); }
            else       { err |= task_NBFF      ->enque_raw(); }
            err |= task_MMFF->enque_raw();
            //ocl.printOnGPU( iSystemCur, int4{1,1,0,0}  );
            //OCL_checkError(err, "eval_MMFFf4_ocl.task_NBFF_Grid");
            //err |= task_print   ->enque_raw();    // just printing the forces before assempling
            err |= task_move      ->enque_raw(); 
            //OCL_checkError(err, "eval_MMFFf4_ocl_1");
            niterdone++;

            /*
            { //DEBUG
                download( true, true );
                err|=ocl.finishRaw();  OCL_checkError(err, "eval_MMFFf4_ocl().DEBUG.download");
                for(int isys=0; isys<nSystems; isys++){
                    unpack_system( isys, ffl, false, false );

                    double frange=100.0;
                    bool berr=false;
                    berr|= ckeckRange( ffl.nvecs, 3, (double*)ffl.apos,  -frange, frange, "apos",  true );
                    berr|= ckeckRange( ffl.nvecs, 3, (double*)ffl.fapos, -frange, frange, "fapos", true );
                    berr|= ckeckRange( ffl.nvecs, 3, (double*)ffl.vapos, -frange, frange, "vapos", true );
                    if(berr){ printf( "ERROR eval_MMFFf4_ocl().DEBUG outOfRange(%g) in replica[%i].apos  => Exit() \n", frange, isys ); exit(0); };

                    berr=false;
                    berr|= ckeckNaN_d( ffl.nvecs, 3, (double*)ffl.apos,  "apos",  true );
                    berr|= ckeckNaN_d( ffl.nvecs, 3, (double*)ffl.fapos, "fapos", true );
                    berr|= ckeckNaN_d( ffl.nvecs, 3, (double*)ffl.vapos, "vapos", true );
                    if(berr){ printf( "ERROR eval_MMFFf4_ocl().DEBUG NaNs in replica[%i].apos  => Exit() \n", isys ); exit(0); };
                }
                //saveDebugXYZreplicas( niterdone, 0.0 );
            }
            */

        }
        double F2 = evalVFs();
        //saveDebugXYZreplicas( niterdone, sqrt(F2) );
        // if( F2<F2conv  ){ 
        //     printf( "eval_MMFFf4_ocl() all %i replicas relaxed in %i steps, |F|(%g)<%g \n", nSystems, niterdone, sqrt(F2), Fconv ); 
        //     return niterdone; 
        // }
        
        //long T2 =  getCPUticks();
        //printf("eval_MMFFf4_ocl(),evalVFs() time.tot=%g[ms] time.download=%g[ms] niter=%i \n", ( T2-T0 )*tick2second*1000, ( T2-T1)*tick2second*1000, niter );
        //printf("eval_MMFFf4_ocl(),evalVFs() time=%g[ms] niter=%i \n", ( getCPUticks()-T0 )*tick2second*1000 , niter );
        //fire[iSystemCur].print();
    }
    download(false,false);
    err |= ocl.finishRaw(); OCL_checkError(err, "eval_MMFFf4_ocl.finish");
    printf("eval_MMFFf4_ocl() time=%7.3f[ms] niter=%i \n", ( getCPUticks()-T0 )*tick2second*1000 , niterdone );
    }

    // ===============================================================================================================================================================================
    //     Performance Measurements ( 10 replicas of polymer-2_new )
    //     for niter = 100         
    //         time=  5.0018 [ms]   task_cleanF; task_MMFF;            task_move;
    //         time= 77.3187 [ms]   task_cleanF; task_MMFF; task_NBFF; task_move;
    //   => Need to optimize task_NBFF ... i.e.  kernel getNonBond(), 
    //          1) first try by using work_group_size = get_local_size(0) = 32  =     __local float4 LATOMS[32],LCLJS [32];
    //              * with task->local.x=32   time=14.4335[ms]   but system explodes 
    //              * with nsys=50 rather than 10 time goes to time=28.9872[ms] rather than time=14.4335[ms]
    //              * with task->local.x=64 and LATOMS[64],LCLJS[64]; we fit the whole system on one work_group => system does not explode !!!!!!! :DDDD
    //          2) then try to optimize inner most loop over pbc_shifts 
    //          3) remove IF condition for vdw ? ( better use force limit )
    // ===============================================================================================================================================================================

    return niterdone;
}

int run_ocl_loc( int niter, double Fconv=1e-6 , int iVersion=1 ){ 
    //printf("MolWorld_sp3_multi::run_ocl_loc() niter=%i \n", niter );
    double F2conv = Fconv*Fconv;
    picked2GPU( ipicked,  1.0 );
    int err=0;
    if( task_MMFF==0)setup_MMFFf4_ocl();
    int nPerVFs = _min(10,niter);
    int nVFs    = niter/nPerVFs;
    int niterdone=0;
    double F2=0;
    if( task_MMFFloc1==0 ){ task_MMFFloc1=ocl.setup_evalMMFFf4_local1( niter ); }
    if( task_MMFFloc2==0 ){ task_MMFFloc2=ocl.setup_evalMMFFf4_local2( niter ); }
    if     ( iVersion==1 ){ task_MMFFloc=task_MMFFloc1; }
    else if( iVersion==2 ){ task_MMFFloc=task_MMFFloc2; }
    long T0 = getCPUticks();
    for(int i=0; i<nVFs; i++){
        for(int j=0; j<nPerVFs; j++){
            task_MMFFloc->enque_raw(); 
            niterdone++;
        }
        ocl.download( ocl.ibuff_atoms,  atoms  );
        F2 = evalVFs();
        if( F2<F2conv  ){ 
            double t=(getCPUticks()-T0)*tick2second;
            printf( "run_ocl_loc(nsys=%i|iPara=%i) CONVERGED in <%i steps, |F|(%g)<%g time %g[ms] %g[us/step] bGridFF=%i \n", nSystems,iParalel, niterdone, sqrt(F2), Fconv, t*1000, t*1e+6/niterdone, bGridFF ); 
            return niterdone; 
        }
    }
    double t=(getCPUticks()-T0)*tick2second;
    printf( "run_ocl_loc(nsys=%i|iPara=%i) NOT CONVERGED in %i steps, |F|(%g)>%g time %g[ms] %g[us/step] bGridFF=%i iSysFMax=%i \n", nSystems,iParalel, niter, sqrt(F2), Fconv, t*1000, t*1e+6/niterdone, bGridFF, iSysFMax ); 
    //err |= ocl.finishRaw(); 
    //printf("eval_MMFFf4_ocl() time=%7.3f[ms] niter=%i \n", ( getCPUticks()-T0 )*tick2second*1000 , niterdone );
    return niterdone;
}

int debug_eval(){
    printf("MolWorld_sp3_multi::debug_eval() GridFF.npbc(%i)  GridFF.nPBC(%i,%i,%i) \n", gridFF.nPBC.x,gridFF.nPBC.y,gridFF.nPBC.z, gridFF.npbc);
    int err  = 0;
    int isys = 0;
    int ia   = 0;
    ffls[isys].cleanForce();
    //gridFF.evalMorsePBC_sym( ffls[isys].apos[ia], ffls[isys].REQs[ia], ffls[isys].fapos[ia] ); 
    gridFF.evalMorsePBCatoms_sym( ffls[isys].natoms, ffls[isys].apos, ffls[isys].REQs, ffls[isys].fapos );
    for(int i=0; i<ffls[isys].natoms; i++){
        Vec3d f = ffls[isys].fapos[i];
        printf( "cpu_aforces[%i] f(%g,%g,%g)\n", i, f.x, f.y, f.z );
    }
    err = task_cleanF->enque_raw();                    OCL_checkError(err, "MolWorld_sp3_multi::debug_eval().task_cleanF()"     ); 
    err = task_SurfAtoms->enque_raw();                 OCL_checkError(err, "MolWorld_sp3_multi::debug_eval().task_SurfAtoms()"  );  
    err = ocl.download( ocl.ibuff_atoms,    atoms   ); OCL_checkError(err, "MolWorld_sp3_multi::debug_eval().download(atoms)"   ); 
    err = ocl.download( ocl.ibuff_aforces,  aforces ); OCL_checkError(err, "MolWorld_sp3_multi::debug_eval().download(aforces)" ); 
    for(int i=0; i<ffls[isys].natoms; i++){
        //Vec3d f = ffls[isys].fapos;
        printf( "gpu_aforces[%i]  f(%g,%g,%g)\n", i, aforces[i].x, aforces[i].y, aforces[i].z );
    }
    exit(0);
}

int run_ocl_opt( int niter, double Fconv=1e-6 ){ 
    //printf("MolWorld_sp3_multi::run_ocl_opt() niter=%i \n", niter );
    //for(int i=0;i<npbc;i++){ printf( "CPU ipbc %i shift(%7.3g,%7.3g,%7.3g)\n", i, pbc_shifts[i].x,pbc_shifts[i].y,pbc_shifts[i].z ); }
    //debug_eval(); return 0;

    double F2conv = Fconv*Fconv;
    picked2GPU( ipicked,  1.0 );
    int err=0;
    if( task_MMFF==0)setup_MMFFf4_ocl();

    //int nPerVFs = _min(1,niter);
    int nPerVFs = _min(10,niter);
    //int nPerVFs = _min(50,niter);
    int nVFs    = niter/nPerVFs;
    long T0     = getCPUticks();
    int niterdone=0;
    double F2=0;

    bool dovdW=true;
    //bool dovdW=false;
    ocl.bSubtractVdW=dovdW;
    
    bool bExplore = false;
    //for(int isys=0; isys<nSystems; isys++){ if(gopts[isys].bExploring) bExplore = true; }

    for(int i=0; i<nVFs; i++){

        // if(bGroups){
        //     ocl.upload( ocl.ibuff_gtorqs,  gtorqs  );
        //     ocl.upload( ocl.ibuff_gforces, gforces );
        // }

        // bExplore = false;
        // for(int isys=0; isys<nSystems; isys++){ 
        //     if(gopts[isys].bExploring) bExplore = true; 
            
        // }

        bExplore = updateMultiExploring( Fconv );

        bool bGroupDrive = bGroups && bExplore;
        //bGroupDrive = false;

<<<<<<< HEAD
        //printf( "CPU::bbox(%g,%g,%g)(%g,%g,%g)(%g,%g,%g)\n", bbox.a.x,bbox.a.y,bbox.a.z,   bbox.b.x,bbox.b.y,bbox.b.z,   bbox.c.x,bbox.c.y,bbox.c.z );
=======
>>>>>>> a8512e52
        //bGroupDrive = true;
        // if(bGroupDrive){
        //     for(int ig=0; ig<ocl.nGroupTot; ig++){
        //         gtorqs[ig] = Quat4f{ 0.5f*sin(nloop*0.02f), 0.0f,0.0f,0.0f  };
        //         //printf( "CPU:gtorqs[%i](%g,%g,%g,%g)\n", ig, gtorqs[ig].x,gtorqs[ig].y,gtorqs[ig].z,gtorqs[ig].w );  
        //     }
        //     err |= ocl.upload( ocl.ibuff_gtorqs, gtorqs );  //OCL_checkError(err, "task_MMFF->enque_raw()");
        //     //for(int ig=0; ig<ocl.nGroupTot; ig++){ printf( "CPU:gtorqs[%i](%g,%g,%g,%g)\n", ig, gtorqs[ig].x,gtorqs[ig].y,gtorqs[ig].z,gtorqs[ig].w );     }
        // }

        for(int j=0; j<nPerVFs; j++){
            //if(bGroupDrive)printf( "bGroupDrive==true\n" );
            {    
                if( bGroupDrive )err |= task_GroupUpdate->enque_raw();
                if(dovdW)[[likely]]{
                    if(bSurfAtoms)[[likely]]{
                        if  (bGridFF)[[likely]]{ 
                            err |= task_NBFF_Grid ->enque_raw();   //OCL_checkError(err, "task_NBFF_Grid->enque_raw(); ");
                        }else { 
                            //printf( "task_NBFF(), task_SurfAtoms() \n" );
                            err |= task_NBFF     ->enque_raw();  //OCL_checkError(err, "MolWorld_sp3_multi::run_ocl_opt().task_NBFF()" ); 
                            err |= task_SurfAtoms->enque_raw();  //OCL_checkError(err, "MolWorld_sp3_multi::run_ocl_opt().task_SurfAtoms()" );
                        }
                    }else{ 
                        err |= task_NBFF      ->enque_raw();     //OCL_checkError(err, "task_NBFF->enque_raw();");
                    }
                }
                err |= task_MMFF->enque_raw();    //OCL_checkError(err, "task_MMFF->enque_raw()");

                if( bGroupDrive ) err |= task_GroupForce->enque_raw();
                err |= task_move->enque_raw();    //OCL_checkError(err, "task_move->enque_raw()");
            }
            niterdone++;
            nloop++;
        }
        //ocl.download( ocl.ibuff_atoms,    atoms   );
        //ocl.download( ocl.ibuff_aforces,  aforces );
        F2 = evalVFs( Fconv );

        // if(bGroups){ // Check Groups
        //     printf("MolWorld_sp3_multi::eval_MMFFf4_ocl()[niterdone=%i/%i]\n", niterdone, niter );
        //     ocl.download( ocl.ibuff_gcenters, gcenters );
        //     for(int i=0; i<ocl.nGroupTot; i++){
        //         int isys = i/ocl.nGroup; int ig = i - isys*ocl.nGroup;
        //         printf( "gcenter[%i|isys=%i,ig=%i] pos(%10.6f,%10.6f,%10.6f)\n", i, isys,ig, gcenters[i].x,gcenters[i].y,gcenters[i].z  ); 
        //     }
        // }

        /*
        { // ======= DEBUG - Check vs CPU
            int iS=iSystemCur;
            //printf( "MDpars[%i](dt=%g,damp=%g,cv=%g,cf=%g)cos_vf=%g\n", iSystemCur, MDpars[iS].x,MDpars[iS].y,MDpars[iS].z,MDpars[iS].w, fire[iS].cos_vf );
            int i0v = iSystemCur * ocl.nvecs; 
            ffl.cleanForce();
            ffl.eval(false);
            ffl.evalLJQs_ng4_simd    ();
            //ffl.evalLJQs_ng4_PBC_simd();
            //ffl.evalLJQs_ng4( ffl.neighs, gridFF.Rdamp );
            // ---- Compare to ffl
            bool ret=false;
            //printf("### run_ocl_opt: Compare GPU vs CPU ffl \n"); 
            ret |= compareVecs( ocl.nAtoms, ffl.fapos, aforces+i0v, 1e-4, 2 );
            if(ret){ printf("ERROR in run_ocl_opt()[nloop=%i] GPU.aforce[iSystemCur=%i] != ffl.evalLJQs_ng4_PBC() => Exit()\n", nloop, iSystemCur ); exit(0); }
            //else { printf("run_ocl_opt[nloop=%i] CHECKED: GPU.eval() == ffl.evalLJQs_ng4_PBC()\n", nloop); }
            unpack( ffl.nvecs, ffl.apos, atoms+i0v );
        }
        */
        //F2 = evalF2();
        if( F2<F2conv  ){ 
            double t=(getCPUticks()-T0)*tick2second;
            //printf( "run_omp_ocl(nSys=%i|iPara=%i) CONVERGED in %i/%i nsteps |F|=%g time=%g[ms]\n", nSystems, iParalel, itr,niter_max, sqrt(F2max), T1*1000 );
            if(verbosity>0)
            printf( "run_ocl_opt(nSys=%i|iPara=%i,bSurfAtoms=%i,bGridFF=%i,bExplore=%i) CONVERGED in %i/%i steps, |F|(%g)<%g time %g [ms]( %g [us/step]) bGridFF=%i \n", nSystems, iParalel, bSurfAtoms, bGridFF, bExplore, niterdone,niter, sqrt(F2), Fconv, t*1000, t*1e+6/niterdone, bGridFF ); 
            return niterdone; 
        }
    }

    if(bGroups){
        err|= ocl.download( ocl.ibuff_gcenters, gcenters );
        err|= ocl.download( ocl.ibuff_gfws, gfws );
        err|= ocl.download( ocl.ibuff_gups, gups );
    }
    err|= ocl.download( ocl.ibuff_atoms,    atoms   );
    err|= ocl.download( ocl.ibuff_aforces,  aforces );
    err|= ocl.finishRaw();  
    OCL_checkError(err, "run_ocl_opt().finishRaw()");

    double t=(getCPUticks()-T0)*tick2second;
    printf( "run_ocl_opt(nSys=%i|iPara=%i,bSurfAtoms=%i,bGridFF=%i,bExplore=%i) NOT CONVERGED in %i steps, |F|(%g)>%g time %g [ms]( %g [us/step]) bGridFF=%i iSysFMax=%i dovdW=%i \n", nSystems, iParalel, bSurfAtoms, bGridFF, bExplore,  niter, sqrt(F2), Fconv, t*1000, t*1e+6/niterdone, bGridFF, iSysFMax, dovdW ); 
    //err |= ocl.finishRaw(); 
    //printf("eval_MMFFf4_ocl() time=%7.3f[ms] niter=%i \n", ( getCPUticks()-T0 )*tick2second*1000 , niterdone );
    return niterdone;
}


double eval_NBFF_ocl( int niter, bool bForce=false ){ 
    //printf("MolWorld_sp3_multi::eval_NBFF_ocl() \n");
    int err=0;
    if( task_NBFF==0 ){ setup_NBFF_ocl(); }
    // evaluate on GPU
    for(int i=0; i<niter; i++){
        //err |= task_cleanF->enque_raw(); // this should be solved inside  task_move->enque_raw();
        err |= task_NBFF  ->enque_raw();
        //err |= task_print ->enque_raw(); // just printing the forces before assempling
        err |= task_move  ->enque_raw();
        //OCL_checkError(err, "eval_NBFF_ocl.1");
    }
    if(bForce)ocl.download( ocl.ibuff_aforces, ff4.fapos, ff4.nvecs, ff4.nvecs*iSystemCur );
    ocl.download( ocl.ibuff_atoms,   ff4.apos , ff4.nvecs, ff4.nvecs*iSystemCur );
    err |=  ocl.finishRaw();
    OCL_checkError(err, "eval_NBFF_ocl.2");
    if(bForce){
        unpack( ff4.nvecs, ffl. apos, ff4.  apos );
        unpack( ff4.nvecs, ffl.fapos, ff4. fapos );
        fcog  = sum ( ffl.natoms, ffl.fapos   );
        tqcog = torq( ffl.natoms, ffl.apos, ffl.fapos );
        if(  fcog.norm2()>1e-8 ){ printf("WARRNING: eval_NBFF_ocl |fcog| =%g; fcog=(%g,%g,%g)\n", fcog.norm(),  fcog.x, fcog.y, fcog.z ); exit(0); }
        //if( tqcog.norm2()>1e-8 ){ printf("WARRNING: eval_MMFFf4_ocl |torq| =%g; torq=(%g,%g,%g)\n", tqcog.norm(),tqcog.x,tqcog.y,tqcog.z ); exit(0); }   // NOTE: torq is non-zero because pi-orbs have inertia
    }
    return 0;
}
int run_omp( int niter_max, double Fconv=1e-3, double Flim=1000, double timeLimit=0.02 ){
    //printf( "run_omp() niter_max=%i %dt=g Fconv%g \n", niter_max, dt, Fconv  ); 
    double F2conv=Fconv*Fconv;
    double F2max=0;
    int itr=0,niter=niter_max;
    long T0,T00;
    double T1,T2;
    int err=0;
    T00 = getCPUticks();
    //#pragma omp parallel shared(E,F2,ff,vv,vf,ffl) private(itr)
    #pragma omp parallel shared(niter,itr,F2max,T0,T1,T2,err)
    while(itr<niter){
        if(itr<niter){
        #pragma omp for
        for( int isys=0; isys<nSystems; isys++ ){
            //printf( "run_omp[itr=%i] isys=%i @cpu(%i/%i) \n", itr, isys, omp_get_thread_num(), omp_get_num_threads() );
            ffls[isys].cleanForce();
            ffls[isys].eval(false);
            { // Non-Bonded
                if(bPBC){ ffls[isys].Etot += ffls[isys].evalLJQs_ng4_PBC_simd(); }
                else    { ffls[isys].Etot += ffls[isys].evalLJQs_ng4_simd    (); } 
                if   (bGridFF){ gridFF.addForces( ffls[isys].natoms, ffls[isys].apos, ffls[isys].PLQs, ffls[isys].fapos ); }        // GridFF
            }
            if( (ipicked>=0) && (isys==iSystemCur) ){ 
                pullAtom( ipicked, ffls[isys].apos, ffls[isys].fapos );  
            };
            if(bConstrains){
                ffls[isys].Etot += constrs.apply( ffls[isys].apos, ffls[isys].fapos, &ffls[isys].lvec );
            }
        }        
        #pragma omp barrier
        #pragma omp single
        {   F2max=0;}
        #pragma omp for reduction(max:F2max)
        for( int isys=0; isys<nSystems; isys++ ){
            int i0v = isys*ocl.nvecs;
            double F2 = opts[isys].move_FIRE();
            F2max = fmax(F2max,F2);
        }
        #pragma omp single
        { 
            nloop++;
            itr++; 
            if(F2max<F2conv){ 
                niter=0; 
                T1 = (getCPUticks()-T00)*tick2second;
                if(verbosity>0)printf( "run_omp(nSys=%i|iPara=%i,bOcl=%i,bGridFF=%i) CONVERGED in %i/%i nsteps |F|=%g time=%g[ms] %g[us/step] \n", nSystems, iParalel,bOcl,bGridFF, itr,niter_max, sqrt(F2max), T1*1000, T1*1e+6/itr );
                itr--;
            }
        }
        }
    } 
    for(int i=0; i<ffl.nvecs; i++){
        ffl.apos [i]=ffls[iSystemCur].apos [i];
        ffl.fapos[i]=ffls[iSystemCur].fapos[i];
    }
    T1 = (getCPUticks()-T00)*tick2second;
    if(itr>=niter_max)if(verbosity>0)printf( "run_omp(nSys=%i|iPara=%i,bOcl=%i,bGridFF=%i) NOT CONVERGED in %i/%i nsteps |F|=%g time=%g[ms] %g[us/step]\n", nSystems, iParalel,bOcl,bGridFF, itr,niter_max, sqrt(F2max), T1*1000, T1*1e+6/niter_max );
    return itr;
}



int run_omp_ocl( int niter_max, double Fconv=1e-3, double Flim=1000, double timeLimit=0.02 ){
    //printf( "run_omp_ocl() niter_max=%i %dt=g Fconv%g \n", niter_max, dt, Fconv  ); 
    double F2conv=Fconv*Fconv;
    double F2max=0;
    int itr=0,niter=niter_max;
    long T0,T00;
    double T1,T2;
    int err=0;
    T00 = getCPUticks();
    //#pragma omp parallel shared(E,F2,ff,vv,vf,ffl) private(itr)
    #pragma omp parallel shared(niter,itr,F2max,T0,T1,T2,err,gopt_ifound)
    while(itr<niter){
        if(itr<niter){
        #pragma omp single
        {
        if(bOcl){
            T0 = getCPUticks();
            ocl.upload( ocl.ibuff_atoms, atoms  );
            if( bSurfAtoms ){
                if(bGridFF){ 
                    err |= task_NBFF_Grid ->enque_raw(); 
                }else{
                    err |= task_NBFF     ->enque_raw(); 
                    err |= task_SurfAtoms->enque_raw(); 
                }
            }else{ err |= task_NBFF      ->enque_raw(); }
            ocl.download( ocl.ibuff_aforces , aforces );
            //ocl.download( ocl.ibuff_avel    , avel    );

            
        }
        }
        #pragma omp for
        for( int isys=0; isys<nSystems; isys++ ){
            if(bGopt)gopts[isys].update();    
            //printf( "run_omp_ocl[itr=%i] isys=%i @cpu(%i/%i) \n", itr, isys, omp_get_thread_num(), omp_get_num_threads() );
            ffls[isys].cleanForce();
            ffls[isys].eval(false);
            if(!bOcl){
                if(bPBC){ ffls[isys].Etot += ffls[isys].evalLJQs_ng4_PBC_simd(); }
                else    { ffls[isys].Etot += ffls[isys].evalLJQs_ng4_simd    (); } 
                //ffls[isys].evalLJQs_ng4_simd    ();
                if(bSurfAtoms)[[likely]]{ 
                    if   (bGridFF)[[likely]]{ gridFF.addForces            ( ffls[isys].natoms, ffls[isys].apos, ffls[isys].PLQs, ffls[isys].fapos ); }        // GridFF
                    else                    { gridFF.evalMorsePBCatoms_sym( ffls[isys].natoms, ffls[isys].apos, ffls[isys].REQs, ffls[isys].fapos ); }
                }
            }
            if( (ipicked>=0) && (isys==iSystemCur) ){ 
                pullAtom( ipicked, ffls[isys].apos, ffls[isys].fapos );  
            };
            if(bConstrains){ // ToDo: this apply the same constrains to all replicas, we may want to apply different constrains to different replicas
                //printf( "run_omp() constrs[%i].apply()\n", constrs.bonds.size() );
                ffls[isys].Etot += constrs.apply( ffls[isys].apos, ffls[isys].fapos, &ffls[isys].lvec );
            }
            //printf("ffls[%i].Etot(itr=%i) = %g \n", isys, itr, ffls[isys].Etot );
            //if( bGopt && gopts[isys].bExploring ){  ffls[isys].Etot += gopts[isys].constrs.apply( ffls[isys].apos, ffls[isys].fapos, &ffls[isys].lvec ); }
        }        
        #pragma omp barrier
        #pragma omp single
        {   F2max=0;
            if(bOcl){
            //T1 = (getCPUticks()-T0)*tick2second;
            err |= ocl.finishRaw(); OCL_checkError(err, "eval_MMFFf4_ocl.finish");
            //T2 = (getCPUticks()-T0)*tick2second;
            //printf( "CPU.finish %g[us] GPU.finish %g[us] \n", T1*1e+6, T2*1e+6 );
        }}
        #pragma omp for reduction(max:F2max)
        for( int isys=0; isys<nSystems; isys++ ){
            int i0v = isys*ocl.nvecs;
            //if(bOcl)unpack_add( ffls[isys].natoms, ffls[isys].fapos, aforces+i0v );  // APPLY non-covalent forces form GPU
            double F2=1.0;
            if( gopts[isys].bExploring ){
                //printf( "run_omp_ocl() gopts[isys].bExploring=true \n", isys );
                ffls[isys].Etot += gopts[isys].constrs.apply( ffls[isys].apos, ffls[isys].fapos, &ffls[isys].lvec );
                ffls[isys].move_Langevin( opts[isys].dt_max, 10000.0, gopts[isys].gamma_damp, gopts[isys].T_target );
                if(bToCOG){ Vec3d cog=average( ffls[isys].natoms, ffls[isys].apos );  move( ffls[isys].natoms, ffls[isys].apos, cog*-1.0 ); }
            }
            else{
                F2 = opts[isys].move_FIRE();
            }
            //double F2 = opts[isys].move_FIRE();
            // if(isys==iSystemCur){
            //     double cv;
            //     double cf  = opts[isys].renorm_vf * opts[isys].damp_func_FIRE( opts[isys].cos_vf, cv );
            //     printf( "opt[%i](dt=%g/%g,damp=%g,cf=%g,cv=%g)cos_vf=%g\n", iSystemCur, opts[isys].dt,opts[isys].dt_max,opts[isys].damping,opts[isys].cv,opts[isys].cf, opts[isys].cos_vf );
            // }
            F2max = fmax(F2max,F2);
            //if(bOcl)
            pack( ffls[isys].nvecs,  ffls[isys].apos, atoms  +i0v );
        }
        #pragma omp single
        { 
            nloop++;
            itr++; 
            // if(timeLimit>0){
            //     double t = (getCPUticks() - T0)*tick2second;
            //     if(t>0.02){ 
            //         niter=0; 
            //         if(verbosity>0)printf( "run_omp() ended due to time limit after %i nsteps ( %6.3f [s]) \n", itr, t ); 
            //     }
            // }

            if( bGopt ){
                for(int isys=0; isys<nSystems; isys++){
                    if( ( opts[isys].ff < F2conv )  && ( !gopts[isys].bExploring ) ){
                        gopt_ifound++;
                        sprintf(tmpstr,"# %i sys: %i E: %g |F|: %g istep: %i", gopt_ifound, isys, ffls[isys].Etot, sqrt(ffl.cvf.z), gopts[isys].istep );
                        printf( "run_omp_ocl(GOopt).save %s \n", tmpstr );
                        saveSysXYZ( isys, "gopt.xyz", tmpstr, false, "a", nPBC_save );
                        gopts[isys].startExploring();
                        gopts[isys].apply_kick( ffl.natoms, ffl.apos, ffl.vapos );
                        if( gopt_ifound > gopt_nfoundMax ){ printf( "gopt_ifound(%i)>gopt_nfoundMax(%i) => exit \n", gopt_ifound, gopt_nfoundMax ); exit(0); };
                    }
                }
            }else if(F2max<F2conv){ 
                niter=0; 
                T1 = (getCPUticks()-T00)*tick2second;
                //printf( "run_omp_ocl(nSys=%i|iPara=%i) CONVERGED in %i/%i steps, |F|(%g)<%g time %g[ms] %g[us/step] bGridFF=%i \n", nSystems, iParalel, niterdone,niter, sqrt(F2), Fconv, t*1000, t*1e+6/niterdone, bGridFF ); 
                if(verbosity>0)printf( "run_omp_ocl(nSys=%i|iPara=%i,bOcl=%i,bGridFF=%i) CONVERGED in %i/%i nsteps |F|=%g time=%g[ms] %g[us/step] \n", nSystems, iParalel,bOcl,bGridFF, itr,niter_max, sqrt(F2max), T1*1000, T1*1e+6/itr );
                itr--;
            }
            //printf( "step[%i] E %g |F| %g ncpu[%i] \n", itr, E, sqrt(F2), omp_get_num_threads() ); 
            //{printf( "step[%i] dt %g(%g) cv %g cf %g cos_vf %g \n", itr, opt.dt, opt.dt_min, opt.cv, opt.cf, opt.cos_vf );}
            //if(verbosity>2){printf( "step[%i] E %g |F| %g ncpu[%i] \n", itr, E, sqrt(F2), omp_get_num_threads() );}
        }
        }
    } // END while(itr<niter) OPENMP_BLOCK
    //printf( "run_omp_ocl().copy iSystemCur=%i \n", iSystemCur );
    for(int i=0; i<ffl.nvecs; i++){
        ffl.apos [i]=ffls[iSystemCur].apos [i];
        ffl.fapos[i]=ffls[iSystemCur].fapos[i];
    }
    T1 = (getCPUticks()-T00)*tick2second;
    if(itr>=niter_max)if(verbosity>0)printf( "run_omp_ocl(nSys=%i|iPara=%i,bOcl=%i,bGridFF=%i) NOT CONVERGED in %i/%i nsteps |F|=%g time=%g[ms] %g[us/step]\n", nSystems, iParalel,bOcl,bGridFF, itr,niter_max, sqrt(F2max), T1*1000, T1*1e+6/niter_max );
    return itr;
}

int run_multi_serial( int niter_max, double Fconv=1e-3, double Flim=1000, double timeLimit=0.02 ){
    //printf( "run_omp_ocl() niter_max=%i %dt=g Fconv%g \n", niter_max, dt, Fconv  ); 
    double F2conv=Fconv*Fconv;
    double F2max=0;
    int itr=0,niter=niter_max;
    long T0,T00;
    double T1,T2;
    int err=0;
    T00 = getCPUticks();
    while(itr<niter){
        if(itr<niter){
        F2max=0;
        for( int isys=0; isys<nSystems; isys++ ){
            ffls[isys].cleanForce();
            ffls[isys].eval(false);
            if(bPBC){ ffls[isys].evalLJQs_ng4_PBC_simd(); }
            else    { ffls[isys].evalLJQs_ng4_simd    (); } 
            if( (ipicked>=0) && (isys==iSystemCur) ){ 
                pullAtom( ipicked, ffls[isys].apos, ffls[isys].fapos );  
            };
            double F2 = opts[isys].move_FIRE();
            F2max = fmax(F2max,F2);
        }        
        nloop++;
        itr++; 
        if(F2max<F2conv){ 
            niter=0; 
            T1 = (getCPUticks()-T00)*tick2second;
            if(verbosity>0)printf( "run_multi_serial(nSys=%i|iPara=%i) CONVERGED in %i/%i nsteps |F|=%g time=%g[ms] %g[us/step]\n", nSystems,iParalel, itr,niter_max, sqrt(F2max), T1*1000, T1*1e+6/itr );
            itr--;
        }
        }
    } // END while(itr<niter) OPENMP_BLOCK
    //printf( "run_omp_ocl().copy iSystemCur=%i \n", iSystemCur );
    for(int i=0; i<ffl.nvecs; i++){
        ffl.apos [i]=ffls[iSystemCur].apos [i];
        ffl.fapos[i]=ffls[iSystemCur].fapos[i];
    }
    T1 = (getCPUticks()-T00)*tick2second;
    if(itr>=niter_max)if(verbosity>0)printf( "run_multi_serial(nSys=%i|iPara=%i) NOT CONVERGED in %i/%i nsteps |F|=%g time=%g[ms] %g[us/step]\n", nSystems,iParalel, itr,niter_max, sqrt(F2max), T1*1000, T1*1e+6/niter_max );
    return itr;
}

// ==================================
//                 eval
// ==================================

double eval( ){
    double E=0;
    setNonBond( bNonBonded );  // Make sure ffl subtracts non-covalent interction for angles
    if(bMMFF){ 
        bool err=0;
        //E += ff .eval();
        E += ffl.eval();
        //E += eval_f4();
        //printf( "atom[0] nbmol(%g,%g,%g) ff(%g,%g,%g) ffl(%g,%g,%g) \n", nbmol.apos[0].x,nbmol.apos[0].y,nbmol.apos[0].z,  ff.apos[0].x,ff.apos[0].y,ff.apos[0].z,  ffl.apos[0].x,ffl.apos[0].y,ffl.apos[0].z );
        
        unpack_system(iSystemCur, ffl, true, true); 

        /*
        bool bForce = true;
        if(bForce)ocl.download( ocl.ibuff_aforces, ff4.fapos, ff4.nvecs, ff4.nvecs*iSystemCur );
        ocl          .download( ocl.ibuff_atoms,   ff4.apos , ff4.nvecs, ff4.nvecs*iSystemCur );
        //for(int i=0; i<ff4.nvecs; i++){  printf("OCL[%4i] f(%10.5f,%10.5f,%10.5f) p(%10.5f,%10.5f,%10.5f) pi %i \n", i, ff4.fapos[i].x,ff4.fapos[i].y,ff4.fapos[i].z,  ff4.apos[i].x,ff4.apos[i].y,ff4.apos[i].z,  i>=ff4.natoms ); }
        err |= ocl.finishRaw(); //printf("eval_MMFFf4_ocl() time=%g[ms] niter=%i \n", ( getCPUticks()-T0 )*tick2second*1000 , niter );
        OCL_checkError(err, "eval_MMFFf4_ocl");
        unpack( ff4.natoms, ffl.  apos, ff4.  apos );
        unpack( ff4.nnode,  ffl. pipos, ff4. pipos );
        if(bForce){
            unpack( ff4.natoms, ffl. fapos, ff4. fapos );
            unpack( ff4.nnode,  ffl.fpipos, ff4.fpipos );
            // ---- Check Invariatns   - this works only if we unpack forces
            //fcog  = sum ( ffl.natoms, ffl.fapos   );
            //tqcog = torq( ffl.natoms, ffl.apos, ffl.fapos );
            //if(  fcog.norm2()>1e-8 ){ printf("WARRNING: eval_MMFFf4_ocl |fcog| =%g; fcog=(%g,%g,%g)\n", fcog.norm(),  fcog.x, fcog.y, fcog.z ); exit(0); }
            //if( tqcog.norm2()>1e-8 ){ printf("WARRNING: eval_MMFFf4_ocl |torq| =%g; torq=(%g,%g,%g)\n", tqcog.norm(),tqcog.x,tqcog.y,tqcog.z ); exit(0); }   // NOTE: torq is non-zero because pi-orbs have inertia
        }
        */

    }else{ VecN::set( nbmol.natoms*3, 0.0, (double*)nbmol.fapos );  }
    if(bNonBonded){
        if(bMMFF){    
            //if  (bPBC){ E += nbmol.evalLJQs_ng4_PBC( ffl.neighs, ffl.neighCell, ff.lvec, {1,1,0} );             }   // atoms outside cell
            if  (bPBC){ E += nbmol.evalLJQs_ng4_PBC( ffl.neighs, ffl.neighCell, npbc, pbc_shifts, gridFF.Rdamp ); }  
            else      { E += nbmol.evalLJQs_ng4    ( ffl.neighs );                                                }   // atoms in cell ignoring bondede neighbors       
        }else{
            if  (bPBC){ E += nbmol.evalLJQs_PBC    ( ff.lvec, {1,1,0} ); }   // atoms outside cell
            else      { E += nbmol.evalLJQs        ( );                  }   // atoms in cell ignoring bondede neighbors    
        }
    }
    if(bConstrains)constrs.apply( nbmol.apos, nbmol.fapos, &ffl.lvec );
    /*
    if(bSurfAtoms){ 
        if   (bGridFF){ E+= gridFF.eval(nbmol.natoms, nbmol.apos, nbmol.PLQs, nbmol.fapos ); }
        //else        { E+= nbmol .evalMorse   ( surf, false,                  gridFF.alphaMorse, gridFF.Rdamp );  }
        else          { E+= nbmol .evalMorsePBC( surf, gridFF.grid.cell, nPBC, gridFF.alphaMorse, gridFF.Rdamp );  }
    }
    */
    //printf( "eval() bSurfAtoms %i bGridFF %i \n", bSurfAtoms, bGridFF );
    //for(int i=0; i<nbmol.natoms; i++){ printf("atom[%i] f(%g,%g,%g)\n", i, nbmol.fapos[i].x,nbmol.fapos[i].y,nbmol.fapos[i].z ); }
    return E;
}

// ==================================
//                 MDloop
// ==================================

virtual char* getStatusString( char* s, int nmax ) override {
    //double F2 = evalVFs();
    double  F2max=0;
    double  F2min=1e+300;
    for(int isys=0; isys<nSystems; isys++){
        int i0v = isys * ocl.nvecs;
        //evalVF( ocl.nvecs, aforces+i0v, avel   +i0v, fire[isys], MDpars[isys] );
        F2max = fmax( F2max, fire[isys].ff );
        F2min = fmin( F2min, fire[isys].ff );
    }
    s += sprintf(s, "iSystemCur %i/%i \n",  iSystemCur, nSystems );
    s += sprintf(s, "eval_MMFFf4_ocl |F|max=%g |F|min=%g \n", sqrt(F2max), sqrt(F2min) );
    return s;
}

virtual void MDloop( int nIter, double Ftol = -1 ) override {
    if(Ftol<0)  Ftol = Ftol_default;
    //printf( "MolWorld_sp3_ocl::MDloop(%i) bGridFF %i bOcl %i bMMFF %i \n", nIter, bGridFF, bOcl, bMMFF );
    //bMMFF=false;


    if(bAnimManipulation){
        float dir_sign = ((nloop/10000)%2)*2 - 1 ; //printf("AnimManipulation dir_sign=%f \n", dir_sign);
        move_MultiConstrain( Vec3d{ 0.2*dir_sign, 0.0, 0.0}, Vec3dZero );
    }

    // //run_omp_ocl( 1 );
    // run_omp_ocl( 50 );
    // //run_omp_ocl( 100 );
    // return;

    nIter=iterPerFrame;
    //bOcl=iParalel>0;
    int nitrdione=0;
    switch(iParalel){
        case -1: bOcl=false;  nitrdione = run_multi_serial(nIter,Ftol);  break; 
        case  0:
        case  1: bOcl=false;  nitrdione = run_omp_ocl( nIter, Ftol    ); break; 
        case  2: bOcl=true;   nitrdione = run_omp_ocl( nIter, Ftol    ); break; 
        case  3: bOcl=true;   nitrdione = run_ocl_opt( nIter, Ftol    ); break; 
        //case  3: bOcl=true; nitrdione = run_ocl_loc( nIter, Ftol, 1 ); break; 
        //case  4: bOcl=true; nitrdione = run_ocl_loc( nIter, Ftol, 2 ); break; 
        default:
            eval_NBFF_ocl_debug();
    }

    unpack_system( iSystemCur, ffl, true, true );

    /*
    if( bOcl ){
        //printf( "GPU frame[%i] -- \n", nIter );
        if( (iSystemCur<0) || (iSystemCur>=nSystems) ){  printf("ERROR: iSystemCur(%i) not in range [ 0 .. nSystems(%i) ] => exit() \n", iSystemCur, nSystems ); exit(0); }
        nIter = 50;
        //nIter = 1;
        eval_MMFFf4_ocl( nIter );
        unpack_system(iSystemCur, ffl, true, true); 
        //SDL_Delay(1000);
        //eval_NBFF_ocl  ( 1 ); 
        //eval_NBFF_ocl_debug(1); //exit(0);
        
    }else{
        printf( "CPU frame[%i] \n", nIter );
        for(int itr=0; itr<nIter; itr++){
            double E = eval();
            //double E = MolWorld_sp3::eval();
            ckeckNaN_d( nbmol.natoms, 3, (double*)nbmol.fapos, "nbmol.fapos" );
            //if( bPlaneSurfForce )for(int i=0; i<ff.natoms; i++){ ff.fapos[i].add( getForceMorsePlane( ff.apos[i], {0.0,0.0,1.0}, -5.0, 0.0, 0.01 ) ); }
            //printf( "apos(%g,%g,%g) f(%g,%g,%g)\n", ff.apos[0].x,ff.apos[0].y,ff.apos[0].z,   ff.fapos[0].x,ff.fapos[0].y,ff.fapos[0].z );
            //if(bCheckInvariants){ checkInvariants(maxVcog,maxFcog,maxTg); }
            if(ipicked>=0){ pullAtom( ipicked, nbmol.apos, nbmol.fapos );  }; // printf( "pullAtom(%i) E=%g\n", ipicked, E ); };
            //ff.fapos[  10 ].set(0.0); // This is Hack to stop molecule from moving
            //opt.move_GD(0.001);
            //opt.move_LeapFrog(0.01);
            //opt.move_MDquench();
            double f2=opt.move_FIRE();   
            //printf( "[%i] E= %g [eV] |F|= %g [eV/A]\n", nloop, E, sqrt(f2) );
            //double f2=1;
            if(f2<sq(Ftol)){
                bConverged=true;
            }
            nloop++;
        }
    }
    */
    
    icurIter+=nitrdione;
    bChargeUpdated=false;
}

virtual void swith_method()override{ 
    bGPU_MMFF=!bGPU_MMFF;    bOcl=bGPU_MMFF;
}

virtual char* info_str   ( char* str=0 ){ if(str==0)str=tmpstr; sprintf(str,"bGridFF %i bOcl %i \n", bGridFF, bOcl ); return str; }

// ==================================
//       Grid evaluation
// ==================================

virtual void scanSurfFF( int n, Quat4f* ps, Quat4f* REQs, Quat4f* fs )override{
    ocl.sampleGridFF( n, fs, ps, REQs, true  );
}

bool checkSampleGridFF( int n, Vec3d p0, Vec3d p1, Quat4d REQ=Quat4d{ 1.487, 0.02609214441, +0.1, 0.}, double tol=1e-2, bool bExit=false, bool bPrint=false, bool bWarn=true, const char* logfiflename="checkSampleGridFF.log" ){
    if(bPrint){ printf("MolWorld_sp3_multi::checkSampleGridFF(np=%i,p0{%6.3f,%6.3f,%6.3f},p1{%6.3f,%6.3f,%6.3f}REQ{%6.3f,%10.7f,%6.3f,%10.7f}) \n", n, ocl.nAtoms, p0.x,p0.y,p0.z,  p1.x,p1.y,p1.z, REQ.x,REQ.y,REQ.z,REQ.w ); };
    //if((ocl.nAtoms*ocl.nSystems)<n){ printf("ERROR in MolWorld_sp3_multi::checkSampleGridFF() natom(%i)<n(%i) => Exit()\n", ocl.nAtoms*ocl.nSystems, n ); exit(0); } // This is no-longer needed
    Quat4f* samp_fs   = new Quat4f[n]; 
    Quat4f* samp_ps   = new Quat4f[n];
    Quat4f* samp_REQs = new Quat4f[n];
    Vec3d dp = (p1-p0)*(1./n);
    for(int i=0; i<n; i++){
        v2f4(p0+dp*i, *((float4*)samp_ps+i) );  
        samp_REQs [i] = (Quat4f)REQ;
        //samp_fs =  
        //samp_ps   = 
        //samp_REQs    = 
        //printf( "checkSampleGridFF[%i] p(%g,%g,%g) REQ(%g,%g,%g,%g)\n", i,  atoms[i].x,atoms[i].y,atoms[i].z,    REQs[i].x,REQs[i].y,REQs[i].z,REQs[i].w  );
    }
    ocl.grid_shift0.f=(Vec3f)gridFF.shift0;
    ocl.sampleGridFF( n, samp_fs, samp_ps, samp_REQs, true   );
    FILE * logf=0;
    if(logfiflename){ 
        logf = fopen(logfiflename,"w");
        fprintf( logf, "GridFF::checkEFProfileVsNBFF(np=%i,natoms=%i,npbc=%i,p2{%6.3f,%6.3f,%6.3f},p1{,%6.3f,%6.3f,%6.3f}REQ{%g,%g,%g,%g}) \n", n, gridFF.natoms,gridFF.npbc, p0.x,p0.y,p0.z,  p1.x,p1.y,p1.z, REQ.x,REQ.y,REQ.z,REQ.w );
        fprintf(     logf, "i   x y z     E  Eref     fx fx_ref      fy fy_ref     fz  fz_ref\n");
    }
    if(bPrint){     printf("i   x y z     E  Eref     fx fx_ref      fy fy_ref     fz  fz_ref\n"); }
    double tol2=tol*tol;
    //Quat4f PLQ = REQ2PLQ( REQ, alphaMorse );   //printf( "PLQ %6.3f %10.7f %6.3f \n", PLQ.x,PLQ.y,PLQ.z   );
    //bool err = false;
    bool bErr=false;
    double err2Max=0;
    int imax = -1;
    for(int i=0; i<n; i++){
        Vec3d fref;
        Vec3d  p    = p0 + dp*i;
        Quat4f fe   = samp_fs[i];
        float  Eref = gridFF.getMorseQH_PBC_omp( p, REQ, fref );
        float  dE   = fe.e-Eref;
        Vec3f  df   = fe.f - (Vec3f)fref;
        double e2e = dE*dE     /( Eref*Eref + fe.e*fe.e        + 1 );         
        double e2f = df.norm2()/( fe.f.norm2() + fref.norm2() + 1 ); 
        if( e2e>err2Max ){ err2Max=e2e; imax=i; }
        if( e2f>err2Max ){ err2Max=e2f; imax=i; }
        if( (e2e>tol2) || (e2f>tol2) ){
            bErr=true;
            if(bWarn)printf("WARRNING[%i/%i] dE=%g |dF|=%g p(%6.3f,%6.3f,%6.3f) GridFF(%g,%g,%g|%g)  NBFF(%g.%g,%g|%g)\n", i, n, dE, df.norm(), p.x,p.y,p.z,   fe.x,fe.y,fe.z,fe.w,   fref.x,fref.y,fref.z,Eref  );
            if(bExit){ printf("ERROR in GridFF::checkEFProfileVsNBFF() - GridFF force does not match NBFF reference at test point %i MaxRelativeError=%g => Exit()\n", i, sqrt(err2Max) ); exit(0); }
        } 
        if(bPrint){ printf(       "%i    %6.3f %6.3f %6.3f    %g %g   %g %g    %g %g    %g %g\n", i, p.x, p.y, p.z,    fe.e, Eref,    fe.x,fref.x,    fe.y,fref.y,    fe.z,fref.z ); }
        if(logf  ){fprintf( logf, "%3i    %6.3f %6.3f %6.3f    %14.6f %14.6f   %14.6f %14.6f    %14.6f %14.6f    %14.6f %14.6f\n", i, p.x, p.y, p.z,    fe.e, Eref,    fe.x,fref.x,    fe.y,fref.y,    fe.z,fref.z ); }
    }
    if(logf){ fclose(logf); }
    if(bWarn && bErr ){
        //printf("WARRNING GridFF MaxRelativeError=%g at point[%i]\n",  sqrt(err2Max), imax );
        Vec3d fref;
        Vec3d  p    = p0 + dp*imax;
        Quat4f fe   = samp_fs[imax];
        float  Eref = gridFF.getMorseQH_PBC_omp( p, REQ, fref );
        float  dE   = fe.e-Eref;
        Vec3f  df   = fe.f - (Vec3f)fref;
        double e2e = dE*dE     /(Eref*Eref + fe.e*fe.e + 1);          err2Max=fmax(err2Max,e2e);
        double e2f = df.norm2()/( fe.f.norm2() + fref.norm2() + 1 );  err2Max=fmax(err2Max,e2f);
        printf("WARRNING GridFF MaxError=%g at[%i/%i] dE=%g |dF|=%g p(%6.3f,%6.3f,%6.3f) GridFF(%g.%g,%g|%g)  NBFF(%g.%g,%g|%g)\n",  sqrt(err2Max), imax, n, dE, df.norm(), p.x,p.y,p.z, fe.x,fe.y,fe.z,fe.w,   fref.x,fref.y,fref.z,Eref  );
    }
    delete [] samp_fs; 
    delete [] samp_ps;
    delete [] samp_REQs;
    return bErr;
}

bool evalCheckGridFF_ocl( int imin=0, int imax=1, bool bExit=true, bool bPrint=true, double tol=1e-2, Quat4d REQ=Quat4d{ 1.487, 0.02609214441, +0.1, 0.}, double dz=0.05 ){
    REQ=Quat4d{ 1.487, 0.02609214441,-0.1, 0.};
    printf( "MolWorld_sp3::evalCheckGridFF_ocl() natoms=%i npbc=%i apos=%li REQs=%li shifts=%li \n", gridFF.natoms, gridFF.npbc, gridFF.apos, gridFF.REQs, gridFF.shifts );
    _checkNull(gridFF.shifts)
    _checkNull(gridFF.REQs)
    _checkNull(gridFF.apos)
    bool err = false;
    double zmin=gridFF.grid.pos0.z+gridFF.shift0.z+1.0;
    double zmax=gridFF.grid.pos0.z+gridFF.grid.cell.c.z*0.5;
    zmax=fmin(zmax,10);
    int nz = ((int)((zmax-zmin)/dz)) + 1;
    for( int ia=imin; ia<imax; ia++ ){
        Vec3d p0=gridFF.apos[ia]; p0.z=zmin;
        Vec3d p1=p0;       p1.z=zmax;
        //double err =  checkEFProfileVsNBFF( n, p0, p1, REQ, tol, false,false );
        err |= checkSampleGridFF( nz, p0,p1, REQ, tol, false, false, true );
        if(err>tol){    
            //if(bPrint)checkEFProfileVsNBFF( n, p0, p1, REQ, tol, false, true, false );
            if(bPrint)checkSampleGridFF   ( nz, p0,p1, REQ, tol, false, true, false );
            if(bExit){ printf("ERROR in GridFF::checkZProfilesOverAtom(%i) - GridFF force does not match NBFF reference, MaxRelativeError=%g => Exit()\n", ia, err ); exit(0); }
            break;
        }
        //checkEFProfileVsNBFF( n, p0, p1, REQ, tol,  false, true, false );
        //double err =  checkEFProfileVsNBFF( n, p0, p1, REQ, tol, false,false );
        //err |= checkZProfilesOverAtom( ia, nz, zmin, zmax, REQ, tol, bExit, bPrint );
    }
    return err;
}

void surf2ocl(Vec3i nPBC, bool bSaveDebug=false){
    int err=0;
    printf( "surf2ocl() gridFF.natoms=%i nPBC(%i,%i,%i)\n", gridFF.natoms, nPBC.x,nPBC.y,nPBC.z );
    long T0=getCPUticks();
    Quat4f* atoms_surf = new Quat4f[gridFF.natoms];
    Quat4f* REQs_surf  = new Quat4f[gridFF.natoms];
    pack( gridFF.natoms, gridFF.apos, atoms_surf, sq(gridFF.Rdamp) );
    pack( gridFF.natoms, gridFF.REQs, REQs_surf                     );   // ToDo: H-bonds should be here
    long T1=getCPUticks();
    ocl.GFFparams.x = gridFF.Rdamp;
    ocl.GFFparams.y = gridFF.alphaMorse;
    //v2f4( gridFF.grid.pos0, ocl.grid_p0 );
    ocl.grid_p0.f     = (Vec3f)gridFF.grid.pos0;
    ocl.grid_shift0.f = (Vec3f)gridFF.shift0;
    //printf( "grid_p0(%g,%g,%g) grid_shift0(%g,%g,%g)\n", ocl.grid_p0.x,ocl.grid_p0.y,ocl.grid_p0.z,    ocl.grid_shift0.x,ocl.grid_shift0.y,ocl.grid_shift0.z  );
    //exit(0);
    ocl.makeGridFF( gridFF.grid, nPBC, gridFF.natoms, (float4*)atoms_surf, (float4*)REQs_surf, true );
    err |=  ocl.finishRaw();    OCL_checkError(err, "surf2ocl.makeGridFF.finish");
    //ocl.addDipoleField( gridFF.grid, (float4*)dipole_ps, (float4*), true );
    printf( ">>time(ocl.makeGridFF() %g \n", (getCPUticks()-T1)*tick2second );
    bool bDownload =true; // WARRNING : if I set this OFF it crashes unexpectedly
    //bSaveDebug=true;
    bSaveDebug=false; 
    if(bDownload){
        gridFF.allocateFFs();
        ocl.download( ocl.itex_FE_Paul, gridFF.FFPaul );  
        ocl.download( ocl.itex_FE_Lond, gridFF.FFLond );
        ocl.download( ocl.itex_FE_Coul, gridFF.FFelec );    
        err |=  ocl.finishRaw();    OCL_checkError(err, "surf2ocl.download.finish");
        printf( ">>time(surf2ocl.download() %g \n", (getCPUticks()-T1)*tick2second );
        if(bSaveDebug){ saveGridXsfDebug(); }
    }
    delete [] atoms_surf;
    delete [] REQs_surf;
    //  ToDo: We do no release these buffers because we use them for kernell:: getSurfMorse()
    //ocl.buffers[ocl.ibuff_atoms_surf].release();
    //ocl.buffers[ocl.ibuff_REQs_surf ].release();
    err |=  ocl.finishRaw();    OCL_checkError(err, "surf2ocl.makeGridFF.atoms_surf.release");
    bDONE_surf2ocl = true;
    //exit(0);
}

virtual void initGridFF( const char * name, bool bGrid=true, bool bSaveDebugXSFs=false, double z0=NAN, Vec3d cel0={-0.5,-0.5,0.0}, bool bAutoNPBC=true )override{
    printf( "MolWorld_sp3_multi::initGridFF() \n");
    if(verbosity>0)printf("MolWorld_sp3_multi::initGridFF(%s,bGrid=%i,z0=%g,cel0={%g,%g,%g})\n",  name, bGrid, z0, cel0.x,cel0.y,cel0.z  );
    if(gridFF.grid.n.anyEqual(0)){ printf("ERROR in MolWorld_sp3_multi::initGridFF() zero grid.n(%i,%i,%i) => Exit() \n", gridFF.grid.n.x,gridFF.grid.n.y,gridFF.grid.n.z ); exit(0); };
    gridFF.grid.center_cell( cel0 );
    bGridFF=true;
    gridFF.bindSystem        ( surf  .natoms, surf  .atypes, surf.apos  , surf.REQs        );
    gridFF.setAtomsSymetrized( gridFF.natoms, gridFF.atypes, gridFF.apos, gridFF.REQs, 0.1 );
    //gridFF.setAtomsSymetrized(surf.natoms, surf.atypes, surf.apos, surf.REQs );
    gridFF.evalCellDipole();
    if( ( fabs(gridFF.Q)>1e-6 ) || (gridFF.dip.norm2()>1e-8) ){ printf("ERROR: GridFF has dipole and dipole correction not yet implemented => exit() \n"); exit(0); }
    if( isnan(z0) ){ z0=gridFF.findTop();   if(verbosity>0) printf("GridFF::findTop() %g \n", z0);  };
    gridFF.grid.pos0.z=z0;
    gridFF.lvec = gridFF.grid.cell;
    //if(verbosity>1)
    //gridFF.grid.printCell();
    gridFF.nPBC=Vec3i{1,1,0};
    if(bAutoNPBC){ autoNPBC( gridFF.grid.cell, gridFF.nPBC, 20.0 ); }
    gridFF.makePBCshifts   ( gridFF.nPBC,      gridFF.lvec       );
    long T0 = getCPUticks();
    //bSurfAtoms=false;
    //gridFF.shift0 = Vec3d{0.,0., 0.0};
    gridFF.shift0 = Vec3d{0.,0.,-2.0};
    //gridFF.shift0 = Vec3d{0.,0.,-6.0};
    surf2ocl( gridFF.nPBC, bSaveDebugXSFs );
    printf( ">>time(init_ocl;GridFF_ocl): %g [s] \n", (getCPUticks()-T0)*tick2second  );
    bGridFF   =true; 
    // evalCheckGridFF_ocl();   // here are not initialized buffers atoms.aforce,REQs, so it will crash.
}


virtual int getMultiSystemPointers( int*& M_neighs,  int*& M_neighCell, Quat4f*& M_apos, int& nvec ) override {
    nvec        = ocl.nvecs;
    M_neighs    = (int*)neighs;
    M_neighCell = (int*)neighCell;
    M_apos      = atoms;
    return nSystems;
}

// ##############################################################
// ##############################################################
//                 Debugging versions 
// ##############################################################
// ##############################################################


// ==============================================================
//                   eval_MMFFf4_ocl_debug    
// ==============================================================

double eval_MMFFf4_ocl_debug( int niter ){ 
    printf("MolWorld_sp3_multi::eval_MMFFf4_ocl_debug() \n");
    int err=0;
    if( task_MMFF==0 )setup_MMFFf4_ocl();
    
    {  // --- evaluate on CPU
        //bool bEval_ffl = false;
        bool bEval_ffl = true;
        unpack_system( iSystemCur, ffl );
        ffl.Rdamp = gridFF.Rdamp;
        ffl.cleanForce();
        ffl.eval();    //for(int i=0; i<ffl.nvecs; i++){  printf("ffl[%4i] f(%10.5f,%10.5f,%10.5f) p(%10.5f,%10.5f,%10.5f) pi %i \n", i,  ffl.fapos[i].x,ffl.fapos[i].y,ffl.fapos[i].z,   ffl.apos[i].x,ffl.apos[i].y,ffl.apos[i].z,  i>=ffl.natoms ); }
        //nbmol.evalLJQs_ng4_PBC( ffl.neighs, ffl.neighCell, ffl.lvec, ffl.nPBC, gridFF.Rdamp );
        nbmol.evalLJQs_ng4_PBC( ffl.neighs, ffl.neighCell, npbc, pbc_shifts, gridFF.Rdamp ); 
        fcog  = sum ( ffl.natoms, ffl.fapos   );
        tqcog = torq( ffl.natoms, ffl.apos, ffl.fapos );
        if(  fcog.norm2()>1e-8 ){ printf("WARRNING: ffl.eval_MMFFf4_ocl_debug() CPU |fcog| =%g; fcog=(%g,%g,%g) bEval_ffl %i \n", bEval_ffl, fcog.norm(),  fcog.x, fcog.y, fcog.z, bEval_ffl ); exit(0); }
    }
    
    /*
    { // --- evaluate on CPU
        unpack_system( iSystemCur, ffl );
        ffl  .cleanForce();
        //nbmol.evalLJQs_ng4_PBC( ffl.neighs, ffl.neighCell, ffl.lvec, ffl.nPBC, gridFF.Rdamp );
        nbmol.evalLJQs_ng4_PBC( ffl.neighs, ffl.neighCell, npbc, pbc_shifts, gridFF.Rdamp ); } 
        fcog  = sum ( ffl.natoms, ffl.fapos   );
        tqcog = torq( ffl.natoms, ffl.apos, ffl.fapos );
        if(  fcog.norm2()>1e-8 ){ printf("WARRNING: ffl.eval_MMFFf4_ocl() CPU |fcog| =%g; fcog=(%g,%g,%g)\n", fcog.norm(),  fcog.x, fcog.y, fcog.z ); exit(0); }
    }
    */

    // evaluate on GPU
    for(int i=0; i<niter; i++){
        err |= task_cleanF->enque_raw(); // this should be solved inside  task_move->enque_raw();
        err |= task_MMFF  ->enque_raw();
        err |= task_NBFF  ->enque_raw();
        err |= task_print ->enque_raw(); // just printing the forces before assempling
        err |= task_move  ->enque_raw(); 
        OCL_checkError(err, "eval_MMFFf4_ocl_debug.1");
    }
    //err |= ocl.finishRaw();
    //OCL_checkError(err, "eval_MMFFf4_ocl_2");

    //printf( "ocl.download(n=%i) \n", n );
    //ocl.download( ocl.ibuff_aforces, ff4.fapos, ff4.nvecs );
    //ocl.download( ocl.ibuff_atoms,   ff4.apos , ff4.nvecs );
    //ocl.download( ocl.ibuff_aforces, ff4.fapos, ff4.nvecs, ff4.nvecs*iSystemCur );
    //ocl.download( ocl.ibuff_atoms,   ff4.apos , ff4.nvecs, ff4.nvecs*iSystemCur );
    //for(int i=0; i<ff4.nvecs; i++){  printf("CPU[%i] p(%g,%g,%g) f(%g,%g,%g) pi %i \n", i, ff4.apos[i].x,ff4.apos[i].y,ff4.apos[i].z,  ff4.fapos[i].x,ff4.fapos[i].y,ff4.fapos[i].z, i>=ff4.natoms ); }
    err |= ocl.finishRaw();
    OCL_checkError(err, "eval_MMFFf4_ocl_debug.2");

    //for(int i=0; i<ff4.nvecs; i++){  printf("OCL[%4i] f(%10.5f,%10.5f,%10.5f) p(%10.5f,%10.5f,%10.5f) pi %i \n", i, ff4.fapos[i].x,ff4.fapos[i].y,ff4.fapos[i].z,  ff4.apos[i].x,ff4.apos[i].y,ff4.apos[i].z,  i>=ff4.natoms ); }

    //ffl.eval();   // We already computed this above
    bool ret=false;
    //printf("### Compare ffl.fapos,  GPU.fapos  \n"); ret |= compareVecs( ffl.natoms, ffl.fapos,  ff4.fapos,  1e-4, true );
    //printf("### Compare ffl.fpipos, GPU.fpipos \n"); ret |= compareVecs( ffl.nnode,  ffl.fpipos, ff4.fpipos, 1e-4, true ); 
    //if(ret){ printf("ERROR: GPU.eval() and ffl.eval() produce different results => exit() \n"); exit(0); }else{ printf("CHECKED: GPU task_MMFF.eval() == CPU ffl.eval() \n"); }

    //printf("GPU AFTER assemble() \n"); ff4.printDEBUG( false,false );
    //unpack( ffl.natoms, ffl.  apos, ff4.  apos );
    //unpack( ffl.natoms, ffl. fapos, ff4. fapos );
    //unpack( ffl.nnode,  ffl. pipos, ff4. pipos );
    //unpack( ffl.nnode,  ffl.fpipos, ff4.fpipos );

    // ---- Check Invariatns
    fcog  = sum ( ffl.natoms, ffl.fapos   );
    tqcog = torq( ffl.natoms, ffl.apos, ffl.fapos );
    if(  fcog.norm2()>1e-8 ){ printf("WARRNING: eval_MMFFf4_ocl |fcog| =%g; fcog=(%g,%g,%g)\n", fcog.norm(),  fcog.x, fcog.y, fcog.z ); exit(0); }
    //if( tqcog.norm2()>1e-8 ){ printf("WARRNING: eval_MMFFf4_ocl |torq| =%g; torq=(%g,%g,%g)\n", tqcog.norm(),tqcog.x,tqcog.y,tqcog.z ); exit(0); }   // NOTE: torq is non-zero because pi-orbs have inertia
    
    //exit(0);
    return 0;
}

// ==============================================================
//                   eval_NBFF_ocl_debug    
// ==============================================================

double eval_NBFF_ocl_debug( bool bCompareToCPU=true, bool bMove=false, bool bPrintOnGPU=false, bool bPrintOnCPU=false ){ 
    printf("MolWorld_sp3_multi::eval_NBFF_ocl_debug() \n");
    int err=0;
    if( task_NBFF==0 ){ setup_NBFF_ocl(); }

    if(bCompareToCPU){ // --- evaluate on CPU
        unpack_system( iSystemCur, ffl );
        ffl  .cleanForce();
        //nbmol.evalLJQs_ng4_PBC( ffl.neighs, ffl.neighCell, ffl.lvec, ffl.nPBC, gridFF.Rdamp );
        //nbmol.evalLJQs_ng4_PBC( ffl.neighs, ffl.neighCell, npbc, pbc_shifts, gridFF.Rdamp ); 
        nbmol.evalLJQs_ng4( ffl.neighs, gridFF.Rdamp );
        fcog  = sum ( ffl.natoms, ffl.fapos   );
        tqcog = torq( ffl.natoms, ffl.apos, ffl.fapos );
        if(  fcog.norm2()>1e-8 ){ printf("WARRNING: eval_NBFF_ocl_debug() CPU |fcog| =%g; fcog=(%g,%g,%g)\n", fcog.norm(),  fcog.x, fcog.y, fcog.z ); exit(0); }
    }
    
    { // --- evaluate on GPU
        err |= task_cleanF->enque_raw(); // this should be solved inside  task_move->enque_raw();
        err |= task_NBFF  ->enque_raw();
        if(bPrintOnGPU) err |= task_print ->enque_raw(); // just printing the forces before assempling
        if(bMove      ) err |= task_move  ->enque_raw();
    }
    
    ocl.download( ocl.ibuff_aforces, ff4.fapos, ff4.nvecs, ff4.nvecs*iSystemCur );
    ocl.download( ocl.ibuff_atoms,   ff4.apos , ff4.nvecs, ff4.nvecs*iSystemCur );
    err |=  ocl.finishRaw();
    OCL_checkError(err, "eval_NBFF_ocl_debug");

    if(bPrintOnCPU)for(int i=0; i<ff4.nvecs; i++){  printf("OCL[%4i] f(%10.5f,%10.5f,%10.5f) p(%10.5f,%10.5f,%10.5f) pi %i \n", i, ff4.fapos[i].x,ff4.fapos[i].y,ff4.fapos[i].z,  ff4.apos[i].x,ff4.apos[i].y,ff4.apos[i].z,  i>=ff4.natoms ); }

    if( ckeckNaN_f( ff4.nvecs, 4, (float*)ff4.fapos, "gpu.fapos" ) ){ printf("ERROR in MolWorld_sp3_multi::eval_NBFF_ocl_debug() fapos contain NaNs \n"); exit(0); };

    if(bCompareToCPU){
        // ---- Compare to ffl
        bool ret=false;
        printf("### Compare ffl.fapos,  ff4.fapos   \n"); ret |= compareVecs( ff4.natoms, ffl.fapos,  ff4.fapos,  1e-6, 1 );
        if(ret){ printf("ERROR: GPU task_NBFF.eval() != ffl.nbmol.evalLJQs_ng4_PBC() => exit() \n"); exit(0); }else{ printf("CHECKED: GPU task_NBFF.eval() == ffl.nbmol.evalLJQs_ng4_PBC() \n"); }
    }

    //printf("GPU AFTER assemble() \n"); ff4.printDEBUG( false,false );
    unpack( ff4.natoms, ffl.  apos, ff4.  apos );
    unpack( ff4.natoms, ffl. fapos, ff4. fapos );
    //opt.move_FIRE();
    //ff4.printDEBUG( false, false );
    // ============== CHECKS
    // ---- Check Invariatns
    fcog  = sum ( ffl.natoms, ffl.fapos   );
    tqcog = torq( ffl.natoms, ffl.apos, ffl.fapos );
    if(  fcog.norm2()>1e-8 ){ printf("WARRNING: eval_NBFF_ocl_debug |fcog| =%g; fcog=(%g,%g,%g)\n", fcog.norm(),  fcog.x, fcog.y, fcog.z ); exit(0); }
    //if( tqcog.norm2()>1e-8 ){ printf("WARRNING: eval_MMFFf4_ocl |torq| =%g; torq=(%g,%g,%g)\n", tqcog.norm(),tqcog.x,tqcog.y,tqcog.z ); exit(0); }   // NOTE: torq is non-zero because pi-orbs have inertia
    
    //exit(0);
    return 0;
}


}; // class MolWorld_sp3_ocl

#endif<|MERGE_RESOLUTION|>--- conflicted
+++ resolved
@@ -219,11 +219,8 @@
     _realloc( lvecs,     nSystems  );
     _realloc( ilvecs,    nSystems  );
     _realloc( MDpars,    nSystems  );
-<<<<<<< HEAD
     _realloc0( TDrive,   nSystems, Quat4f{0.0,-1.0,0.0,0.0} );
-=======
-    _realloc0( TDrive,    nSystems, Quat4f{0.0,-1.0,0.0,0.0} );
->>>>>>> a8512e52
+
 
     _realloc( pbcshifts, ocl.npbc*nSystems );
 
@@ -407,10 +404,9 @@
     ocl.setGroupMapping( &atom2group[0] );
     for(int isys=0; isys<nSystems; isys++){
         groups2ocl( isys, true, false, true );
-<<<<<<< HEAD
+
         Mat3_to_cl( bbox, bboxes[isys] );        // ToDo: this may need to go to different place
-=======
->>>>>>> a8512e52
+
     }
     int err=0;
     err|= ocl.upload( ocl.ibuff_gweights,  gweights  ); OCL_checkError(err, "init_groups.upload(gweights)");
@@ -418,11 +414,8 @@
 
     err|= ocl.upload( ocl.ibuff_gforces, gforces );     OCL_checkError(err, "init_groups.upload(gforces)");
     err|= ocl.upload( ocl.ibuff_gtorqs,  gtorqs  );     OCL_checkError(err, "init_groups.upload(gtorqs)");
-<<<<<<< HEAD
-
     err|= ocl.upload( ocl.ibuff_bboxes,  bboxes  );     OCL_checkError(err, "init_groups.upload(bboxes)");  // ToDo: this may need to go to different place
-=======
->>>>>>> a8512e52
+
     
     return err;
 }
@@ -687,11 +680,8 @@
     //}
 }
 
-<<<<<<< HEAD
+
 bool updateMultiExploring( double Fconv=1e-6, float fsc = 0.02, float tsc = 0.3 ){
-=======
-bool updateMultiExploring( double Fconv=1e-6, float fsc = 0.005, float tsc = 0.3 ){
->>>>>>> a8512e52
     int err=0;
     double F2conv = Fconv*Fconv;
     bool bGroupUpdate=false;
@@ -703,7 +693,6 @@
         if( ( f2 < F2conv ) && (!gopts[isys].bExploring) ){            // Start Exploring
             gopts[isys].startExploring();
             bGroupUpdate=true;
-<<<<<<< HEAD
             //printf("MolWorld_sp3_multi::evalVFs() isys=%3i Start Exploring \n", isys );
             //for(int ig=0; ig<ocl.nGroup; ig++){ setGroupDrive(isys, ig, {fsc,fsc,0.0} ); }   // Shift driver
             //for(int ig=0; ig<ocl.nGroup; ig++){ setGroupDrive(isys, ig, Vec3fZero, {tsc,0.0,0.0} ); }   // group rotate driver
@@ -712,15 +701,6 @@
         if( gopts[isys].update() ){ // Stop Exploring
             bGroupUpdate=true;
             //printf("MolWorld_sp3_multi::evalVFs() isys=%3i Stop Exploring \n", isys );
-=======
-            printf("MolWorld_sp3_multi::evalVFs() isys=%3i Start Exploring \n", isys );
-            //for(int ig=0; ig<ocl.nGroup; ig++){ setGroupDrive(isys, ig, {fsc,fsc,0.0} ); }   // Shift driver
-            for(int ig=0; ig<ocl.nGroup; ig++){ setGroupDrive(isys, ig, Vec3fZero, {tsc,0.0,0.0} ); }   // group rotate driver
-        }
-        if( gopts[isys].update() ){ // Stop Exploring
-            bGroupUpdate=true;
-            printf("MolWorld_sp3_multi::evalVFs() isys=%3i Stop Exploring \n", isys );
->>>>>>> a8512e52
             for(int ig=0; ig<ocl.nGroup; ig++){ setGroupDrive(isys, ig, Vec3fZero, Vec3fZero ); }
         };
         bExploring |= gopts[isys].bExploring;
@@ -1477,10 +1457,7 @@
         bool bGroupDrive = bGroups && bExplore;
         //bGroupDrive = false;
 
-<<<<<<< HEAD
         //printf( "CPU::bbox(%g,%g,%g)(%g,%g,%g)(%g,%g,%g)\n", bbox.a.x,bbox.a.y,bbox.a.z,   bbox.b.x,bbox.b.y,bbox.b.z,   bbox.c.x,bbox.c.y,bbox.c.z );
-=======
->>>>>>> a8512e52
         //bGroupDrive = true;
         // if(bGroupDrive){
         //     for(int ig=0; ig<ocl.nGroupTot; ig++){
