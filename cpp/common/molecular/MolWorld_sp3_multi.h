﻿
#ifndef MolWorld_sp3_ocl_h
#define MolWorld_sp3_ocl_h

#include "MMFFf4.h"
//#include "Molecule.h"
//#include "MMFFBuilder.h"
#include "MolWorld_sp3.h"
//#include "OCL_DFT.h"
//#include "OCL_PP.h"
#include "OCL_MM.h"
//#include "OCL_EFF.h"
#include "datatypes_utils.h"

#include "MultiSolverInterface.h"
#include "Confs.h"



struct FIRE_setup{
    float cvf_min   = -0.1f;  // minimum cosine for velocity damping in  move_FIRE_smooth()
    float cvf_max   = +0.1f;  // maximum cosine for velocity damping in  move_FIRE_smooth()
    float cv_kill   =  0.0f;
    float ff_safety = 1e-32;

    int   minLastNeg  = 3;
    float finc         = 1.1;
    float fdec         = 0.5;
    float falpha       = 0.8;

    float dt_max       = 0;
    float dt_min       = 0;
    float damp_max     = 0;

    inline void setup( float dt_, float damp_=0.1 ){
        dt_max=dt_; dt_min=dt_*0.1; damp_max=damp_;
    }

    FIRE_setup()=default;
    FIRE_setup(float dt_, float damp_=0.1){ setup(dt_,damp_); };
};

struct FIRE{
    constexpr static float ff_safety = 1.e-32f;
    FIRE_setup* par=0;

    int   lastNeg;
    float ff,vv,vf;
    float cos_vf;
    float renorm_vf;
    float cf,cv;
    float dt;
    float damping;
    int id;

    float damp_func_FIRE( float c, float& cv ){ // Original FIRE damping
        double cf;
        if( c < 0.0 ){
            cv = par->cv_kill;
            cf = 0.;
        }else{  
            cv = 1-damping;
            cf = damping;
            //cv = 1.;
            //cf = 0.;
        }
        return cf;
    }

    void update_params(){
        float f_len = sqrt(ff);
        float v_len = sqrt(vv);
        cos_vf      = vf    / ( f_len*v_len + ff_safety );
        //renorm_vf   = v_len / ( f_len       + ff_safety );
        renorm_vf   = v_len / ( f_len       + v_len );
        cf  = renorm_vf * damp_func_FIRE( cos_vf, cv );
        if( cos_vf < 0.0 ){
            //dt       = fmax( dt * par->fdec, par->dt_min );
            lastNeg  = 0;
            damping  = par->damp_max;
        }else{
            if( lastNeg > par->minLastNeg ){
                //dt        = fmin( dt * par->finc, par->dt_max );
                damping   = damping  * par->falpha;
            }
            lastNeg++;
        }
        //printf( "FIRE[%i].update_params() |f|=%g,|v|=%g,cos_vf=%g,renorm_vf=%g,cf=%g,cv=%g,damping=%g,dt=%g,lastNeg=%i \n", id, f_len,v_len,cos_vf, renorm_vf, cf, cv, damping, dt, lastNeg );
    }

    void print(){ printf( "dt %g damping %g cos_vf %g cv %g cf %g \n", dt, damping, cos_vf, cv, cf ); }
    void bind_params( FIRE_setup* par_ ){ par=par_; dt=par->dt_max; damping=par->damp_max; lastNeg=0; };

    FIRE()=default;
    FIRE( FIRE_setup* par_ ){ bind_params(par_); }

};



// ======================================
// class:        MolWorld_sp3_ocl
// ======================================

class MolWorld_sp3_multi : public MolWorld_sp3, public MultiSolverInterface { public:
    OCL_MM     ocl;
    FIRE_setup fire_setup{0.1,0.1};

    int iParalel_default=3;
    //int nSystems    = 1;
    int iSysFMax=-1;
    //int iSystemCur  = 5;    // currently selected system replica
    //int iSystemCur  = 8;    // currently selected system replica
    bool bGPU_MMFF = true;

    Quat4f* atoms      =0;
    Quat4f* aforces    =0;
    Quat4f* avel       =0;
    Quat4f* cvfs       =0;

    FIRE*   fire       =0;  // FIRE-relaxation state
    Quat4f* MDpars     =0;  // Molecular dynamics params
    Quat4f* TDrive     =0;  // temperature and drived dynamics

    Quat4f* constr     =0;
    Quat4f* constrK    =0;
    cl_Mat3*  bboxes   =0;

    Quat4i* neighs     =0;
    Quat4i* neighCell  =0;
    Quat4i* bkNeighs   =0;
    Quat4i* bkNeighs_new=0;
    //Quat4f* neighForce =0;

    Quat4f* REQs       =0;
    Quat4f* MMpars     =0;
    Quat4f* BLs        =0;
    Quat4f* BKs        =0;
    Quat4f* Ksp        =0;
    Quat4f* Kpp        =0;


    // ---- Groups of atoms
    Vec2i*  granges  = 0; // [ nSystems*nGroup ]    
    int*    a2g      = 0; // [ nSystems*nAtoms ]  
    int*    g2a      = 0; // [ nSystems*nAtoms ]       
    Quat4f* gforces  = 0; // [ nSystems*nGroup ]    
    Quat4f* gtorqs   = 0; // [ nSystems*nGroup ]   
    Quat4f* gcenters = 0; // [ nSystems*nGroup ] 

    Quat4f* gfws      = 0; // [ nSystems*nGroup ] 
    Quat4f* gups      = 0; // [ nSystems*nGroup ]    
    Quat4f* gweights  = 0; // [ nSystems*nGroup ]   
    Vec2f*  gfweights = 0; // [ nSystems*nGroup ] 



    cl_Mat3*  lvecs    =0;
    cl_Mat3* ilvecs    =0;
    Quat4f*   pbcshifts =0;

    OCLtask* task_cleanF=0;
    OCLtask* task_NBFF=0;
    OCLtask* task_NBFF_Grid=0;
    OCLtask* task_NBFF_Grid_Bspline=0;
    OCLtask* task_SurfAtoms=0;
    OCLtask* task_MMFF=0;
    OCLtask* task_move=0;
    OCLtask* task_print=0;

    OCLtask* task_GroupUpdate=0;
    OCLtask* task_GroupForce=0;

    OCLtask* task_MMFFloc =0;
    OCLtask* task_MMFFloc1=0;
    OCLtask* task_MMFFloc2=0;
    OCLtask* task_MMFFloc_test=0;

    bool bDONE_surf2ocl = false;

    DynamicOpt*   opts=0;
    MMFFsp3_loc*  ffls=0;

    int nPerVFs = 10;

    GOpt*         gopts=0;

    MMFFf4     ff4;

    Quat4f* afm_ps=0;

    const char* uploadPopName=0;

    bool bMILAN = false;
    bool bSaveToDatabase=false;

    long nStepConvSum = 0;
    long nStepNonConvSum = 0;
    long nStepExplorSum = 0;
    int  nbConverged=0;
    int  nbNonConverged=0;
    int  nbEvaluation=0;
    int  nExploring=0;

    bool bOnlyRelax = false;
    bool* isSystemRelaxed=0;

virtual int getMolWorldVersion() const override { return (int)MolWorldVersion::GPU; };

// ==================================
//         Initialization
// ==================================

void realloc( int nSystems_ ){
    printf("MolWorld_sp3_multi::realloc() \n");
    nSystems=nSystems_;
    printf( "MolWorld_sp3_multi::realloc() Systems %i nAtoms %i nnode %i \n", nSystems, ffl.natoms,  ffl.nnode );
    ocl.initAtomsForces( nSystems, ffl.natoms,  ffl.nnode, npbc+1 );
    //printf( "MolWorld_sp3_multi::realloc() Systems %i nAtoms %i nnode %i nvecs %i \n", nSystems, ocl.nAtoms, ocl.nnode, ocl.nvecs );
    // --- dynamical


    _realloc ( atoms,     ocl.nvecs*nSystems  );
    _realloc0( aforces,   ocl.nvecs*nSystems  , Quat4fZero );
    _realloc0( avel,      ocl.nvecs*nSystems  , Quat4fZero );
    _realloc0( cvfs,      ocl.nvecs*nSystems  , Quat4fZero );
    _realloc0( constr,    ocl.nAtoms*nSystems , Quat4fOnes*-1. );
    _realloc0( constrK,   ocl.nAtoms*nSystems , Quat4fOnes*-1. );
<<<<<<< HEAD

    cl_Mat3 _m0{cl_float4{-1e+8,-1e+8,-1e+8,-1e+8,},cl_float4{+1e+8,+1e+8,+1e+8,+1e+8,}, cl_float4{-1.,-1.,-1.,-1.} } ; 
    _realloc0( bboxes,   nSystems, _m0 );

=======
    cl_Mat3 bbox0{cl_float4{-1e+8,-1e+8,-1e+8,-1e+8,},cl_float4{+1e+8,+1e+8,+1e+8,+1e+8,}, cl_float4{-1.,-1.,-1.,-1.} };
    _realloc0( bboxes,   nSystems, bbox0 );
>>>>>>> dbaea22d
    // --- params
    _realloc( neighs,    ocl.nAtoms*nSystems );
    _realloc( neighCell, ocl.nAtoms*nSystems );
    _realloc( bkNeighs,    ocl.nvecs*nSystems );
    _realloc( bkNeighs_new,ocl.nvecs*nSystems );
    _realloc( REQs,      ocl.nAtoms*nSystems );
    _realloc( MMpars,    ocl.nnode*nSystems  );
    _realloc( BLs,       ocl.nnode*nSystems  );
    _realloc( BKs,       ocl.nnode*nSystems  );
    _realloc( Ksp,       ocl.nnode*nSystems  );
    _realloc( Kpp,       ocl.nnode*nSystems  );

    _realloc( lvecs,     nSystems  );
    _realloc( ilvecs,    nSystems  );
    _realloc( MDpars,    nSystems  );
<<<<<<< HEAD


    Quat4f _q0{0.0,-1.0,0.0,0.0}; _realloc0( TDrive,   nSystems, _q0 );

=======
    Quat4f TDrive0{0.0,-1.0,0.0,0.0};
    _realloc0( TDrive,   nSystems, TDrive0 );
>>>>>>> dbaea22d


    _realloc( pbcshifts, ocl.npbc*nSystems );

    _realloc( fire,      nSystems  );

    // ToDo : it may be good to bind buffer directly in p_cpu buffer inside   OCLsystem::newBuffer()
}

void initMultiCPU(int nSys){
    _realloc( opts, nSys );
    _realloc( ffls, nSys );
    _realloc( gopts,nSys );
    _realloc( isSystemRelaxed, nSys );

    double dtopt=ff.optimalTimeStep();
    for(int isys=0; isys<nSys; isys++){
        ffls[isys].clone( ffl, true, true );
        ffls[isys].makePBCshifts( nPBC, true );
        ffls[isys].id=isys;

        ffls[isys].PLQs = ffl.PLQs;  // WARNING : maybe we should make own copy of PLQs for each system because we have own copy of REQs for each system

        // ----- optimizer
        opts[isys].bindOrAlloc( ffls[isys].nDOFs, ffls[isys].DOFs, 0, ffls[isys].fDOFs, 0 ); 
        ffls[isys].vapos=(Vec3d*)opts[isys].vel;    
        opts[isys].initOpt( dtopt );
        opts[isys].cleanVel();
        gopts[isys].copy( go );
        if(bGopt)   gopts[isys].bExploring = true;
        else        gopts[isys].bExploring = false;
        //gopts[isys].startExploring();
        //gopts[isys].print();
        //gopts[isys].constrs.printSizes();  // Debug
        //gopts[isys].constrs.printDrives( );
        gopts[isys].nExplore = go.nExplore;
        gopts[isys].nRelax   = go.nRelax;
        isSystemRelaxed[isys] = false;
    }
}

virtual void stopExploring () override { printf("MolWorld_sp3_multi::stopExploring()\n");  go.bExploring=false; for(int isys=0; isys<nSystems; isys++){ gopts[isys].bExploring = false; }; };
virtual void startExploring() override { printf("MolWorld_sp3_multi::startExploring()\n"); go.startExploring(); for(int isys=0; isys<nSystems; isys++){ gopts[isys].startExploring();   }; };

virtual int getMultiConf( float* Fconvs , bool* bExplors )override{ 
    //printf("MolWorld_sp3_multi::getMultiConf()\n");
    for(int isys=0; isys<nSystems; isys++){
        Fconvs  [isys] = sqrt(fire[isys].ff);   
        bExplors[isys] = gopts[isys].bExploring;
    }
    return nSystems; 
};


virtual void init() override {
    int err = 0;
    printf("# ========== MolWorld_sp3_multi::init() START\n");
    gopt.msolver = this;
    int i_nvidia = ocl.print_devices(true);
    ocl.init(i_nvidia);
    ocl.makeKrenels_MM("common_resources/cl" );
    MolWorld_sp3::init();

    // initialization of ff4 is here because parrent MolWorld_sp3 does not contain ff4 anymore 
    builder.toMMFFf4( ff4, true, bEpairs );  //ff4.printAtomParams(); ff4.printBKneighs(); 
    ff4.flipPis( Vec3fOne );
    ff4.setLvec((Mat3f)builder.lvec);
    ff4.makeNeighCells  ( nPBC );
    // ----- init systems
    realloc( nSystems );
    //if(bGridFF) evalCheckGridFF_ocl();  // this must be after we make buffers but before we fill them
    float random_init = 0.5;

    fire_setup.setup(opt.dt_max,opt.damp_max);
    for(int i=0; i<nSystems; i++){
        pack_system( i, ffl, true, false, random_init );
        fire[i].bind_params( &fire_setup );
        fire[i].id=i;
    }
    initMultiCPU(nSystems);
    //for(int i=0;i<nSystems; i++){ printMSystem(i); }
    upload( true, false );
    //bGridFF=false;
    bOcl   =false;
    //bOcl   =true;
    //setup_MMFFf4_ocl();
    int4 mask{1,1,0,0};
    //ocl.printOnGPU( 0,mask );
    //ocl.printOnGPU( 1,mask );
    //ocl.printOnGPU( 2,mask );

    iParalelMax= 4;
    iParalelMin=-1;
    //iParalel=1;
    //iParalel=3;
    //iParalel=iParalelMax;

    if(database)bSaveToDatabase=true;
    
    printf( "uploadPopName @ %li", uploadPopName );
    if( uploadPopName ){   printf( "!!!!!!!!!!!!\n UPLOADING POPULATION FROM FILE (%s)\n", uploadPopName );  upload_pop( uploadPopName ); }

    printf("# ========== MolWorld_sp3_multi::init() DONE\n\n");
}


virtual int getGroupPose( Quat4f*& gpos, Quat4f*& gfw, Quat4f*& gup ) override { 
    gpos = gcenters + iSystemCur*ocl.nvecs; 
    gfw  = gfws     + iSystemCur*ocl.nvecs;
    gup  = gups     + iSystemCur*ocl.nvecs;
    return ocl.nGroup; 
};

void groups2ocl( int isys, bool bForce=true, bool bPose=false, bool bWeights=true ){
    int nG = ocl.nGroup;
    if( nG != groups.groups.size() ){  printf("ERROR ocl.nGroup(%i)!=groups.size(%i) => exit() \n", ocl.nGroup, groups.groups.size() ); exit(0); }
    int i0g = isys*nG;
    int i0a = isys*ocl.nvecs;
    for(int ig=0; ig<nG; ig++){
        Group& g = groups.groups[ig];
        int i = ig + i0g;
        if(bPose){
            gcenters[i].f = (Vec3f)g.cog;
            gfws    [i].f = (Vec3f)g.fw;
            gups    [i].f = (Vec3f)g.up;
        }
        if(bForce){
            gforces [i].f = (Vec3f)g.force;
            gtorqs  [i].f = (Vec3f)g.torq;
        }
        if(bWeights){
            //printf( "CPU [isys=%i,ig=%i]\n", isys, ig );
            for(int j=0; j<g.i0n.y; j++){
                int ia = groups.g2a[ j + g.i0n.x ];
                //int ia = g2a[ i0g + j ];
                int iia = i0a + ia;
                gweights [ iia ] = groups. weights[ia];
                gfweights[ iia ] = groups.fweights[ia];
                //printf( "CPU gweights[%i](%g,%g,%g,%g) gfweights(%g,%g)\n", iia, gweights[iia].x,gweights[iia].y,gweights[iia].z,gweights[iia].w,  gfweights[iia].x,gfweights[iia].y );
            }
        }
    }
}


int init_groups(){
    printf("MolWorld_sp3_multi::init_groups()\n" );
    // int ngroup = -1;
    // printf("atom2group.size()==%i\n", atom2group.size() );
    // for(int i=0; i<atom2group.size(); i++){ 
    //     //printf("atom2group[%i]==%i\n", i, atom2group[i]);
    //     ngroup=_max(ngroup,atom2group[i]); 
    // }
    // ngroup+=1;
    int ngroup = groups.groups.size();

    if(ngroup<=0) return -1;

    // int2*   granges  = 0; // [ nSystems*nGroup ]    
    // int*    a2g      = 0; // [ nSystems*nAtoms ]  
    // int*    g2a      = 0; // [ nSystems*nAtoms ]       
    // Quat4f* gforces  = 0; // [ nSystems*nGroup ]    
    // Quat4f* gtorqs   = 0; // [ nSystems*nGroup ]   
    // Quat4f* gcenters = 0; // [ nSystems*nGroup ] 

    int nGroupTot = ngroup*ocl.nSystems;
    int nAtomTot  = ocl.nvecs*ocl.nSystems;
    _realloc0( gforces,  nGroupTot, Quat4fZero );
    _realloc0( gtorqs,   nGroupTot, Quat4fZero );
    //_realloc0( gtorqs,   nGroupTot, Quat4f{1.0f,0.0f,0.0f,0.0f} );

    _realloc0( gcenters, nGroupTot, Quat4fZero );
    _realloc0( granges,  nGroupTot, Vec2iZero  );
    _realloc0( gfws,     nGroupTot, Quat4fZero  );
    _realloc0( gups,     nGroupTot, Quat4fZero  );

    _realloc0( gweights, nAtomTot, Quat4fZero  );
    _realloc0( gfweights,nAtomTot, Vec2fOnes   );
    _realloc0( a2g, nAtomTot, -1 );
    _realloc0( g2a, nAtomTot, -1 );

    //exit(0);
    ocl.initAtomGroups( ngroup );
    ocl.setGroupMapping( &atom2group[0] );
    for(int isys=0; isys<nSystems; isys++){
        groups2ocl( isys, true, false, true );

        Mat3_to_cl( bbox, bboxes[isys] );        // ToDo: this may need to go to different place

    }
    int err=0;
    err|= ocl.upload( ocl.ibuff_gweights,  gweights  ); OCL_checkError(err, "init_groups.upload(gweights)");
    err|= ocl.upload( ocl.ibuff_gfweights, gfweights ); OCL_checkError(err, "init_groups.upload(gfweights)");

    err|= ocl.upload( ocl.ibuff_gforces, gforces );     OCL_checkError(err, "init_groups.upload(gforces)");
    err|= ocl.upload( ocl.ibuff_gtorqs,  gtorqs  );     OCL_checkError(err, "init_groups.upload(gtorqs)");
    err|= ocl.upload( ocl.ibuff_bboxes,  bboxes  );     OCL_checkError(err, "init_groups.upload(bboxes)");  // ToDo: this may need to go to different place

    
    return err;
}

virtual void pre_loop() override {
    printf("MolWorld_sp3_multi::pre_loop()\n" );
    init_groups();

    for(int isys=0; isys<nSystems; isys++){
        for(int ia=0; ia<ffl.natoms; ia++ ){
            int iaa = isys * ocl.nAtoms + ia;
            //constr [iaa] = (Quat4f)ffl.constr[ia];
            //constrK[iaa] = (Quat4f)ffl.constrK[ia];
            ffls[isys].constr [ia] = ffl.constr [ia];
            ffls[isys].constrK[ia] = ffl.constrK[ia];
            //if(isys==0){    printf( "pre_loop() ffl[ia=%i] constr(%g,%g,%g|%g) constrK(%g,%g,%g) \n", isys, ia, ffl.constr[ia].x,ffl.constr[ia].y,ffl.constr[ia].z,ffl.constr[ia].w, ffl.constrK[ia].x,ffl.constrK[ia].y,ffl.constrK[ia].z ); }
        }
    }

    //printConstrains();
    // for(int ic : constrain_list ){
    //     for(int isys=0; isys<nSystems; isys++){
    //         int i0a   = isys * ocl.nAtoms;
    //         int i0v   = isys * ocl.nvecs;
    //         Quat4f a=atoms[ic+i0v]; a.w=1.0; constr[ic+i0a] = a;
    //     }
    // }
    // ocl.upload( ocl.ibuff_constr, constr );     //OCL_checkError(err, "init_groups.upload(constr)");
    printf("MolWorld_sp3_multi::pre_loop() DONE\n" );
}

// ==================================
//         GPU <-> CPU I/O
// ==================================

void pack_system( int isys, MMFFsp3_loc& ff, bool bParams=0, bool bForces=false, bool bVel=false, bool blvec=true, float l_rnd=-1 ){
    //printf("MolWorld_sp3_multi::pack_system(%i) \n", isys);
    //ocl.nvecs;
    int i0n   = isys * ocl.nnode;
    int i0a   = isys * ocl.nAtoms;
    int i0v   = isys * ocl.nvecs;
    int i0pbc = isys*ocl.npbc;

    if(blvec){
        if(npbc==0){ pbcshifts[isys].f=Vec3fZero; };
        //evalPBCshifts( nPBC, ff.lvec, pbcshifts + i0pbc );
        //evalPBCshifts( nPBC, ff.lvec, pbc_shifts );  // This must be before pack(ff.apos)
        pack( npbc,  pbc_shifts, pbcshifts+i0pbc );
        //ffl.initPi(pbc_shifts);
        Mat3_to_cl( ff.   lvec,  lvecs[isys] );
        Mat3_to_cl( ff.invLvec, ilvecs[isys] );
    }
    
    pack( ff.nvecs, ff.apos, atoms+i0v );
    for(int i=0; i<ocl.nAtoms; i++){ 
        Quat4f a=atoms[i+i0v]; 
        //a.w=-1.0;
        a.w = ffl.constr[i].w; 
        constr [i+i0a] = a; 
        constrK[i+i0a] = (Quat4f)ffl.constrK[i]; 
        //printf(  "atom[%3i|sys=%i](%8.5f,%8.5f,%8.5f) constr(%8.5f,%8.5f,%8.5f|%8.5f)\n", i, isys, ff.apos[i].x,ff.apos[i].y,ff.apos[i].z,     a.x,a.y,a.z,a.w );
    }  // contrains
    /*
    if(l_rnd>0){ 
        printf("WARRNING: random noise added to apos \n");
        for(int i=0; i<ff.nvecs; i++){ 
            atoms[i+i0v].f.addRandomCube(l_rnd); 
            if(i>=ff.natoms){ atoms[i+i0v].f.normalize(); } // normalize pi-bonds 
        } 
        atoms[0+i0v].x=isys;
    }
    */

    //Mat3d lvec0=ff.lvec;  
    if(bForces){ pack( ff.nvecs, ff.fapos, aforces+i0v ); }
    //if(bVel   ){ pack( ff.nvecs, opt.vel,  avel   +i0v ); }
    if(bParams){


        //Mat3d lvec=lvec0; lvec.a.addRandomCube(1.5); ffl.setLvec(lvec);  
        //Mat3d lvec=lvec0; lvec.a=crashed_lvecs_a[isys]; ffl.setLvec(lvec);  
        //Mat3d lvec=lvec0; lvec.a=crashed_lvecs_a[16]; ffl.setLvec(lvec); 
        //Mat3d lvec=lvec0; lvec.a=crashed_lvecs_a[3]; ffl.setLvec(lvec);  
        //Mat3d lvec=lvec0; lvec.a.addRandomCube(0.5); ffl.setLvec(lvec); 
        //Mat3d lvec=lvec0; lvec.a.addRandomCube(0.4); ffl.setLvec(lvec);  
        //Mat3d lvec=lvec0; lvec.a.addRandomCube(0.25); ffl.setLvec(lvec);  
        //Mat3d lvec=lvec0; lvec.b.x += randf(-0.5,0.5); ffl.setLvec(lvec); 
        //Mat3d lvec=lvec0; lvec.b.x += isys*0.00163; ffl.setLvec(lvec); 
        //Mat3d lvec=lvec0; lvec.b.x += isys*0.15; ffl.setLvec(lvec); 
        //Mat3d lvec=lvec0; lvec.a.y += isys*2.25; ffl.setLvec(lvec);  
        //printf( "   Vec3d{%g,%g,%g}, \n",  lvec.a.x, lvec.a.y, lvec.a.z  );

        copy    ( ff.natoms, ff.neighCell, neighCell+i0a );
        copy    ( ff.natoms, ff.neighs,    neighs   +i0a );
        //copy_add( ff.natoms, ff.neighs,    neighs   +i0a,           0      );
        copy    ( ff.natoms, ff.bkneighs,  bkNeighs_new +i0v           );
        copy    ( ff.nnode,  ff.bkneighs,  bkNeighs_new +i0v+ff.natoms );
        copy_add( ff.natoms, ff.bkneighs,   bkNeighs +i0v,           i0n*8  );
        copy_add( ff.nnode , ff.bkneighs,   bkNeighs +i0v+ff.natoms, i0n*8 + 4*ff.nnode );
        pack    ( ff.nnode , ff.apars,      MMpars   +i0n );
        pack    ( ff.nnode , ff.bLs,        BLs      +i0n );
        pack    ( ff.nnode , ff.bKs,        BKs      +i0n );
        pack    ( ff.nnode , ff.Ksp,        Ksp      +i0n );
        pack    ( ff.nnode , ff.Kpp,        Kpp      +i0n );
        pack    ( nbmol.natoms, nbmol.REQs, REQs     +i0a );
    }

    //if(isys==5)
    {
        //for(int i=0; i<ocl.nAtoms; i++){ Quat4i ng = neighs[i0a+i]; printf( "ngs[%4i] (%4i,%4i,%4i,%4i) \n", i, ng.x,ng.y,ng.z,ng.w ); }
        //for(int i=0; i<ocl.nvecs; i++){ Quat4f p = atoms[i0v+i]; printf( "apos[%4i] (%5.3f,%5.3f,%5.3f) pi %i \n", i, p.x,p.y,p.z, i>=ocl.nAtoms ); }
        //if(isys==0)for(int i=0; i<ocl.nvecs; i++){Quat4i bkng = bkNeighs[i0v+i]; printf( "bkng[%4i] (%4i,%4i,%4i,%4i) pi %i\n", i, bkng.x,bkng.y,bkng.z,bkng.w, i>=ocl.nAtoms ); }
    }
}

void pack_systems( bool bParams=0, bool bForces=false, bool bVel=false, bool blvec=true, float l_rnd=-1 ){
    for(int isys=0; isys<nSystems; isys++){
        pack_system( isys, ffls[isys], bParams, bForces, bVel, blvec, l_rnd );
    }
}

void unpack_system(  int isys, MMFFsp3_loc& ff, bool bForces=false, bool bVel=false ){
    //rintf("MolWorld_sp3_multi::unpack_system(%i) \n", isys);
    int i0n = isys * ocl.nnode;
    int i0a = isys * ocl.nAtoms;
    int i0v = isys * ocl.nvecs;
    unpack( ff.nvecs, ff.apos, atoms+i0v );
    if(bForces){ unpack( ff.nvecs, ff.fapos, aforces+i0v ); }
    if(bVel   ){ unpack( ff.nvecs, ff.vapos, avel   +i0v ); }
}

void upload_sys( int isys, bool bParams=false, bool bForces=0, bool bVel=true, bool blvec=true ){
    //printf("MolWorld_sp3_multi::upload() \n");
    int i0v   = isys * ocl.nvecs;
    int i0a   = isys * ocl.nAtoms;
    int err=0;
    err|= ocl.upload( ocl.ibuff_atoms,  atoms,    ocl.nvecs,  i0v );
    err|= ocl.upload( ocl.ibuff_constr,  constr,  ocl.nAtoms, i0a );
    err|= ocl.upload( ocl.ibuff_constrK, constrK, ocl.nAtoms, i0a );
    err|= ocl.upload( ocl.ibuff_bboxes,  bboxes, 1, isys  );
    if(bForces){ err|= ocl.upload( ocl.ibuff_aforces, aforces, ocl.nvecs, i0v ); }
    if(bVel   ){ 
        err|= ocl.upload( ocl.ibuff_avel,    avel,    ocl.nvecs, i0v ); 
        err|= ocl.upload( ocl.ibuff_cvf,     cvfs,    ocl.nvecs, i0v ); 
    }
    if(blvec){
        int i0pbc = isys * ocl.npbc;
        err|= ocl.upload( ocl.ibuff_lvecs,     lvecs     , 1, isys  );
        err|= ocl.upload( ocl.ibuff_ilvecs,    ilvecs    , 1, isys  );
        err|= ocl.upload( ocl.ibuff_pbcshifts, pbcshifts , ocl.npbc, i0pbc );
    }
    if(bParams){
        int i0n   = isys * ocl.nnode;
        int i0bk  = isys * ocl.nbkng;
        err|= ocl.upload( ocl.ibuff_neighs,    neighs    , ocl.nAtoms, i0a  );
        err|= ocl.upload( ocl.ibuff_neighCell, neighCell , ocl.nAtoms, i0a  );
        err|= ocl.upload( ocl.ibuff_bkNeighs,  bkNeighs  , ocl.nbkng, i0bk  );
        err|= ocl.upload( ocl.ibuff_bkNeighs_new, bkNeighs_new, ocl.nbkng, i0bk  );
        //err|= ocl.upload( ocl.ibuff_neighForce, neighForce  );
        err|= ocl.upload( ocl.ibuff_REQs,   REQs,  ocl.nAtoms, i0a  );
        err|= ocl.upload( ocl.ibuff_MMpars, MMpars, ocl.nnode, i0n );
        err|= ocl.upload( ocl.ibuff_BLs, BLs, ocl.nnode, i0n );
        err|= ocl.upload( ocl.ibuff_BKs, BKs, ocl.nnode, i0n );
        err|= ocl.upload( ocl.ibuff_Ksp, Ksp, ocl.nnode, i0n );
        err|= ocl.upload( ocl.ibuff_Kpp, Kpp, ocl.nnode, i0n );
    }
    err |= ocl.finishRaw(); 
    OCL_checkError(err, "MolWorld_sp2_multi::upload().finish");
}

void download_sys( int isys, bool bForces=false, bool bVel=false ){
    //int i0n   = isys * ocl.nnode;
    int i0v   = isys * ocl.nvecs;
    //int i0a   = isys * ocl.nAtoms;
    //int i0bk  = isys * ocl.nbkng;
    //int i0pbc = isys * ocl.npbc;
    int err=0;
    //printf("MolWorld_sp3_multi::download() \n");
    ocl.download             ( ocl.ibuff_atoms,   atoms,    ocl.nvecs, i0v );
    if(bForces){ ocl.download( ocl.ibuff_aforces, aforces , ocl.nvecs, i0v ); }
    if(bVel   ){ ocl.download( ocl.ibuff_avel,    avel ,    ocl.nvecs, i0v ); }
    err |= ocl.finishRaw(); 
    OCL_checkError(err, "MolWorld_sp2_multi::upload().finish");
}

void upload(  bool bParams=false, bool bForces=0, bool bVel=true, bool blvec=true ){
    //printf("MolWorld_sp3_multi::upload() \n");
    int err=0;
    err|= ocl.upload( ocl.ibuff_atoms,  atoms  );
    err|= ocl.upload( ocl.ibuff_constr,  constr );
    err|= ocl.upload( ocl.ibuff_constrK, constrK );
    err|= ocl.upload( ocl.ibuff_bboxes,  bboxes );
    if(bForces){ err|= ocl.upload( ocl.ibuff_aforces, aforces ); }
    if(bVel   ){ err|= ocl.upload( ocl.ibuff_avel,    avel    ); }
    if(blvec){
        err|= ocl.upload( ocl.ibuff_lvecs,   lvecs );
        err|= ocl.upload( ocl.ibuff_ilvecs, ilvecs );
        err|= ocl.upload( ocl.ibuff_pbcshifts, pbcshifts );
    }
    if(bParams){
        err|= ocl.upload( ocl.ibuff_neighs,     neighs    );
        err|= ocl.upload( ocl.ibuff_neighCell,  neighCell );
        err|= ocl.upload( ocl.ibuff_bkNeighs,   bkNeighs  );
        err|= ocl.upload( ocl.ibuff_bkNeighs_new,   bkNeighs_new  );
        //err|= ocl.upload( ocl.ibuff_neighForce, neighForce  );
        err|= ocl.upload( ocl.ibuff_REQs,   REQs   );
        err|= ocl.upload( ocl.ibuff_MMpars, MMpars );
        err|= ocl.upload( ocl.ibuff_BLs, BLs );
        err|= ocl.upload( ocl.ibuff_BKs, BKs );
        err|= ocl.upload( ocl.ibuff_Ksp, Ksp );
        err|= ocl.upload( ocl.ibuff_Kpp, Kpp );
    }
    err |= ocl.finishRaw(); 
    OCL_checkError(err, "MolWorld_sp2_multi::upload().finish");
}

void download( bool bForces=false, bool bVel=false ){
    int err=0;
    //printf("MolWorld_sp3_multi::download() \n");
    ocl.download( ocl.ibuff_atoms, atoms );
    if(bForces){ ocl.download( ocl.ibuff_aforces, aforces ); }
    if(bVel   ){ ocl.download( ocl.ibuff_avel,    avel    ); }
    err |= ocl.finishRaw(); 
    OCL_checkError(err, "MolWorld_sp2_multi::upload().finish");
}

void printMSystem( int isys, bool blvec=true, bool bilvec=false, bool bNg=true, bool bNgC=true, bool bPos=true, bool bF=false, bool bV=false ){
    int i0n = isys * ocl.nnode;
    int i0a = isys * ocl.nAtoms;
    int i0v = isys * ocl.nvecs;
    printf( "### System[%i] \n", isys );
    if(blvec ){printf("lvec\n");  printMat(lvecs [isys]); }
    if(bilvec){printf("ilvec\n"); printMat(ilvecs[isys]); }
    for(int i=0; i<ocl.nAtoms; i++){
        printf("[%i]", i );
        if(bNg )printf("ng (%3i,%3i,%3i,%3i)",  neighs   [i0a+i].x, neighs   [i0a+i].y, neighs   [i0a+i].z, neighs   [i0a+i].w );
        if(bNgC)printf("ngC(%2i,%2i,%2i,%2i)",  neighCell[i0a+i].x, neighCell[i0a+i].y, neighCell[i0a+i].z, neighCell[i0a+i].w );
        if(bPos)printf("pa(%6.3f,%6.3f,%6.3f)", atoms    [i0v+i].x, atoms    [i0v+i].y, atoms    [i0v+i].z );
        if(bF  )printf("va(%6.3f,%6.3f,%6.3f)", aforces  [i0v+i].x, aforces  [i0v+i].y, aforces  [i0v+i].z );
        if(bV  )printf("fa(%6.3f,%6.3f,%6.3f)", avel     [i0v+i].x, avel     [i0v+i].y, avel     [i0v+i].z );
        printf("\n" );
    }
}

void evalVF( int n, Quat4f* fs, Quat4f* vs, FIRE& fire, Quat4f& MDpar ){
    //printf("evalVF() fire[%i]\n", fire.id );
    double vv=0,ff=0,vf=0;
    for(int i=0; i<n; i++){
        Vec3f f = fs[i].f;
        Vec3f v = vs[i].f;
        ff += f.dot(f);
        vv += v.dot(v);
        vf += f.dot(v);
    }
    fire.vv=vv;
    fire.ff=ff;
    fire.vf=vf;
    fire.update_params();
    MDpar.x = fire.dt;
    //MDpar.x = fire.dt * 0.5; 
    //MDpar.x = 0.01; 
    MDpar.y = 1 - fire.damping;
    MDpar.z = fire.cv;
    MDpar.w = fire.cf;
}

void evalVF_new( int n, Quat4f* cvfs, FIRE& fire, Quat4f& MDpar, bool bExploring ){
    //printf("evalVF() fire[%i]\n", fire.id );
    Vec3f cvf=Vec3fZero;
    for(int i=0; i<n; i++){ 
        cvf.add( cvfs[i].f ); 
        cvfs[i] = Quat4fZero; 
    }
    fire.vv=cvf.x;
    fire.ff=cvf.y;
    fire.vf=cvf.z;
    fire.update_params();
    if(bExploring){
        MDpar.x = fire.par->dt_max;
        MDpar.y = 1.0;
        MDpar.z = 1.0;
        MDpar.w = 0.0;
    }else{
        MDpar.x = fire.dt;
        MDpar.y = 1 - fire.damping;
        MDpar.z = fire.cv;
        MDpar.w = fire.cf;
    }
}


bool updateMultiExploring( double Fconv=1e-6, float fsc = 0.02, float tsc = 0.3 ){
    int err=0;
    double F2conv = Fconv*Fconv;
    bool bGroupUpdate=false;
    bool bExploring = false;


    for(int isys=0; isys<nSystems; isys++){
        int i0v = isys * ocl.nvecs;
        double f2 = fire[isys].ff;
        // -------- Global Optimization
        if( ( f2 < F2conv ) && (!gopts[isys].bExploring) ){            // Start Exploring
            nbConverged++;
            nStepConvSum+=gopts[isys].istep;  
            gopts[isys].startExploring();
            if(bGroups){
                bGroupUpdate=true;
                //printf("MolWorld_sp3_multi::evalVFs() isys=%3i Start Exploring \n", isys );
                //for(int ig=0; ig<ocl.nGroup; ig++){ setGroupDrive(isys, ig, {fsc,fsc,0.0} ); }   // Shift driver
                //for(int ig=0; ig<ocl.nGroup; ig++){ setGroupDrive(isys, ig, Vec3fZero, {tsc,0.0,0.0} ); }   // group rotate driver
                for(int ig=0; ig<ocl.nGroup; ig++){ 
                    Vec2f fDrive = groups.groups[ig].fDrive; 
                    setGroupDrive(isys, ig, {fDrive.x,fDrive.x,0.0}, {fDrive.y,0.0,0.0} ); 
                    //setGroupDrive(isys, ig, {fsc,fsc,0.0}, {tsc,0.0,0.0} ); 
                }   // Shift driver
            }
        }
        else if( ( gopts[isys].istep > gopts[isys].nRelax ) && (!gopts[isys].bExploring)){
            //printf("(1) Entering non-converged branch for isys=%d, istep=%d\n", isys, gopts[isys].istep);

            nbNonConverged++;
            nStepNonConvSum+=gopts[isys].istep;            
            gopts[isys].startExploring();
            if(bGroups){ bGroupUpdate=true; }

            int i0v = isys * ocl.nvecs;
            unpack( ffls[isys].nvecs,  ffls[isys].apos, atoms+i0v);
            if(database && database->addIfNewDescriptor(&ffls[isys])==-1){
                sprintf(tmpstr,"# %i E %g |F| %g istep=%i", database->getNMembers(), ffls[isys].Etot, sqrt(ffl.cvf.z), gopts[isys].istep );
                saveXYZ( "gopt.xyz", tmpstr, false, "a", nPBC_save );
                database->convergedStructure.push_back(false);
            }
            
            if(bGroups)for(int ig=0; ig<ocl.nGroup; ig++){ setGroupDrive(isys, ig, {fsc,fsc,0.0}, {tsc,0.0,0.0} ); }   // Shift driver
        }
        if( gopts[isys].update(nPerVFs) ){ // Stop Exploring
            if(bGroups)bGroupUpdate=true;
            nExploring++;
            nStepExplorSum+=gopts[isys].nExplore;
            //printf("MolWorld_sp3_multi::evalVFs() isys=%3i Stop Exploring \n", isys );
            if(bGroups)for(int ig=0; ig<ocl.nGroup; ig++){ setGroupDrive(isys, ig, Vec3fZero, Vec3fZero ); }
        };
        bExploring |= gopts[isys].bExploring;
        //printf("gopts[%i].bExploring=%i\n", isys, gopts[isys].bExploring );
    }
    //err |= ocl.upload( ocl.ibuff_TDrive, TDrive );
    //printf("MolWorld_sp3_multi::evalVFs() bGroupUpdate=%i \n", bGroupUpdate );
    if(bGroupUpdate){
        //printf("MolWorld_sp3_multi::evalVFs() bGroupUpdate=%i \n", bGroupUpdate );
        err |= ocl.upload( ocl.ibuff_gforces, gforces );
        err |= ocl.upload( ocl.ibuff_gtorqs , gtorqs  );
    }
    return bExploring;
}



double evalVFs( double Fconv=1e-6 ){
    double F2conv = Fconv*Fconv;
    //printf("MolWorld_sp3_multi::evalVFs()\n");
    int err=0;
    //ocl.download( ocl.ibuff_aforces , aforces );
    //ocl.download( ocl.ibuff_avel    , avel    );
    ocl.download( ocl.ibuff_cvf    , cvfs  );
    err |= ocl.finishRaw();  OCL_checkError(err, "evalVFs().1");
    //printf("MolWorld_sp3_multi::evalVFs(%i) \n", isys);
    double F2max = 0;
    iSysFMax=-1;
    bool bGroupUpdate=false;
    for(int isys=0; isys<nSystems; isys++){
        nbEvaluation+=nPerVFs;
        int i0v = isys * ocl.nvecs;
        //evalVF( ocl.nvecs, aforces+i0v, avel   +i0v, fire[isys], MDpars[isys] );
        evalVF_new( ocl.nvecs, cvfs+i0v, fire[isys], MDpars[isys], gopts[isys].bExploring );
        double f2 = fire[isys].ff;
        if(f2>F2max){ F2max=f2; iSysFMax=isys; }
        // -------- Global Optimization
        if( ( f2 < F2conv ) && (!gopts[isys].bExploring) ){
            int i0v = isys * ocl.nvecs;
            unpack( ffls[isys].nvecs,  ffls[isys].apos, atoms+i0v);
            isSystemRelaxed[isys]=true;


            if(bMILAN){
                int sameMember = database->addIfNewDescriptor(&ffls[isys]);
                if(sameMember==-1){
                    std::vector<double> theta;
                    for(auto g : groups.groups){
                        theta.push_back( g.fw.dot(Vec3dZ)/g.fw.norm()/2/M_PI*360 );
                    }
                    sprintf(tmpstr,"# %i E %g |F| %g istep=%i isys=%i,", database->getNMembers(), 0.5*fire[isys].vv, sqrt(f2), gopts[isys].istep, isys );
                    nbmol.copyOf( ffls[isys] );
                    Vec3d cog = nbmol.getBBcog();
                    for(int i=0; i<nbmol.natoms; i++){
                        nbmol.apos[i].sub( cog );
                    }
                    saveXYZ( "gopt.xyz", tmpstr, false, "a", nPBC_save );
                    database->convergedStructure.push_back(true);
                }
            }
            
            // //printf( "evalVFs() iSys=%i CONVERGED |F|=%g \n", isys, sqrt(f2) );
            // gopts[isys].startExploring();
            // bGroupUpdate=true;
            // //printf("MolWorld_sp3_multi::evalVFs() isys=%3i Start Exploring \n", isys );
            // //for(int ig=0; ig<ocl.nGroup; ig++){ setGroupDrive(isys, ig, {fsc,fsc,0.0} ); }   // Shift driver
            // for(int ig=0; ig<ocl.nGroup; ig++){ setGroupDrive(isys, ig, Vec3fZero, {tsc,0.0,0.0} ); }   // group rotate driver
        }
        // if( gopts[isys].update() ){ // Stop Exploring
        //     bGroupUpdate=true;
        //     //printf("MolWorld_sp3_multi::evalVFs() isys=%3i Stop Exploring \n", isys );
        //     for(int ig=0; ig<ocl.nGroup; ig++){ setGroupDrive(isys, ig, Vec3fZero, Vec3fZero ); }
        // };
        if( gopts[isys].bExploring && !bOnlyRelax ){
            TDrive[isys].x = go.T_target;  // Temperature [K]
            TDrive[isys].y = go.gamma_damp;  // gamma_damp
            TDrive[isys].z = 0;    // ?
            TDrive[isys].w = randf(-1.0,1.0); 
        }else{
            TDrive[isys].y = -1.0; // gamma_damp
        }
        //printf( "evalVFs()[iSys=%i]  bExploring=%i (%i/%i)  |F|=%g \n", isys, gopts[isys].bExploring,   gopts[isys].istep, gopts[isys].nExplore,  sqrt(f2) );
        //printf( "evalF2[sys=%i] |f|=%g MDpars(dt=%g,damp=%g,cv=%g,cf=%g)\n", isys, sqrt(f2), MDpars[isys].x, MDpars[isys].y, MDpars[isys].z, MDpars[isys].w );
        //F2max = fmax( F2max, fire[isys].ff );
    }
    //printf( "MDpars{%g,%g,%g,%g}\n", MDpars[0].x,MDpars[0].y,MDpars[0].z,MDpars[0].w );
    err |= ocl.upload( ocl.ibuff_MDpars, MDpars );
    err |= ocl.upload( ocl.ibuff_TDrive, TDrive );
    err |= ocl.upload( ocl.ibuff_cvf   , cvfs   );
    // //printf("MolWorld_sp3_multi::evalVFs() bGroupUpdate=%i \n", bGroupUpdate );
    // if(bGroupUpdate){
    //     //printf("MolWorld_sp3_multi::evalVFs() bGroupUpdate=%i \n", bGroupUpdate );
    //     err |= ocl.upload( ocl.ibuff_gforces, gforces );
    //     err |= ocl.upload( ocl.ibuff_gtorqs , gtorqs  );
    // }
    //err |= ocl.finishRaw();  
    OCL_checkError(err, "evalVFs().2");
    return F2max;
}

void checkBordersOfBbox(){
    int err=0;
    Vec3d period = {bbox.b.x-bbox.a.x, bbox.b.y-bbox.a.y, bbox.b.z-bbox.a.z};
    for(int isys=0; isys<nSystems; isys++){
        int i0v = isys * ocl.nvecs;
        for(int i=0; i<ocl.nvecs; i++){
            Vec3f p = atoms[i0v+i].f;
            if( p.x < bbox.a.x - period.a){ for(int j=0; j<ocl.nvecs; j++)atoms[i0v+j].f.x += 2*period.a; break; }
            if( p.x > bbox.b.x + period.a){ for(int j=0; j<ocl.nvecs; j++)atoms[i0v+j].f.x -= 2*period.a; break; }
            if( p.y < bbox.a.y - period.b){ for(int j=0; j<ocl.nvecs; j++)atoms[i0v+j].f.y += 2*period.b; break; }
            if( p.y > bbox.b.y + period.b){ for(int j=0; j<ocl.nvecs; j++)atoms[i0v+j].f.y -= 2*period.b; break; }
            if( p.z < bbox.a.z - period.c){ for(int j=0; j<ocl.nvecs; j++)atoms[i0v+j].f.z += 2*period.c; break; }
            if( p.z > bbox.b.z + period.c){ for(int j=0; j<ocl.nvecs; j++)atoms[i0v+j].f.z -= 2*period.c; break; }
            //atoms[i0v+i].f = p;
        }
    }
    err |= ocl.upload( ocl.ibuff_atoms, atoms );
    err |= ocl.finishRaw();  OCL_checkError(err, "checkBorders().2");

}

void setGroupDrive(int isys, int ig, Vec3f fsc=Vec3fZero, Vec3f tsc=Vec3fZero){
    int igs = ig + isys*ocl.nGroup;
    gforces[igs] = Quat4f{randf(-fsc.x,fsc.x),randf(-fsc.y,fsc.y),randf(-fsc.z,fsc.z),0.0};
    gtorqs [igs] = Quat4f{randf(-tsc.x,tsc.x),randf(-tsc.y,tsc.y),randf(-tsc.z,tsc.z),0.0};
    //gforces[igs] = Quat4fZero;
    //gtorqs [igs] = Quat4fZero;
}

void setGroupDrives(){
    for(int isys=0; isys<nSystems; isys++){
        for(int ig=0; ig<ocl.nGroup; ig++){
           setGroupDrive(isys, ig,  {1.0,1.0,0.0} );
        }
    }
    int err=0;
    err |= ocl.upload( ocl.ibuff_gforces, gforces );
    err |= ocl.upload( ocl.ibuff_gtorqs , gtorqs  );
}

double evalF2(){
    int err=0;
    ocl.download( ocl.ibuff_aforces , aforces );
    err |= ocl.finishRaw();  OCL_checkError(err, "evalF2().1");
    double F2max = 0;
    iSysFMax=-1;
    for(int isys=0; isys<nSystems; isys++){
        double f2 = 0;
        Quat4f* fs = aforces + isys*ocl.nvecs;
        for(int i=0; i<ocl.nvecs; i++){ f2 += fs[i].f.norm2(); }
        //printf( "evalF2[sys=%i] |f|=%g \n", isys, sqrt(f2) );
        if(f2>F2max){ F2max=f2; iSysFMax=isys; }
    }
    OCL_checkError(err, "evalF2().2");
    return F2max;
}

// ===============================================
//       Implement    MultiSolverInterface
// ===============================================

void printConstrains(){
    printf( "MolWorld_sp3_multi::printConstrains()\n" );
    for(int isys=0; isys<nSystems; isys++){
        int i0a   = isys * ocl.nAtoms;
        int i0v   = isys * ocl.nvecs;
        for(int ia=0; ia<ffls[isys].natoms; ia++){
            if(ffls[isys].constr[ia].w>0)printf( "ffls[isys=%i,ia=%i] constr(%g,%g,%g|%g) constrK(%g,%g,%g) \n", isys, ia, ffls[isys].constr[ia].x,ffls[isys].constr[ia].y,ffls[isys].constr[ia].z,ffls[isys].constr[ia].w, ffls[isys].constrK[ia].x,ffls[isys].constrK[ia].y,ffls[isys].constrK[ia].z ); 
        }
    }
}

void move_MultiConstrain( Vec3d d, Vec3d di, float Kfixmin=0.001f ){
    printf( "MolWorld_sp3_multi::move_MultiConstrain()\n" );
    for(int isys=0; isys<nSystems; isys++){
        int i0a   = isys * ocl.nAtoms;
        int i0v   = isys * ocl.nvecs;
        for(int ia=0; ia<ffls[isys].natoms; ia++){
            if( ffls[isys].constr[ia].w > Kfixmin ){
                int iaa = ia+i0a;
                //ffls[isys].constr[ia].w=1.0f;
                //ffls[isys].constr[ia].f.add( d + di*isys );   // Shift Constrains by di per isys
                ffls[isys].constr[ia].f.add( d );   // Shift Constrains by di per isys
                constr [iaa]=(Quat4f)ffls[isys].constr[ia];
                constrK[iaa]=(Quat4f)ffls[isys].constrK[ia];
                //printf( "ffls[isys=%i,ia=%i] constr(%g,%g,%g|%g) constrK(%g,%g,%g) \n", isys, ia, ffls[isys].constr[ia].x,ffls[isys].constr[ia].y,ffls[isys].constr[ia].z,ffls[isys].constr[ia].w, ffls[isys].constrK[ia].x,ffls[isys].constrK[ia].y,ffls[isys].constrK[ia].z );
            };
        };
    }
    //for(int isys=0; isys<nSystems; isys++){ printf("replica %i : ", isys); ffls[isys].printAtomsConstrains(); }
    //upload( ocl.ibuff_constr, constr );
}

virtual void setConstrains(bool bClear=true, double Kfix=1.0 ){
    printf("MolWorld_sp3_multi::setConstrains()\n");
    //printConstrains();
    MolWorld_sp3::setConstrains( bClear, Kfix );
    for(int isys=0; isys<nSystems; isys++){
        int i0a   = isys * ocl.nAtoms;
        int i0v   = isys * ocl.nvecs;
        // set it to GPU buffers
        for( int i=0; i<ocl.nAtoms; i++ ){ constr[i+i0a].w=-1;                                    }
        for( int i : constrain_list     ){ constr[i+i0a].w=Kfix; constr[i+i0a].f= atoms[i+i0v].f; }
        // set it to CPU ffls
        for( int i=0; i<ffls[isys].natoms; i++ ){ ffls[isys].constr[i].w=-1;                            }
        for( int i : constrain_list            ){ ffls[isys].constr[i].w=Kfix; ffls[isys].constr[i].f=ffls[isys].apos[i]; }
    }
    //printConstrains();
    move_MultiConstrain( Vec3d{0.0, 0.0, 5.0}, Vec3d{0.0, 0.4, 0.0} );
    /*
    // temporary hack to show up paralell manipulation
    double Kfixmin = 0.001; 
    for(int isys=0; isys<nSystems; isys++){
        int i0a   = isys * ocl.nAtoms;
        int i0v   = isys * ocl.nvecs;
        // set it to GPU buffers
        //for( int i : constrain_list     ){ constr[i+i0a].w=Kfix; constr[i+i0a].f= atoms[i+i0v].f; }
        for(int ia=0; ia<ffls[isys].natoms; ia++){
            if( ffls[isys].constr[ia].w > Kfixmin ){
                //ffls[isys].constr[ia].w=1.0f;
                ffls[isys].constr[ia].f.add( {0.0, 0.4*isys, 5.0} ); 
                constr[ia+i0a]=(Quat4f)ffls[isys].constr[ia];
            };
        };
    }
    for(int isys=0; isys<nSystems; isys++){ printf("replica %i : ", isys); ffls[isys].printAtomsConstrains(); }
    */

    upload( ocl.ibuff_constr, constr );
    exit(0);
}





virtual int paralel_size( )override{ return nSystems; }

virtual double solve_multi ( int nmax, double tol )override{
    //return eval_MMFFf4_ocl( nmax, tol );
    //return run_ocl_opt( nmax, tol );
    int nitrdione;
    switch(iParalel){
        case -1: bOcl=false;  nitrdione = run_multi_serial(nmax,tol);  break; 
        case  0: //break;
        case  1: bOcl=false;  nitrdione = run_omp_ocl( nmax, tol    ); break; 
        case  2: bOcl=true;   nitrdione = run_omp_ocl( nmax, tol    ); break; 
        case  3: bOcl=true;   nitrdione = run_ocl_opt( nmax, tol    ); break; 
        //case  3: bOcl=true; nitrdione = run_ocl_loc( nmax, tol, 1 ); break; 
        //case  4: bOcl=true; nitrdione = run_ocl_loc( nmax, tol, 2 ); break; 
        //default:
        //    eval_NBFF_ocl_debug();
    }
    return nitrdione;
}

virtual void setGeom( int isys, Vec3d* ps, Mat3d *lvec, bool bPrepared )override{


    /* //   OLD
    
    int i0n = isys * ocl.nnode;
    int i0a = isys * ocl.nAtoms;
    int i0v = isys * ocl.nvecs;
    int i0pbc = isys * ocl.npbc;
    if(lvec){ 
        ffl.setLvec(*lvec); 
        evalPBCshifts( nPBC, ff.lvec, pbc_shifts ); // this must be before   ffl.initPi(pbc_shifts);

        printf( "MolWorld_sp3_multi::setGeom() lvec(a={}) ",  );
    }
    if(ps){
        for(int i=0; i<ffl.natoms; i++){ ffl.apos[i]=ps[i]; } 
        ffl.initPi(pbc_shifts);
    }
    pack_system(isys,ffl);
    */

    {
        if(lvec){
            ffls[isys].setLvec(*lvec);
            int i0pbc = isys*ocl.npbc;
            ffls[isys].setLvec ( *lvec );
            ffls[isys].makePBCshifts( nPBC, true );

            pack( ffls[isys].npbc,  ffls[isys].shifts, pbcshifts+i0pbc);
            Mat3_to_cl( ffls[isys].   lvec,  lvecs[isys] );
            Mat3_to_cl( ffls[isys].invLvec, ilvecs[isys] );  
        }
        
        if(ps){
            for(int i=0; i<ffls[isys].natoms; i++){ ffls[isys].apos[i]=ps[i]; } 
            //ffls[isys].initPi(pbc_shifts);

            //pack_system(isys,ffls[isys]);
        }

    }




    /*
    if(lvec){ ffl.setLvec(*lvec); };
    Mat3_to_cl( ffl.lvec,    lvecs [isys] );
    Mat3_to_cl( ffl.invLvec, ilvecs[isys] );
    //evalPBCshifts( nPBC, ffl.lvec, pbcshifts + i0pbc );
    evalPBCshifts( nPBC, ffl.lvec, pbc_shifts );
    pack( npbc, pbc_shifts, pbcshifts+i0pbc );
    printf( "setGeom[%i] lvec{%6.3f,%6.3f,%6.3f}{%6.3f,%6.3f,%6.3f}{%6.3f,%6.3f,%6.3f}\n",  isys,  ffl.lvec.a.x,ffl.lvec.a.y,ffl.lvec.a.z,   ffl.lvec.b.x,ffl.lvec.b.y,ffl.lvec.b.z,   ffl.lvec.c.x,ffl.lvec.c.y,ffl.lvec.c.z  ); 
    // we cannot pack directly ps because  pipos is not defined in setGeom
    for(int i=0; i<ffl.natoms; i++){ ffl.apos[i]=ps[i]; } 
    ffl.initPi();         
    pack( ocl.nvecs, ffl.apos, atoms+i0v );
    */

}

virtual double getGeom     ( int isys, Vec3d* ps, Mat3d *lvec, bool bPrepared )override{
    /*
    int i0n = isys * ocl.nnode;
    int i0a = isys * ocl.nAtoms;
    int i0v = isys * ocl.nvecs;
    //if( ! bPrepared ) ocl.download( ocl.ibuff_atoms,   atoms,   ocl.nvecs, i0v  );
    pack( ocl.nvecs, ps, atoms+i0v );
    //if(lvec){ lvec.a lvecs };
    return 0;
    */
   for(int ia=0;ia<ffls[isys].natoms;ia++){ ps[ia]=ffls[isys].apos[ia]; };
   //printf( "MolWorld_sp3_multi::getGeom(isys=%i) Etot %g \n", isys, ffls[isys].Etot );
   return ffls[isys].Etot;
}

virtual void downloadPop()override{
    ocl.download( ocl.ibuff_atoms,  atoms  );
}

virtual void uploadPop  ()override{
    int ntot = nSystems*ocl.nvecs;
    set ( ntot, avel);
    ocl.upload( ocl.ibuff_avel ,   avel   );
    ocl.upload( ocl.ibuff_atoms,   atoms  );
    ocl.upload( ocl.ibuff_lvecs,   lvecs  );
    ocl.upload( ocl.ibuff_ilvecs,  ilvecs );
    //ocl.upload( ocl.ibuff_constr, constr );
}

virtual void change_lvec( const Mat3d& lvec )override{
    //printf("MolWold_sp3_multi::change_lvec() iSystemCur=%i \n", iSystemCur);
    int isys  = iSystemCur;
    int i0pbc = isys*ocl.npbc; 
    ffls[isys].setLvec ( lvec );
    ffls[isys].makePBCshifts( nPBC, true );
    pack( ffls[isys].npbc,  ffls[isys].shifts, pbcshifts+i0pbc );
    Mat3_to_cl( ffls[isys].   lvec,  lvecs[isys] );
    Mat3_to_cl( ffls[isys].invLvec, ilvecs[isys] );
    
    builder.lvec = ffls[iSystemCur].lvec;
    ffl.setLvec  ( ffls[isys].lvec );
    evalPBCshifts( nPBC, ffl.lvec, pbc_shifts );

    int err=0;
    err|= ocl.upload( ocl.ibuff_lvecs,     lvecs,  1,  isys  );
    err|= ocl.upload( ocl.ibuff_ilvecs,    ilvecs, 1,  isys  );
    err|= ocl.upload( ocl.ibuff_pbcshifts, pbcshifts , i0pbc );
    err |= ocl.finishRaw(); 
    OCL_checkError(err, "MolWorld_sp3_multi::upload().finish");
}

virtual void add_to_lvec( const Mat3d& dlvec )override{
    //printf("MolWold_sp3_multi::add_to_lvec()\n");
    for(int isys=0; isys<nSystems; isys++){
        int i0pbc = isys*ocl.npbc;
        ffls[isys].setLvec ( ffls[isys].lvec+dlvec );
        ffls[isys].makePBCshifts( nPBC, true );
        pack( ffls[isys].npbc,  ffls[isys].shifts, pbcshifts+i0pbc);
        Mat3_to_cl( ffls[isys].   lvec,  lvecs[isys] );
        Mat3_to_cl( ffls[isys].invLvec, ilvecs[isys] );
    }

    builder.lvec = ffls[iSystemCur].lvec;
    ffl.setLvec ( ffls[iSystemCur].lvec );
    evalPBCshifts( nPBC, ffl.lvec, pbc_shifts );
    
    int err=0;
    err|= ocl.upload( ocl.ibuff_lvecs,     lvecs     );
    err|= ocl.upload( ocl.ibuff_ilvecs,    ilvecs    );
    err|= ocl.upload( ocl.ibuff_pbcshifts, pbcshifts );
    err |= ocl.finishRaw(); 
    OCL_checkError(err, "MolWorld_sp2_multi::upload().finish");
}

virtual void upload_pop( const char* fname ){
    printf("MolWorld_sp3::upload_pop(%s)\n", fname );
    gopt.loadPopXYZ( fname );
    int nmult=gopt.population.size(); 
    int npara=paralel_size(); if( nmult!=npara ){ printf("ERROR in GlobalOptimizer::lattice_scan_1d_multi(): (imax-imin)=(%i) != solver.paralel_size(%i) => Exit() \n", nmult, npara ); exit(0); }
    gopt.upload_multi(nmult,0, true, true );

    // //int initMode=1;
    // int initMode = 0;
    // int nstesp   = 40;
    // //int nstesp = 2;
    // //gopt.tolerance = 0.02;
    // gopt.tolerance = 0.01;
    // Mat3d dlvec =  Mat3d{   0.2,0.0,0.0,    0.0,0.0,0.0,    0.0,0.0,0.0  };
    // gopt.lattice_scan_2d_multi( nstesp, dlvec, initMode, "lattice_scan_2d_multi.xyz" );
}

virtual void optimizeLattice_1d( int n1, int n2, Mat3d dlvec ){
    printf("\n\n\n######### MolWorld_sp3_multi::optimizeLattice_1d(%i,%i) \n", n1, n2 );
    int initMode=1;
    // //int initMode = 0;
    // //int nstesp   = 40;
    // //int nstesp = 2;
    // //gopt.tolerance = 0.02;
    // gopt.tolerance = 0.01;
    ///Mat3d dlvec =  Mat3d{   0.2,0.0,0.0,    0.0,0.0,0.0,    0.0,0.0,0.0  };
    gopt.lattice_scan_2d_multi( n1, dlvec, initMode, "lattice_scan_2d_multi.xyz" );
    
}

virtual void scan_relaxed( int nconf, Vec3d* poss, Mat3d* rots, Vec3d* dirs, double* Es, Vec3d* aforces, Vec3d* aposs, bool omp, int niter_max, double dt, double Fconv=1e-6, double Flim=1000, int ipicked=0 ){
    if(verbosity>1)printf("MolWorld_sp3_multi::scan_relaxed(nconf=%i,omp=%i) @poss=%li @rots=%li @Es=%li @aforces=%li @aposs=%li \n", nconf, omp, (long)poss, (long)rots, (long)Es, (long)aforces, (long)aposs);
    bOnlyRelax=true;
    Atoms original_atoms;
    original_atoms.copyOf( ffl );
    int* conf2sys = 0;
    _realloc( conf2sys, nconf*sizeof(int) );
    for(int i=0; i<nconf+nSystems; ){
        Vec3d pos = poss ? poss[i] : Vec3dZero;
        Mat3d rot = rots ? rots[i] : Mat3dIdentity;

        int err=0;
        ocl.download( ocl.ibuff_atoms, atoms );
        err |= ocl.finishRaw();  OCL_checkError(err, "scan_relaxed().1");

        for (int isys=0; isys<nSystems; isys++){
            //store energy
            if(isSystemRelaxed[isys] && i>=nSystems){
                int i0v = isys * ocl.nvecs;
                unpack( ffls[isys].nvecs, ffls[isys].apos, atoms+i0v);

                ffl.copyOf( ffls[isys] );
                double E = eval_no_omp();
                if(Es){ 
                    Es[conf2sys[isys]]=E; 
                }
                if(aforces){ ffl.copyForcesTo( aforces + conf2sys[isys]*ffl.natoms ); }
                if(aposs  ){ ffl.copyPosTo   ( aposs   + conf2sys[isys]*ffl.natoms ); }
            }
            //move with system
            if(isSystemRelaxed[isys]){
                if(i<nconf){
                    ffls[isys].copyOf(original_atoms);
                    ffls[isys].setFromRef( ffls[isys].apos, ffls[isys].pipos, poss[i], rot );
                    iSystemCur = isys;
                    int i0a = ocl.nAtoms*iSystemCur;
                    constr [i0a + ipicked].f.set((Vec3f)poss[i]);
                    constr [i0a + ipicked].w = 1.0;
                    constrK[i0a + ipicked] = Quat4fOnes;

                    conf2sys[isys] = i;
                }
                isSystemRelaxed[isys] = false;

                i++; 
            }            
        }

        ocl.upload( ocl.ibuff_atoms, atoms );
        ocl.upload( ocl.ibuff_constr,  constr  );
        ocl.upload( ocl.ibuff_constrK, constrK );
        int niterdone = run_ocl_opt( niter_max, Fconv);
    }
    if(verbosity>1)printf("MolWorld_sp3_multi::scan_relaxed() done \n");
}

int saveSysXYZ( int isys, const char* fname, const char* comment="#comment", bool bNodeOnly=false, const char* mode="w", Vec3i nPBC=Vec3i{1,1,1} ){ 
    char str_tmp[1024];
    MMFFsp3_loc& ffl = ffls[isys];
    if(bPBC){ sprintf( str_tmp, "lvs %8.3f %8.3f %8.3f    %8.3f %8.3f %8.3f    %8.3f %8.3f %8.3f %s", ffl.lvec.a.x, ffl.lvec.a.y, ffl.lvec.a.z, ffl.lvec.b.x, ffl.lvec.b.y, ffl.lvec.b.z, ffl.lvec.c.x, ffl.lvec.c.y, ffl.lvec.c.z, comment ); }
    else    { sprintf( str_tmp, "%s", comment ); }
    return params.saveXYZ( fname, (bNodeOnly ? ffl.nnode : ffl.natoms) , ffl.atypes, ffl.apos, str_tmp, ffl.REQs, mode, true, nPBC, ffl.lvec ); 
}

virtual void setSystemReplica (int i){ 
    int err=0;
    iSystemCur = i;   
    int i0v = iSystemCur * ocl.nvecs;
    int i0a = iSystemCur * ocl.nAtoms;
    ocl.download( ocl.ibuff_atoms,   atoms,  ocl.nvecs, i0v );
    //ocl.download( ocl.ibuff_aforces, aforces, ocl.nvecs, i0v );
    //ocl.download( ocl.ibuff_avel,    avel,    ocl.nvecs, i0v );
    err|=ocl.finishRaw();  OCL_checkError(err, "setSystemReplica()");
    unpack_system(iSystemCur, ffl, true, true); 

    copy( ffl.natoms, neighs+i0a, ffl.neighs );
    //for(int j=0; j<ffl.natoms; j++){ printf( "setSystemReplica[%i] ffl.neighs[%i](%3i,%3i,%3i,%3i)\n", i,  j,  ffl.neighs[j].x,ffl.neighs[j].y,ffl.neighs[j].z,ffl.neighs[j].w ); };

    Mat3_from_cl( builder.lvec, lvecs[iSystemCur] );
    ffl.setLvec( builder.lvec );
    evalPBCshifts( nPBC, ffl.lvec, pbc_shifts );
}
virtual int countSystemReplica(     ){ return nSystems; }

void saveDebugXYZreplicas( int itr, double F ){
    int err=0;
    char fname  [100];
    char commnet[100];
    ocl.download( ocl.ibuff_atoms   , atoms   );
    err|=ocl.finishRaw();  OCL_checkError(err, "saveDebugXYZreplicas()");
    for(int isys=0; isys<nSystems; isys++){
        sprintf( fname  , "debug_sys%03i.xyz", isys );
        sprintf( commnet, "# itr %i |F| %g ", itr, F );
        unpack_system( isys, ffl, false, false );
        if( ckeckNaN_d( ffl.nvecs, 3, (double*)ffl.apos, fname, false ) ){ printf( "saveDebugXYZreplicas(itr=%i) NaNs in replica[%i] => Exit() \n", itr, isys  ); exit(0); };
        saveXYZ( fname, commnet, false, "a" );
    }
}


void findAFMGrid(){


}

virtual void evalAFMscan( GridShape& scan, Quat4f*& OutFE, Quat4f*& OutPos, Quat4f** ps=0, bool bSaveDebug=false )override{ 
    
    printf( "MolWrold_sp3_multi::evalAFMscan() scan.ns(%i,%i,%i) \n", scan.n.x,scan.n.y,scan.n.z );
    int err=0;
    //Quat4f* OutFE =0;
    //Quat4f* OutPos=0;
    //if( OutFE_  ){ OutFE =OutFE_;  }else{ OutFE =new Quat4f[scan.n.totprod()];   }
    //if( OutPos_ ){ OutPos=OutPos_; }else{ OutPos=new Quat4f[scan.n.totprod()]; }

    // ---- update scan bounds
    // ToDo: ztop should be probably found and used in  evalAFM_FF()
    int i0v = iSystemCur*ocl.nvecs;
    float ztop= -1e+300;
    Vec2f pmin=Vec2fmax,pmax=Vec2fmin;
    for( int i=0; i<ocl.nAtoms; i++ ){
        Quat4f p = atoms[i0v+i];
        p.xy().update_bounds(pmin,pmax);
        ztop=fmax( atoms[i0v+i].z, ztop );
    };
    float margin=3.0;
    pmin.x-=margin,pmin.y-=margin, pmax.x+=margin, pmax.y+=margin;
    printf( "MolWrold_sp3_multi::evalAFMscan() ztop=%g pmin(%g,%g) pmax(%g,%g)\n", ztop, pmin.x,pmin.y, pmax.x, pmax.y );
    scan.pos0=Vec3d{pmin.x,pmin.y,ztop+4.0+5.0+1.0};
    scan.cell.a=Vec3d{pmax.x-pmin.x,0.0,0.0};
    scan.cell.b=Vec3d{pmax.x-pmin.x,0.0,0.0};
    scan.autoN( scan.dCell.xx );
    scan.printCell();

    int nxy = scan.n.x*scan.n.y;
    if( OutFE ==0 ){ OutFE =new Quat4f[scan.n.totprod()]; }
    if( OutPos==0 ){ OutPos=new Quat4f[scan.n.totprod()]; }
    _realloc( afm_ps, nxy );

    for(int iy=0; iy<scan.n.y; iy++) for(int ix=0; ix<scan.n.x; ix++){ afm_ps[iy*scan.n.x+ix].f = (Vec3f)(  scan.pos0 + scan.dCell.a*ix + scan.dCell.b*iy ); afm_ps[iy*scan.n.x+ix].w=0; }
    printf( "MolWrold_sp3_multi::evalAFMscan() scan.ns(%i,%i,%i) nxy=%i \n", scan.n.x,scan.n.y,scan.n.z,nxy );
    long T0=getCPUticks();
    ocl.PPAFM_scan( nxy, scan.n.z, afm_ps, OutFE, OutPos, scan.dCell.c.z );  
    printf( ">>time(surf2ocl.download() %g \n", (getCPUticks()-T0)*tick2second );

    // ToDo: we should probably return vmin,vmax to MolGUI for visualization? 
    int ntot = scan.n.x*scan.n.y*scan.n.z;
    Quat4f vmin=Quat4fmax,vmax=Quat4fmin;
    for(int i=0; i<ntot; i++){ OutFE[i].update_bounds( vmin, vmax ); }
    printf( "MolWrold_sp3_multi::evalAFMscan() vmin{%g,%g,%g|%g} vmax{%g,%g,%g|%g} \n", vmin.x,vmin.y,vmin.z,vmin.w,  vmax.x,vmax.y,vmax.z,vmax.w  );
    bSaveDebug=true;
    //bSaveDebug=false; 
    if(bSaveDebug){ 
        scan.saveXSF( "AFM_E.xsf",       (float*)OutFE, 4,3 );
        scan.saveXSF( "AFM_Fx.xsf",      (float*)OutFE, 4,0 );
        scan.saveXSF( "AFM_Fy.xsf",      (float*)OutFE, 4,1 );
        scan.saveXSF( "AFM_Fz.xsf",      (float*)OutFE, 4,2 );
        scan.saveXSF( "AFM_PPpos_w.xsf", (float*)OutPos, 4,3 );
        scan.saveXSF( "AFM_PPpos_x.xsf", (float*)OutPos, 4,0 );
        scan.saveXSF( "AFM_PPpos_y.xsf", (float*)OutPos, 4,1 );
        scan.saveXSF( "AFM_PPpos_z.xsf", (float*)OutPos, 4,2 );
    }
    if(ps){ *ps=afm_ps; }else{ delete [] ps;   }
    //if(OutFE==0 ){ delete [] OutFE; }
    //if(OutPos==0){ delete [] OutPos; }
}

virtual void evalAFM_FF( GridShape& grid, Quat4f* data_=0, bool bSaveDebug=false )override{ 
    int err=0;
    Quat4f* data=0;
    bool bDownload = bSaveDebug && (data_==0);
    if( bDownload ){ data=new Quat4f[grid.n.totprod()]; }
    long T0=getCPUticks();
    Vec3i afm_nPBC{1,1,0};
    autoNPBC( grid.cell, afm_nPBC, 30.0 );
    ocl.PPAFM_makeFF( iSystemCur, grid, afm_nPBC );
    err |=  ocl.finishRaw(); OCL_checkError(err, "evalAFM_FF.PPAFM_makeFF"); printf( ">>time(ocl.makeGridFF() %g \n", (getCPUticks()-T0)*tick2second );
    if( bDownload )ocl.download( ocl.itex_FEAFM, data );
    err |=  ocl.finishRaw();  OCL_checkError(err, "surf2ocl.download.finish");   
    printf( ">>time(surf2ocl.finishRaw() %g[s] download=%i \n", (getCPUticks()-T0)*tick2second, bDownload );
    if(bSaveDebug){
        grid.saveXSF( "AFM_FF_E.xsf", (float*)data, 4,3 );
        grid.saveXSF( "AFM_FF_z.xsf", (float*)data, 4,2 );
    }
    if( bDownload && (data_==0) ){ delete [] data; }
    // downalod ?
}

// ==================================
//          SETUP OCL KERNELS 
// ==================================

void setup_MMFFf4_ocl(){
    printf("MolWorld_sp3_multi::setup_MMFFf4_ocl() \n");
    ocl.nDOFs.x=ff.natoms;
    ocl.nDOFs.y=ff.nnode;
    if(!task_cleanF)   task_cleanF = ocl.setup_cleanForceMMFFf4 ( ffl.natoms, ffl.nnode       );
    if(!task_move  )   task_move   = ocl.setup_updateAtomsMMFFf4( ffl.natoms, ffl.nnode       );
    if(!task_print )   task_print  = ocl.setup_printOnGPU       ( ffl.natoms, ffl.nnode       );
    if(!task_MMFF  )   task_MMFF   = ocl.setup_getMMFFf4        ( ffl.natoms, ffl.nnode, bPBC );

    Vec3i nPBC_=nPBC; if(!bPBC){ nPBC_=Vec3iZero; }; printf( "MolWorld_sp3_multi::setup_MMFFf4_ocl() bPBC=%i nPBC(%i,%i,%i) n", bPBC, nPBC_.x,nPBC_.y,nPBC_.z );

    if(bGridFF) switch( gridFF.mode ){
        case GridFFmod::LinearFloat: [[fallthrough]]
        case GridFFmod::LinearDouble:   if(!task_NBFF_Grid         ){ 
            printf( "MolWorld_sp3_multi::setup_MMFFf4_ocl() GridFFmod::%i => ocl.setup_getNonBond_GridFF() \n", gridFF.mode );
            task_NBFF_Grid         = ocl.setup_getNonBond_GridFF        ( ffl.natoms, ffl.nnode, nPBC_ ); } break;
        case GridFFmod::BsplineFloat:  [[fallthrough]]
        case GridFFmod::BsplineDouble:  if(!task_NBFF_Grid_Bspline ){ 
            printf( "MolWorld_sp3_multi::setup_MMFFf4_ocl() GridFFmod::%i => ocl.setup_getNonBond_GridFF_Bspline() \n", gridFF.mode );
            task_NBFF_Grid_Bspline = ocl.setup_getNonBond_GridFF_Bspline( ffl.natoms, ffl.nnode, nPBC_ ); } break;
        default: { printf( "MolWorld_sp3_multi::setup_MMFFf4_ocl() GridFFmod::%i not implemented \n", gridFF.mode ); } break;
    }

    if(!task_NBFF  ){  task_NBFF      = ocl.setup_getNonBond       ( ffl.natoms, ffl.nnode, nPBC_ );  }

    // OCLtask* getSurfMorse(  Vec3i nPBC_, int na=0, float4* atoms=0, float4* REQs=0, int na_s=0, float4* atoms_s=0, float4* REQs_s=0,  bool bRun=true, OCLtask* task=0 ){
    if(!task_SurfAtoms && bSurfAtoms ){ 
        if( bDONE_surf2ocl==false ){ printf("ERROR in MolWorld_sp3_multi::setup_MMFFf4_ocl() must call MolWorld_sp3_multi::surf2ocl() first\n"); exit(0); }
        task_SurfAtoms = ocl.getSurfMorse( gridFF.nPBC, gridFF.natoms, 0,0,0,0,0,false ); 
    } 
    // ocl.makeGridFF( gridFF.grid, nPBC, gridFF.natoms, (float4*)atoms_surf, (float4*)REQs_surf, true );
    /// HERE_HERE

    if( ocl.nGroupTot > 0 ){
        task_GroupUpdate=ocl.setup_updateGroups( );
        task_GroupForce =ocl.setup_groupForce(   );
    }
    //exit(0);

    // if(!task_NBFF  ) { 
    //     if( bGridFF ){ task_NBFF  = ocl.setup_getNonBond_GridFF( ff4.natoms, ff4.nnode, nPBC ); } 
    //     else         { task_NBFF  = ocl.setup_getNonBond       ( ff4.natoms, ff4.nnode, nPBC ); }
    // }
    if(!task_cleanF)task_cleanF = ocl.setup_cleanForceMMFFf4 ( ffl.natoms, ffl.nnode       );

    //exit(0);
}

void setup_NBFF_ocl(){
    printf("MolWorld_sp3_multi::setup_NBFF_ocl() \n");
    ocl.nDOFs.x=ff.natoms;
    ocl.nDOFs.y=ff.nnode;
    if(!task_cleanF )task_cleanF = ocl.setup_cleanForceMMFFf4 ( ffl.natoms, ffl.nnode        );
    if(!task_move   )task_move   = ocl.setup_updateAtomsMMFFf4( ffl.natoms, ffl.nnode        ); 
    if(!task_print  )task_print  = ocl.setup_printOnGPU       ( ffl.natoms, ffl.nnode        );
    if(!task_NBFF   )task_NBFF   = ocl.setup_getNonBond       ( ffl.natoms, ffl.nnode, nPBC  );
}

void picked2GPU( int ipick,  float K ){
    //printf( "MolWorld_sp3_multi::picked2GPU() ipick %i iSystemCur %i \n", ipick, iSystemCur );
    int i0a = ocl.nAtoms*iSystemCur;
    int i0v = ocl.nvecs *iSystemCur;
    if(ipick>=0){
        Quat4f& acon  = constr [i0a + ipick];
        Quat4f& aconK = constrK[i0a + ipick];
        Vec3f hray   = (Vec3f)pick_hray;
        Vec3f ray0   = (Vec3f)pick_ray0;
        const Quat4f& atom = atoms [i0v + ipick];
        float c = hray.dot( atom.f ) - hray.dot( ray0 );
        acon.f = ray0 + hray*c;
        acon.w = K;
        aconK = Quat4f{K,K,K,K};
    }else{
        for(int i=0; i<ocl.nAtoms; i++){ constr[i0a + i].w=-1.0;  };
        for(int i=0; i<ocl.nAtoms; i++){ constrK[i0a + i]=Quat4fZero; };
        //for(int i: constrain_list     ){ constr[i0a + i].w=Kfix;  };
        for(int ia=0; ia<ocl.nAtoms; ia++){ 
            int iaa = i0a + ia; 
            constr [iaa]=(Quat4f)ffls[iSystemCur].constr [ia];
            constrK[iaa]=(Quat4f)ffls[iSystemCur].constrK[ia];
        };
    }
    //for(int i=0; i<ocl.nAtoms; i++){ printf( "CPU:constr[%i](%7.3f,%7.3f,%7.3f |K= %7.3f) \n", i, constr[i0a+i].x,constr[i0a+i].y,constr[i0a+i].z,  constr[i0a+i].w   ); }
    ocl.upload( ocl.ibuff_constr,  constr  );   // ToDo: instead of updating the whole buffer we may update just relevant part?
    ocl.upload( ocl.ibuff_constrK, constrK );
}

// ==================================
//           eval @GPU 
// ==================================

int eval_MMFFf4_ocl( int niter, double Fconv=1e-6, bool bForce=false ){ 
    //printf("MolWorld_sp3_multi::eval_MMFFf4_ocl() niter=%i \n", niter );
    //for(int i=0;i<npbc;i++){ printf( "CPU ipbc %i shift(%7.3g,%7.3g,%7.3g)\n", i, pbc_shifts[i].x,pbc_shifts[i].y,pbc_shifts[i].z ); }
    double F2conv = Fconv*Fconv;
    picked2GPU( ipicked,  1.0 );
    int err=0;
    if( task_MMFF    ==0 )setup_MMFFf4_ocl();
    //if( task_MMFFloc ==0 )task_MMFFloc=ocl.setup_evalMMFFf4_local( niter );
    // evaluate on GPU
    //long T0 = getCPUticks();
    //if(task_MMFFloc){
    //    task_MMFFloc->enque_raw();

    //niter=10;

    int nPerVFs = _min(10,niter);
    int nVFs    = niter/nPerVFs;

    long T0 = getCPUticks();
    int niterdone=0;
    if( itest != 0 ){
        //niter=1;
        //niter=10;
        niter=100;
        if(itest==1){ 
            if( task_MMFFloc1 ==0 )task_MMFFloc1=ocl.setup_evalMMFFf4_local1( niter );
            task_MMFFloc1     ->enque_raw(); 
        }else if(itest==2){
            if( task_MMFFloc2 ==0 )task_MMFFloc2=ocl.setup_evalMMFFf4_local2( niter );
            task_MMFFloc2     ->enque_raw(); 
        }else if(itest==3){
            if( task_MMFFloc_test==0  )task_MMFFloc_test=ocl.setup_evalMMFFf4_local_test( niter );
            task_MMFFloc_test->enque_raw();
        }
        double t = ( getCPUticks()-T0 )*tick2second;
        err |= ocl.finishRaw(); OCL_checkError(err, "eval_MMFFf4_ocl.test.finish");
        printf("eval_MMFFf4_ocl.test(itest=%i) time=%7.3f[ms] %7.3f[us/iter] niter=%i na=%i \n", itest, t*1000, t*1e+6, niter, ocl.nAtoms );
        return niter;
        //exit(0);    
    }else{ for(int i=0; i<nVFs; i++){
        //long T0 = getCPUticks();
        for(int j=0; j<nPerVFs; j++){
            err |= task_cleanF->enque_raw();      // this should be solved inside  task_move->enque_raw();   if we do not need to output force 
            if(bGridFF){ err |= task_NBFF_Grid ->enque_raw(); }
            else       { err |= task_NBFF      ->enque_raw(); }
            err |= task_MMFF->enque_raw();
            //ocl.printOnGPU( iSystemCur, int4{1,1,0,0}  );
            //OCL_checkError(err, "eval_MMFFf4_ocl.task_NBFF_Grid");
            //err |= task_print   ->enque_raw();    // just printing the forces before assempling
            err |= task_move      ->enque_raw(); 
            //OCL_checkError(err, "eval_MMFFf4_ocl_1");
            niterdone++;

            /*
            { 
                download( true, true );
                err|=ocl.finishRaw();  OCL_checkError(err, "eval_MMFFf4_ocl().debug.download");
                for(int isys=0; isys<nSystems; isys++){
                    unpack_system( isys, ffl, false, false );

                    double frange=100.0;
                    bool berr=false;
                    berr|= ckeckRange( ffl.nvecs, 3, (double*)ffl.apos,  -frange, frange, "apos",  true );
                    berr|= ckeckRange( ffl.nvecs, 3, (double*)ffl.fapos, -frange, frange, "fapos", true );
                    berr|= ckeckRange( ffl.nvecs, 3, (double*)ffl.vapos, -frange, frange, "vapos", true );
                    if(berr){ printf( "ERROR eval_MMFFf4_ocl().debug outOfRange(%g) in replica[%i].apos  => Exit() \n", frange, isys ); exit(0); };

                    berr=false;
                    berr|= ckeckNaN_d( ffl.nvecs, 3, (double*)ffl.apos,  "apos",  true );
                    berr|= ckeckNaN_d( ffl.nvecs, 3, (double*)ffl.fapos, "fapos", true );
                    berr|= ckeckNaN_d( ffl.nvecs, 3, (double*)ffl.vapos, "vapos", true );
                    if(berr){ printf( "ERROR eval_MMFFf4_ocl().debug NaNs in replica[%i].apos  => Exit() \n", isys ); exit(0); };
                }
                //saveDebugXYZreplicas( niterdone, 0.0 );
            }
            */

        }
        double F2 = evalVFs();
        //saveDebugXYZreplicas( niterdone, sqrt(F2) );
        // if( F2<F2conv  ){ 
        //     printf( "eval_MMFFf4_ocl() all %i replicas relaxed in %i steps, |F|(%g)<%g \n", nSystems, niterdone, sqrt(F2), Fconv ); 
        //     return niterdone; 
        // }
        
        //long T2 =  getCPUticks();
        //printf("eval_MMFFf4_ocl(),evalVFs() time.tot=%g[ms] time.download=%g[ms] niter=%i \n", ( T2-T0 )*tick2second*1000, ( T2-T1)*tick2second*1000, niter );
        //printf("eval_MMFFf4_ocl(),evalVFs() time=%g[ms] niter=%i \n", ( getCPUticks()-T0 )*tick2second*1000 , niter );
        //fire[iSystemCur].print();
    }
    download(false,false);
    err |= ocl.finishRaw(); OCL_checkError(err, "eval_MMFFf4_ocl.finish");
    printf("eval_MMFFf4_ocl() time=%7.3f[ms] niter=%i \n", ( getCPUticks()-T0 )*tick2second*1000 , niterdone );
    }

    // ===============================================================================================================================================================================
    //     Performance Measurements ( 10 replicas of polymer-2_new )
    //     for niter = 100         
    //         time=  5.0018 [ms]   task_cleanF; task_MMFF;            task_move;
    //         time= 77.3187 [ms]   task_cleanF; task_MMFF; task_NBFF; task_move;
    //   => Need to optimize task_NBFF ... i.e.  kernel getNonBond(), 
    //          1) first try by using work_group_size = get_local_size(0) = 32  =     __local float4 LATOMS[32],LCLJS [32];
    //              * with task->local.x=32   time=14.4335[ms]   but system explodes 
    //              * with nsys=50 rather than 10 time goes to time=28.9872[ms] rather than time=14.4335[ms]
    //              * with task->local.x=64 and LATOMS[64],LCLJS[64]; we fit the whole system on one work_group => system does not explode !!!!!!! :DDDD
    //          2) then try to optimize inner most loop over pbc_shifts 
    //          3) remove IF condition for vdw ? ( better use force limit )
    // ===============================================================================================================================================================================

    return niterdone;
}

int run_ocl_loc( int niter, double Fconv=1e-6 , int iVersion=1 ){ 
    //printf("MolWorld_sp3_multi::run_ocl_loc() niter=%i \n", niter );
    double F2conv = Fconv*Fconv;
    picked2GPU( ipicked,  1.0 );
    int err=0;
    if( task_MMFF==0)setup_MMFFf4_ocl();
    int nPerVFs = _min(10,niter);
    int nVFs    = niter/nPerVFs;
    int niterdone=0;
    double F2=0;
    if( task_MMFFloc1==0 ){ task_MMFFloc1=ocl.setup_evalMMFFf4_local1( niter ); }
    if( task_MMFFloc2==0 ){ task_MMFFloc2=ocl.setup_evalMMFFf4_local2( niter ); }
    if     ( iVersion==1 ){ task_MMFFloc=task_MMFFloc1; }
    else if( iVersion==2 ){ task_MMFFloc=task_MMFFloc2; }
    long T0 = getCPUticks();
    for(int i=0; i<nVFs; i++){
        for(int j=0; j<nPerVFs; j++){
            task_MMFFloc->enque_raw(); 
            niterdone++;
        }
        ocl.download( ocl.ibuff_atoms,  atoms  );
        F2 = evalVFs();
        if( F2<F2conv  ){ 
            double t=(getCPUticks()-T0)*tick2second;
            printf( "run_ocl_loc(nsys=%i|iPara=%i) CONVERGED in <%i steps, |F|(%g)<%g time %g[ms] %g[us/step] bGridFF=%i \n", nSystems,iParalel, niterdone, sqrt(F2), Fconv, t*1000, t*1e+6/niterdone, bGridFF ); 
            return niterdone; 
        }
    }
    double t=(getCPUticks()-T0)*tick2second;
    printf( "run_ocl_loc(nsys=%i|iPara=%i) NOT CONVERGED in %i steps, |F|(%g)>%g time %g[ms] %g[us/step] bGridFF=%i iSysFMax=%i \n", nSystems,iParalel, niter, sqrt(F2), Fconv, t*1000, t*1e+6/niterdone, bGridFF, iSysFMax ); 
    //err |= ocl.finishRaw(); 
    //printf("eval_MMFFf4_ocl() time=%7.3f[ms] niter=%i \n", ( getCPUticks()-T0 )*tick2second*1000 , niterdone );
    return niterdone;
}

int debug_eval(){
    printf("MolWorld_sp3_multi::debug_eval() GridFF.npbc(%i)  GridFF.nPBC(%i,%i,%i) \n", gridFF.nPBC.x,gridFF.nPBC.y,gridFF.nPBC.z, gridFF.npbc);
    int err  = 0;
    int isys = 0;
    int ia   = 0;
    ffls[isys].cleanForce();
    //gridFF.evalMorsePBC_sym( ffls[isys].apos[ia], ffls[isys].REQs[ia], ffls[isys].fapos[ia] ); 
    gridFF.evalMorsePBCatoms_sym( ffls[isys].natoms, ffls[isys].apos, ffls[isys].REQs, ffls[isys].fapos );
    for(int i=0; i<ffls[isys].natoms; i++){
        Vec3d f = ffls[isys].fapos[i];
        printf( "cpu_aforces[%i] f(%g,%g,%g)\n", i, f.x, f.y, f.z );
    }
    err = task_cleanF->enque_raw();                    OCL_checkError(err, "MolWorld_sp3_multi::debug_eval().task_cleanF()"     ); 
    err = task_SurfAtoms->enque_raw();                 OCL_checkError(err, "MolWorld_sp3_multi::debug_eval().task_SurfAtoms()"  );  
    err = ocl.download( ocl.ibuff_atoms,    atoms   ); OCL_checkError(err, "MolWorld_sp3_multi::debug_eval().download(atoms)"   ); 
    err = ocl.download( ocl.ibuff_aforces,  aforces ); OCL_checkError(err, "MolWorld_sp3_multi::debug_eval().download(aforces)" ); 
    for(int i=0; i<ffls[isys].natoms; i++){
        //Vec3d f = ffls[isys].fapos;
        printf( "gpu_aforces[%i]  f(%g,%g,%g)\n", i, aforces[i].x, aforces[i].y, aforces[i].z );
    }
    exit(0);
}
double x_max=0;
bool converged_lastloop=false;
int run_ocl_opt( int niter, double Fconv=1e-6 ){ 
    //printf("MolWorld_sp3_multi::run_ocl_opt() niter=%i bGroups=%i ocl.nGroupTot=%i \n", niter, bGroups, ocl.nGroupTot );
    //for(int i=0;i<npbc;i++){ printf( "CPU ipbc %i shift(%7.3g,%7.3g,%7.3g)\n", i, pbc_shifts[i].x,pbc_shifts[i].y,pbc_shifts[i].z ); }
    //debug_eval(); return 0;

    double F2conv = Fconv*Fconv;
//    picked2GPU( ipicked,  1.0 );

    int err=0;
    if( task_MMFF==0)setup_MMFFf4_ocl();
    if( task_NBFF==0)setup_NBFF_ocl();

    //int nPerVFs = 1;
    nPerVFs = _min(10,niter);
    //int nPerVFs = _min(50,niter);
    int nVFs    = niter/nPerVFs;
    long T0     = getCPUticks();
    int niterdone=0;
    double F2=0;


    // if(true){
    //     pick_hray = (Vec3d){0.0,0.0,0.0};
    //     for(int iSys=0; iSys<nSystems; iSys++){
    //         if(gopts[iSys].bExploring && gopts[iSys].istep==nPerVFs){
    //             x_max += 0.1;
    //             iSystemCur = iSys;
    //             pick_ray0 = Vec3dZero;
    //             pick_ray0.set({x_max,0.0,0.0});
    //             int i0a = ocl.nAtoms*iSystemCur;
    //             constr [i0a + 0].f.set({x_max,0.0,0.0});
    //             constr [i0a + 0].w = 1.0;
    //             constrK[i0a + 0] = Quat4fOnes;
    //             ocl.upload( ocl.ibuff_constr,  constr  );   // ToDo: instead of updating the whole buffer we may update just relevant part?
    //             ocl.upload( ocl.ibuff_constrK, constrK );
    //             printf( "iSys %i bExploring %i istep %i x_max %g \n", iSys, gopts[iSys].bExploring, gopts[iSys].istep, x_max );
    //         }
    //     }
        
    // }

    bool bGroupDrive = false;
    bool dovdW=true;
    //bool dovdW=false;
    ocl.bSubtractVdW=dovdW;

    if(ocl.nGroupTot<=0){ bGroups = false; };
    bool bExplore = false;
    //for(int isys=0; isys<nSystems; isys++){ if(gopts[isys].bExploring) bExplore = true; }
    bool bBspline = (gridFF.mode==GridFFmod::BsplineFloat) || (gridFF.mode==GridFFmod::BsplineDouble);
    for(int i=0; i<nVFs; i++){

        if(bGroups){
            ocl.upload( ocl.ibuff_gtorqs,  gtorqs  );
            ocl.upload( ocl.ibuff_gforces, gforces );
        }

        if (bGopt){
            printf("MolWorld_sp3_multi::run_ocl_opt() bGopt=%i bGroups=%i \n", bGopt, bGroups );
            bExplore = false;
            for (int isys = 0; isys < nSystems; isys++){
                if (gopts[isys].bExploring)
                    bExplore = true;
            }
            bExplore = updateMultiExploring(Fconv);
            bGroupDrive = bGroups && bExplore;
        }

        if(bAnimManipulation){ animate(); }
        //bGroupDrive = false;
        
        //printf( "CPU::bbox(%g,%g,%g)(%g,%g,%g)(%g,%g,%g)\n", bbox.a.x,bbox.a.y,bbox.a.z,   bbox.b.x,bbox.b.y,bbox.b.z,   bbox.c.x,bbox.c.y,bbox.c.z );
        //for(int ia=0; ia<ffl.natoms; ia++){      if( ffl.constr[ia].w > 0 ) printf( "CPU:atom[%i] constr(%g,%g,%g|%g) constrK(%g,%g,%g|%g)\n", ia, ffl.constr[ia].x,ffl.constr[ia].y,ffl.constr[ia].z,ffl.constr[ia].w,   ffl.constrK[ia].x,ffl.constrK[ia].y,ffl.constrK[ia].z,ffl.constrK[ia].w  ); }
        //bGroupDrive = true;
        // if(bGroupDrive){
        //     for(int ig=0; ig<ocl.nGroupTot; ig++){
        //         gtorqs[ig] = Quat4f{ 0.5f*sin(nloop*0.02f), 0.0f,0.0f,0.0f  };
        //         //printf( "CPU:gtorqs[%i](%g,%g,%g,%g)\n", ig, gtorqs[ig].x,gtorqs[ig].y,gtorqs[ig].z,gtorqs[ig].w );  
        //     }
        //     err |= ocl.upload( ocl.ibuff_gtorqs, gtorqs );  //OCL_checkError(err, "task_MMFF->enque_raw()");
        //     //for(int ig=0; ig<ocl.nGroupTot; ig++){ printf( "CPU:gtorqs[%i](%g,%g,%g,%g)\n", ig, gtorqs[ig].x,gtorqs[ig].y,gtorqs[ig].z,gtorqs[ig].w );     }
        // }

        for(int j=0; j<nPerVFs; j++){
            //printf("run_ocl_opt[i=%i,j=%i]\n",  i, j );
            //if(bGroupDrive)printf( "bGroupDrive==true\n" );
            {    
                if( bGroupDrive )err |= task_GroupUpdate->enque_raw();
                if(dovdW)[[likely]]{
                    if(bSurfAtoms)[[likely]]{
                        if  (bGridFF)[[likely]]{ 
                            if(bBspline)[[likely]]{
                                //printf( " task_NBFF_Grid_Bspline ->enque_raw(); \n" );
                                err |= task_NBFF_Grid_Bspline ->enque_raw(); //OCL_checkError(err, "task_NBFF_Grid->enque_raw(); ");
                            }else{
                                err |= task_NBFF_Grid ->enque_raw();   //OCL_checkError(err, "task_NBFF_Grid->enque_raw(); ");
                            }
                        }else { 
                            //printf( "task_NBFF(), task_SurfAtoms() \n" );
                            err |= task_NBFF     ->enque_raw();  //OCL_checkError(err, "MolWorld_sp3_multi::run_ocl_opt().task_NBFF()" ); 
                            err |= task_SurfAtoms->enque_raw();  //OCL_checkError(err, "MolWorld_sp3_multi::run_ocl_opt().task_SurfAtoms()" );
                        }
                    }else{ 
                        err |= task_NBFF      ->enque_raw();     //OCL_checkError(err, "task_NBFF->enque_raw();");
                    }
                }
                err |= task_MMFF->enque_raw();    //OCL_checkError(err, "task_MMFF->enque_raw()");

                if( bGroupDrive ) err |= task_GroupForce->enque_raw();
                err |= task_move->enque_raw();    //OCL_checkError(err, "task_move->enque_raw()");
            }
            niterdone++;
            nloop++;
        }
        //ocl.download( ocl.ibuff_atoms,    atoms   );
        //ocl.download( ocl.ibuff_aforces,  aforces );
        F2 = evalVFs( Fconv );
        // if(bGroups){ // Check Groups
        //     printf("MolWorld_sp3_multi::eval_MMFFf4_ocl()[niterdone=%i/%i]\n", niterdone, niter );
        //     ocl.download( ocl.ibuff_gcenters, gcenters );
        //     for(int i=0; i<ocl.nGroupTot; i++){
        //         int isys = i/ocl.nGroup; int ig = i - isys*ocl.nGroup;
        //         printf( "gcenter[%i|isys=%i,ig=%i] pos(%10.6f,%10.6f,%10.6f)\n", i, isys,ig, gcenters[i].x,gcenters[i].y,gcenters[i].z  ); 
        //     }
        // }

        /*
        { // ======= Check vs CPU
            int iS=iSystemCur;
            //printf( "MDpars[%i](dt=%g,damp=%g,cv=%g,cf=%g)cos_vf=%g\n", iSystemCur, MDpars[iS].x,MDpars[iS].y,MDpars[iS].z,MDpars[iS].w, fire[iS].cos_vf );
            int i0v = iSystemCur * ocl.nvecs; 
            ffl.cleanForce();
            ffl.eval(false);
            ffl.evalLJQs_ng4_simd    ();
            //ffl.evalLJQs_ng4_PBC_simd();
            //ffl.evalLJQs_ng4( ffl.neighs, gridFF.Rdamp );
            // ---- Compare to ffl
            bool ret=false;
            //printf("### run_ocl_opt: Compare GPU vs CPU ffl \n"); 
            ret |= compareVecs( ocl.nAtoms, ffl.fapos, aforces+i0v, 1e-4, 2 );
            if(ret){ printf("ERROR in run_ocl_opt()[nloop=%i] GPU.aforce[iSystemCur=%i] != ffl.evalLJQs_ng4_PBC() => Exit()\n", nloop, iSystemCur ); exit(0); }
            //else { printf("run_ocl_opt[nloop=%i] CHECKED: GPU.eval() == ffl.evalLJQs_ng4_PBC()\n", nloop); }
            unpack( ffl.nvecs, ffl.apos, atoms+i0v );
        }
        */
        //F2 = evalF2();
        if( F2<F2conv  ){ 
            double t=(getCPUticks()-T0)*tick2second;
            //printf( "run_omp_ocl(nSys=%i|iPara=%i) CONVERGED in %i/%i nsteps |F|=%g time=%g[ms]\n", nSystems, iParalel, itr,niter_max, sqrt(F2max), T1*1000 );
            if(verbosity>0)
            printf( "run_ocl_opt(nSys=%i|iPara=%i,bSurfAtoms=%i,bGridFF=%i,bExplore=%i,bGroups=%i) CONVERGED in %i/%i steps, |F|(%g)<%g time %g [ms]( %g [us/step]) \n", nSystems, iParalel, bSurfAtoms, bGridFF, bExplore, bGroups, niterdone,niter, sqrt(F2), Fconv, t*1000, t*1e+6/niterdone); 
            return niterdone; 
        }
    }

    if(bGroups){
        err|= ocl.download( ocl.ibuff_gcenters, gcenters );
        err|= ocl.download( ocl.ibuff_gfws, gfws );
        err|= ocl.download( ocl.ibuff_gups, gups );
    }

    err|= ocl.download( ocl.ibuff_atoms,    atoms   );
    err|= ocl.download( ocl.ibuff_aforces,  aforces );
    err|= ocl.finishRaw();  
    OCL_checkError(err, "run_ocl_opt().finishRaw()");
    
    if(bMILAN){ checkBordersOfBbox(); }
    double t=(getCPUticks()-T0)*tick2second;
    if(verbosity>0)printf( "run_ocl_opt(nSys=%i|iPara=%i,bSurfAtoms=%i,bGridFF=%i,bExplore=%i,bGroups=%i) NOT CONVERGED in %i steps, |F|(%g)>%g time %g [ms]( %g [us/step]) iSysFMax=%i dovdW=%i \n", nSystems, iParalel, bSurfAtoms, bGridFF, bExplore, bGroups, niter, sqrt(F2), Fconv, t*1000, t*1e+6/niterdone, iSysFMax, dovdW ); 
    //if(database->getNMembers()>0)    printf("%i  converged: %s\n", database->getNMembers(), database->convergedStructure.back() ? "true" : "false");
    //err |= ocl.finishRaw(); 
    //printf("eval_MMFFf4_ocl() time=%7.3f[ms] niter=%i \n", ( getCPUticks()-T0 )*tick2second*1000 , niterdone );

    return niterdone;
}


double eval_NBFF_ocl( int niter, bool bForce=false ){ 
    //printf("MolWorld_sp3_multi::eval_NBFF_ocl() \n");
    int err=0;
    if( task_NBFF==0 ){ setup_NBFF_ocl(); }
    // evaluate on GPU
    for(int i=0; i<niter; i++){
        //err |= task_cleanF->enque_raw(); // this should be solved inside  task_move->enque_raw();
        err |= task_NBFF  ->enque_raw();
        //err |= task_print ->enque_raw(); // just printing the forces before assempling
        err |= task_move  ->enque_raw();
        //OCL_checkError(err, "eval_NBFF_ocl.1");
    }
    if(bForce)ocl.download( ocl.ibuff_aforces, ff4.fapos, ff4.nvecs, ff4.nvecs*iSystemCur );
    ocl.download( ocl.ibuff_atoms,   ff4.apos , ff4.nvecs, ff4.nvecs*iSystemCur );
    err |=  ocl.finishRaw();
    OCL_checkError(err, "eval_NBFF_ocl.2");
    if(bForce){
        unpack( ff4.nvecs, ffl. apos, ff4.  apos );
        unpack( ff4.nvecs, ffl.fapos, ff4. fapos );
        fcog  = sum ( ffl.natoms, ffl.fapos   );
        tqcog = torq( ffl.natoms, ffl.apos, ffl.fapos );
        if(  fcog.norm2()>1e-8 ){ printf("WARRNING: eval_NBFF_ocl |fcog| =%g; fcog=(%g,%g,%g)\n", fcog.norm(),  fcog.x, fcog.y, fcog.z ); exit(0); }
        //if( tqcog.norm2()>1e-8 ){ printf("WARRNING: eval_MMFFf4_ocl |torq| =%g; torq=(%g,%g,%g)\n", tqcog.norm(),tqcog.x,tqcog.y,tqcog.z ); exit(0); }   // NOTE: torq is non-zero because pi-orbs have inertia
    }
    return 0;
}
int run_omp( int niter_max, double Fconv=1e-3, double Flim=1000, double timeLimit=0.02 ){
    //printf( "run_omp() niter_max=%i %dt=g Fconv%g \n", niter_max, dt, Fconv  ); 
    double F2conv=Fconv*Fconv;
    double F2max=0;
    int itr=0,niter=niter_max;
    long T0,T00;
    double T1,T2;
    int err=0;
    T00 = getCPUticks();
    //#pragma omp parallel shared(E,F2,ff,vv,vf,ffl) private(itr)
    #pragma omp parallel shared(niter,itr,F2max,T0,T1,T2,err)
    while(itr<niter){
        if(itr<niter){
        #pragma omp for
        for( int isys=0; isys<nSystems; isys++ ){
            //printf( "run_omp[itr=%i] isys=%i @cpu(%i/%i) \n", itr, isys, omp_get_thread_num(), omp_get_num_threads() );
            ffls[isys].cleanForce();
            ffls[isys].eval(false);
            { // Non-Bonded
                if(bPBC){ ffls[isys].Etot += ffls[isys].evalLJQs_ng4_PBC_simd(); }
                else    { ffls[isys].Etot += ffls[isys].evalLJQs_ng4_simd    (); } 
                if   (bGridFF){ gridFF.addForces( ffls[isys].natoms, ffls[isys].apos, ffls[isys].PLQs, ffls[isys].fapos ); }        // GridFF
            }
            if( (ipicked>=0) && (isys==iSystemCur) ){ 
                pullAtom( ipicked, ffls[isys].apos, ffls[isys].fapos );  
            };
            if(bConstrains){
                ffls[isys].Etot += constrs.apply( ffls[isys].apos, ffls[isys].fapos, &ffls[isys].lvec );
            }
        }        
        #pragma omp barrier
        #pragma omp single
        {   F2max=0;}
        #pragma omp for reduction(max:F2max)
        for( int isys=0; isys<nSystems; isys++ ){
            int i0v = isys*ocl.nvecs;
            double F2 = opts[isys].move_FIRE();
            F2max = fmax(F2max,F2);
        }
        #pragma omp single
        { 
            nloop++;
            itr++; 
            if(F2max<F2conv){ 
                niter=0; 
                T1 = (getCPUticks()-T00)*tick2second;
                if(verbosity>0)printf( "run_omp(nSys=%i|iPara=%i,bOcl=%i,bGridFF=%i) CONVERGED in %i/%i nsteps |F|=%g time=%g[ms] %g[us/step] \n", nSystems, iParalel,bOcl,bGridFF, itr,niter_max, sqrt(F2max), T1*1000, T1*1e+6/itr );
                itr--;
            }
        }
        }
    } 
    for(int i=0; i<ffl.nvecs; i++){
        ffl.apos [i]=ffls[iSystemCur].apos [i];
        ffl.fapos[i]=ffls[iSystemCur].fapos[i];
    }
    T1 = (getCPUticks()-T00)*tick2second;
    if(itr>=niter_max)if(verbosity>0)printf( "run_omp(nSys=%i|iPara=%i,bOcl=%i,bGridFF=%i) NOT CONVERGED in %i/%i nsteps |F|=%g time=%g[ms] %g[us/step]\n", nSystems, iParalel,bOcl,bGridFF, itr,niter_max, sqrt(F2max), T1*1000, T1*1e+6/niter_max );
    return itr;
}



int run_omp_ocl( int niter_max, double Fconv=1e-3, double Flim=1000, double timeLimit=0.02 ){
    //printf( "run_omp_ocl() niter_max=%i %dt=g Fconv%g \n", niter_max, dt, Fconv  ); 
    double F2conv=Fconv*Fconv;
    double F2max=0;
    int itr=0,niter=niter_max;
    long T0,T00;
    double T1,T2;
    int err=0;
    T00 = getCPUticks();
    //#pragma omp parallel shared(E,F2,ff,vv,vf,ffl) private(itr)
    #pragma omp parallel shared(niter,itr,F2max,T0,T1,T2,err,gopt_ifound)
    while(itr<niter){
        if(itr<niter){
        #pragma omp single
        {
        if(bOcl){
            T0 = getCPUticks();
            ocl.upload( ocl.ibuff_atoms, atoms  );
            if( bSurfAtoms ){
                if(bGridFF){ 
                    err |= task_NBFF_Grid ->enque_raw(); 
                }else{
                    err |= task_NBFF     ->enque_raw(); 
                    err |= task_SurfAtoms->enque_raw(); 
                }
            }else{ err |= task_NBFF      ->enque_raw(); }
            ocl.download( ocl.ibuff_aforces , aforces );
            //ocl.download( ocl.ibuff_avel    , avel    );

            
        }
        }
        #pragma omp for
        for( int isys=0; isys<nSystems; isys++ ){
            if(bGopt)gopts[isys].update();    
            //printf( "run_omp_ocl[itr=%i] isys=%i @cpu(%i/%i) \n", itr, isys, omp_get_thread_num(), omp_get_num_threads() );
            ffls[isys].cleanForce();
            ffls[isys].eval(false);
            if(!bOcl){
                if(bPBC){ ffls[isys].Etot += ffls[isys].evalLJQs_ng4_PBC_simd(); }
                else    { ffls[isys].Etot += ffls[isys].evalLJQs_ng4_simd    (); } 
                //ffls[isys].evalLJQs_ng4_simd    ();
                if(bSurfAtoms)[[likely]]{ 
                    if   (bGridFF)[[likely]]{ gridFF.addForces            ( ffls[isys].natoms, ffls[isys].apos, ffls[isys].PLQs, ffls[isys].fapos ); }        // GridFF
                    else                    { gridFF.evalMorsePBCatoms_sym( ffls[isys].natoms, ffls[isys].apos, ffls[isys].REQs, ffls[isys].fapos ); }
                }
            }
            if( (ipicked>=0) && (isys==iSystemCur) ){ 
                pullAtom( ipicked, ffls[isys].apos, ffls[isys].fapos );  
            };
            if(bConstrains){ // ToDo: this apply the same constrains to all replicas, we may want to apply different constrains to different replicas
                //printf( "run_omp() constrs[%i].apply()\n", constrs.bonds.size() );
                ffls[isys].Etot += constrs.apply( ffls[isys].apos, ffls[isys].fapos, &ffls[isys].lvec );
            }
            //printf("ffls[%i].Etot(itr=%i) = %g \n", isys, itr, ffls[isys].Etot );
            //if( bGopt && gopts[isys].bExploring ){  ffls[isys].Etot += gopts[isys].constrs.apply( ffls[isys].apos, ffls[isys].fapos, &ffls[isys].lvec ); }
        }        
        #pragma omp barrier
        #pragma omp single
        {   F2max=0;
            if(bOcl){
            //T1 = (getCPUticks()-T0)*tick2second;
            err |= ocl.finishRaw(); OCL_checkError(err, "eval_MMFFf4_ocl.finish");
            //T2 = (getCPUticks()-T0)*tick2second;
            //printf( "CPU.finish %g[us] GPU.finish %g[us] \n", T1*1e+6, T2*1e+6 );
        }}
        #pragma omp for reduction(max:F2max)
        for( int isys=0; isys<nSystems; isys++ ){
            int i0v = isys*ocl.nvecs;
            //if(bOcl)unpack_add( ffls[isys].natoms, ffls[isys].fapos, aforces+i0v );  // APPLY non-covalent forces form GPU
            double F2=1.0;
            if( gopts[isys].bExploring ){
                //printf( "run_omp_ocl() gopts[isys].bExploring=true \n", isys );
                ffls[isys].Etot += gopts[isys].constrs.apply( ffls[isys].apos, ffls[isys].fapos, &ffls[isys].lvec );
                ffls[isys].move_Langevin( opts[isys].dt_max, 10000.0, gopts[isys].gamma_damp, gopts[isys].T_target );
                if(bToCOG){ Vec3d cog=average( ffls[isys].natoms, ffls[isys].apos );  move( ffls[isys].natoms, ffls[isys].apos, cog*-1.0 ); }
            }
            else{
                F2 = opts[isys].move_FIRE();
            }
            //double F2 = opts[isys].move_FIRE();
            // if(isys==iSystemCur){
            //     double cv;
            //     double cf  = opts[isys].renorm_vf * opts[isys].damp_func_FIRE( opts[isys].cos_vf, cv );
            //     printf( "opt[%i](dt=%g/%g,damp=%g,cf=%g,cv=%g)cos_vf=%g\n", iSystemCur, opts[isys].dt,opts[isys].dt_max,opts[isys].damping,opts[isys].cv,opts[isys].cf, opts[isys].cos_vf );
            // }
            F2max = fmax(F2max,F2);
            //if(bOcl)
            pack( ffls[isys].nvecs,  ffls[isys].apos, atoms  +i0v );
        }
        #pragma omp single
        { 
            nloop++;
            itr++; 
            // if(timeLimit>0){
            //     double t = (getCPUticks() - T0)*tick2second;
            //     if(t>0.02){ 
            //         niter=0; 
            //         if(verbosity>0)printf( "run_omp() ended due to time limit after %i nsteps ( %6.3f [s]) \n", itr, t ); 
            //     }
            // }

            if( bGopt ){
                for(int isys=0; isys<nSystems; isys++){
                    if( ( opts[isys].ff < F2conv )  && ( !gopts[isys].bExploring ) ){
                        gopt_ifound++;
                        sprintf(tmpstr,"# %i sys: %i E: %g |F|: %g istep: %i", gopt_ifound, isys, ffls[isys].Etot, sqrt(ffl.cvf.z), gopts[isys].istep );
                        printf( "run_omp_ocl(GOopt).save %s \n", tmpstr );
                        saveSysXYZ( isys, "gopt.xyz", tmpstr, false, "a", nPBC_save );
                        gopts[isys].startExploring();
                        gopts[isys].apply_kick( ffl.natoms, ffl.apos, ffl.vapos );
                        if( gopt_ifound > gopt_nfoundMax ){ printf( "gopt_ifound(%i)>gopt_nfoundMax(%i) => exit \n", gopt_ifound, gopt_nfoundMax ); exit(0); };
                    }
                }
            }else if(F2max<F2conv){ 
                niter=0; 
                T1 = (getCPUticks()-T00)*tick2second;
                //printf( "run_omp_ocl(nSys=%i|iPara=%i) CONVERGED in %i/%i steps, |F|(%g)<%g time %g[ms] %g[us/step] bGridFF=%i \n", nSystems, iParalel, niterdone,niter, sqrt(F2), Fconv, t*1000, t*1e+6/niterdone, bGridFF ); 
                if(verbosity>0)printf( "run_omp_ocl(nSys=%i|iPara=%i,bOcl=%i,bGridFF=%i) CONVERGED in %i/%i nsteps |F|=%g time=%g[ms] %g[us/step] \n", nSystems, iParalel,bOcl,bGridFF, itr,niter_max, sqrt(F2max), T1*1000, T1*1e+6/itr );
                itr--;
            }
            //printf( "step[%i] E %g |F| %g ncpu[%i] \n", itr, E, sqrt(F2), omp_get_num_threads() ); 
            //{printf( "step[%i] dt %g(%g) cv %g cf %g cos_vf %g \n", itr, opt.dt, opt.dt_min, opt.cv, opt.cf, opt.cos_vf );}
            //if(verbosity>2){printf( "step[%i] E %g |F| %g ncpu[%i] \n", itr, E, sqrt(F2), omp_get_num_threads() );}
        }
        }
    } // END while(itr<niter) OPENMP_BLOCK
    //printf( "run_omp_ocl().copy iSystemCur=%i \n", iSystemCur );
    for(int i=0; i<ffl.nvecs; i++){
        ffl.apos [i]=ffls[iSystemCur].apos [i];
        ffl.fapos[i]=ffls[iSystemCur].fapos[i];
    }
    T1 = (getCPUticks()-T00)*tick2second;
    if(itr>=niter_max)if(verbosity>0)printf( "run_omp_ocl(nSys=%i|iPara=%i,bOcl=%i,bGridFF=%i) NOT CONVERGED in %i/%i nsteps |F|=%g time=%g[ms] %g[us/step]\n", nSystems, iParalel,bOcl,bGridFF, itr,niter_max, sqrt(F2max), T1*1000, T1*1e+6/niter_max );
    return itr;
}

int run_multi_serial( int niter_max, double Fconv=1e-3, double Flim=1000, double timeLimit=0.02 ){
    //printf( "run_omp_ocl() niter_max=%i %dt=g Fconv%g \n", niter_max, dt, Fconv  ); 
    double F2conv=Fconv*Fconv;
    double F2max=0;
    int itr=0,niter=niter_max;
    long T0,T00;
    double T1,T2;
    int err=0;
    T00 = getCPUticks();
    while(itr<niter){
        if(itr<niter){
        F2max=0;
        for( int isys=0; isys<nSystems; isys++ ){
            ffls[isys].cleanForce();
            ffls[isys].eval(false);
            if(bPBC){ ffls[isys].evalLJQs_ng4_PBC_simd(); }
            else    { ffls[isys].evalLJQs_ng4_simd    (); } 
            if( (ipicked>=0) && (isys==iSystemCur) ){ 
                pullAtom( ipicked, ffls[isys].apos, ffls[isys].fapos );  
            };
            double F2 = opts[isys].move_FIRE();
            F2max = fmax(F2max,F2);
        }        
        nloop++;
        itr++; 
        if(F2max<F2conv){ 
            niter=0; 
            T1 = (getCPUticks()-T00)*tick2second;
            if(verbosity>0)printf( "run_multi_serial(nSys=%i|iPara=%i) CONVERGED in %i/%i nsteps |F|=%g time=%g[ms] %g[us/step]\n", nSystems,iParalel, itr,niter_max, sqrt(F2max), T1*1000, T1*1e+6/itr );
            itr--;
        }
        }
    } // END while(itr<niter) OPENMP_BLOCK
    //printf( "run_omp_ocl().copy iSystemCur=%i \n", iSystemCur );
    for(int i=0; i<ffl.nvecs; i++){
        ffl.apos [i]=ffls[iSystemCur].apos [i];
        ffl.fapos[i]=ffls[iSystemCur].fapos[i];
    }
    T1 = (getCPUticks()-T00)*tick2second;
    if(itr>=niter_max)if(verbosity>0)printf( "run_multi_serial(nSys=%i|iPara=%i) NOT CONVERGED in %i/%i nsteps |F|=%g time=%g[ms] %g[us/step]\n", nSystems,iParalel, itr,niter_max, sqrt(F2max), T1*1000, T1*1e+6/niter_max );
    return itr;
}

// ==================================
//                 eval
// ==================================

double eval( ){
    double E=0;
    setNonBond( bNonBonded );  // Make sure ffl subtracts non-covalent interction for angles
    if(bMMFF){ 
        bool err=0;
        //E += ff .eval();
        E += ffl.eval();
        //E += eval_f4();
        //printf( "atom[0] nbmol(%g,%g,%g) ff(%g,%g,%g) ffl(%g,%g,%g) \n", nbmol.apos[0].x,nbmol.apos[0].y,nbmol.apos[0].z,  ff.apos[0].x,ff.apos[0].y,ff.apos[0].z,  ffl.apos[0].x,ffl.apos[0].y,ffl.apos[0].z );
        
        unpack_system(iSystemCur, ffl, true, true); 

        /*
        bool bForce = true;
        if(bForce)ocl.download( ocl.ibuff_aforces, ff4.fapos, ff4.nvecs, ff4.nvecs*iSystemCur );
        ocl          .download( ocl.ibuff_atoms,   ff4.apos , ff4.nvecs, ff4.nvecs*iSystemCur );
        //for(int i=0; i<ff4.nvecs; i++){  printf("OCL[%4i] f(%10.5f,%10.5f,%10.5f) p(%10.5f,%10.5f,%10.5f) pi %i \n", i, ff4.fapos[i].x,ff4.fapos[i].y,ff4.fapos[i].z,  ff4.apos[i].x,ff4.apos[i].y,ff4.apos[i].z,  i>=ff4.natoms ); }
        err |= ocl.finishRaw(); //printf("eval_MMFFf4_ocl() time=%g[ms] niter=%i \n", ( getCPUticks()-T0 )*tick2second*1000 , niter );
        OCL_checkError(err, "eval_MMFFf4_ocl");
        unpack( ff4.natoms, ffl.  apos, ff4.  apos );
        unpack( ff4.nnode,  ffl. pipos, ff4. pipos );
        if(bForce){
            unpack( ff4.natoms, ffl. fapos, ff4. fapos );
            unpack( ff4.nnode,  ffl.fpipos, ff4.fpipos );
            // ---- Check Invariatns   - this works only if we unpack forces
            //fcog  = sum ( ffl.natoms, ffl.fapos   );
            //tqcog = torq( ffl.natoms, ffl.apos, ffl.fapos );
            //if(  fcog.norm2()>1e-8 ){ printf("WARRNING: eval_MMFFf4_ocl |fcog| =%g; fcog=(%g,%g,%g)\n", fcog.norm(),  fcog.x, fcog.y, fcog.z ); exit(0); }
            //if( tqcog.norm2()>1e-8 ){ printf("WARRNING: eval_MMFFf4_ocl |torq| =%g; torq=(%g,%g,%g)\n", tqcog.norm(),tqcog.x,tqcog.y,tqcog.z ); exit(0); }   // NOTE: torq is non-zero because pi-orbs have inertia
        }
        */

    }else{ VecN::set( nbmol.natoms*3, 0.0, (double*)nbmol.fapos );  }
    if(bNonBonded){
        if(bMMFF){    
            //if  (bPBC){ E += nbmol.evalLJQs_ng4_PBC( ffl.neighs, ffl.neighCell, ff.lvec, {1,1,0} );             }   // atoms outside cell
            if  (bPBC){ E += nbmol.evalLJQs_ng4_PBC( ffl.neighs, ffl.neighCell, npbc, pbc_shifts, gridFF.Rdamp ); }  
            else      { E += nbmol.evalLJQs_ng4    ( ffl.neighs );                                                }   // atoms in cell ignoring bondede neighbors       
        }else{
            if  (bPBC){ E += nbmol.evalLJQs_PBC    ( ff.lvec, {1,1,0} ); }   // atoms outside cell
            else      { E += nbmol.evalLJQs        ( );                  }   // atoms in cell ignoring bondede neighbors    
        }
    }
    if(bConstrains)constrs.apply( nbmol.apos, nbmol.fapos, &ffl.lvec );
    /*
    if(bSurfAtoms){ 
        if   (bGridFF){ E+= gridFF.eval(nbmol.natoms, nbmol.apos, nbmol.PLQs, nbmol.fapos ); }
        //else        { E+= nbmol .evalMorse   ( surf, false,                  gridFF.alphaMorse, gridFF.Rdamp );  }
        else          { E+= nbmol .evalMorsePBC( surf, gridFF.grid.cell, nPBC, gridFF.alphaMorse, gridFF.Rdamp );  }
    }
    */
    //printf( "eval() bSurfAtoms %i bGridFF %i \n", bSurfAtoms, bGridFF );
    //for(int i=0; i<nbmol.natoms; i++){ printf("atom[%i] f(%g,%g,%g)\n", i, nbmol.fapos[i].x,nbmol.fapos[i].y,nbmol.fapos[i].z ); }
    return E;
}

// ==================================
//                 MDloop
// ==================================


virtual void animate(){
    int err=0;
    double phase = sin( icurIter * anim_speed );
    Vec3f d = (Vec3f)( anim_vec * phase );
    for(int isys=0; isys<nSystems; isys++){
        int i0a   = isys * ocl.nAtoms;
        for(int ia=0; ia<ocl.nAtoms; ia++){
            if( constr[ia+i0a].w >0 ) constr[ia+i0a].f.add( d ); 
            //constrK[i+i0a] = (Quat4f)ffl.constrK[i]; 
        }
    }
    err|= ocl.upload( ocl.ibuff_constr,  constr );
    //err|= ocl.upload( ocl.ibuff_constrK, constrK );
}

virtual char* getStatusString( char* s, int nmax ) override {
    //double F2 = evalVFs();
    double  F2max=0;
    double  F2min=1e+300;
    for(int isys=0; isys<nSystems; isys++){
        int i0v = isys * ocl.nvecs;
        //evalVF( ocl.nvecs, aforces+i0v, avel   +i0v, fire[isys], MDpars[isys] );
        F2max = fmax( F2max, fire[isys].ff );
        F2min = fmin( F2min, fire[isys].ff );
    }
    s += sprintf(s, "iSystemCur %i/%i \n",  iSystemCur, nSystems );
    s += sprintf(s, "eval_MMFFf4_ocl |F|max=%g |F|min=%g \n", sqrt(F2max), sqrt(F2min) );
    return s;
}
bool written_in_this_frame=false;
bool first=true;
uint64_t zeroT=0;
virtual void MDloop( int nIter, double Ftol = -1 ) override {
    if(iParalel<-100){ iParalel=iParalel_default; };

    if(Ftol<0)  Ftol = Ftol_default;
    //printf( "MolWorld_sp3_ocl::MDloop(%i) bGridFF %i bOcl %i bMMFF %i iParalel=%i \n", nIter, bGridFF, bOcl, bMMFF, iParalel );
    //bMMFF=false;
    if(first){ zeroT = getCPUticks(); first=false; }

    // if(bAnimManipulation){
    //     float dir_sign = ((nloop/10000)%2)*2 - 1 ; //printf("AnimManipulation dir_sign=%f \n", dir_sign);
    //     move_MultiConstrain( Vec3d{ 0.2*dir_sign, 0.0, 0.0}, Vec3dZero );
    // }

    // //run_omp_ocl( 1 );
    // run_omp_ocl( 50 );
    // //run_omp_ocl( 100 );
    // return;

    nIter=iterPerFrame;
    //bOcl=iParalel>0;
    int nitrdione=0;
    switch(iParalel){
        case -1: bOcl=false;  nitrdione = run_multi_serial(nIter,Ftol);  break; 
        case  0: bOcl=false;  nitrdione = MolWorld_sp3::run_no_omp( nIter, Ftol ); break;
        case  1: bOcl=false;  nitrdione = run_omp_ocl( nIter, Ftol    ); break; 
        case  2: bOcl=true;   nitrdione = run_omp_ocl( nIter, Ftol    ); break; 
        case  3: bOcl=true;   nitrdione = run_ocl_opt( nIter, Ftol    ); break; 
        //case  3: bOcl=true; nitrdione = run_ocl_loc( nIter, Ftol, 1 ); break; 
        //case  4: bOcl=true; nitrdione = run_ocl_loc( nIter, Ftol, 2 ); break; 
        default:
            eval_NBFF_ocl_debug();
    }

    unpack_system( iSystemCur, ffl, true, true );

    /*
    if( bOcl ){
        //printf( "GPU frame[%i] -- \n", nIter );
        if( (iSystemCur<0) || (iSystemCur>=nSystems) ){  printf("ERROR: iSystemCur(%i) not in range [ 0 .. nSystems(%i) ] => exit() \n", iSystemCur, nSystems ); exit(0); }
        nIter = 50;
        //nIter = 1;
        eval_MMFFf4_ocl( nIter );
        unpack_system(iSystemCur, ffl, true, true); 
        //SDL_Delay(1000);
        //eval_NBFF_ocl  ( 1 ); 
        //eval_NBFF_ocl_debug(1); //exit(0);
        
    }else{
        printf( "CPU frame[%i] \n", nIter );
        for(int itr=0; itr<nIter; itr++){
            double E = eval();
            //double E = MolWorld_sp3::eval();
            ckeckNaN_d( nbmol.natoms, 3, (double*)nbmol.fapos, "nbmol.fapos" );
            //if( bPlaneSurfForce )for(int i=0; i<ff.natoms; i++){ ff.fapos[i].add( getForceMorsePlane( ff.apos[i], {0.0,0.0,1.0}, -5.0, 0.0, 0.01 ) ); }
            //printf( "apos(%g,%g,%g) f(%g,%g,%g)\n", ff.apos[0].x,ff.apos[0].y,ff.apos[0].z,   ff.fapos[0].x,ff.fapos[0].y,ff.fapos[0].z );
            //if(bCheckInvariants){ checkInvariants(maxVcog,maxFcog,maxTg); }
            if(ipicked>=0){ pullAtom( ipicked, nbmol.apos, nbmol.fapos );  }; // printf( "pullAtom(%i) E=%g\n", ipicked, E ); };
            //ff.fapos[  10 ].set(0.0); // This is Hack to stop molecule from moving
            //opt.move_GD(0.001);
            //opt.move_LeapFrog(0.01);
            //opt.move_MDquench();
            double f2=opt.move_FIRE();   
            //printf( "[%i] E= %g [eV] |F|= %g [eV/A]\n", nloop, E, sqrt(f2) );
            //double f2=1;
            if(f2<sq(Ftol)){
                bConverged=true;
            }
            nloop++;
        }
    }
    */
    
    icurIter+=nitrdione;
    bChargeUpdated=false;


    if( bMILAN && bSaveToDatabase  ){ // Milan
        FILE* file = fopen("minima.dat", "a"); 
        if((icurIter%1000==0 || icurIter%1000 < 200) && !written_in_this_frame){
            written_in_this_frame=true;
            if(icurIter<1000) {
                // Print headers to both console and file
                const char* header_fmt = "%15s %20s %20s %20s %20s %20s %20s %20s %20s %20s\n";
                printf(header_fmt, 
                    "[1]Nb Iteration", "[2]Totally (conv+nonconv)", "[3]Unique conv", "[4]Time",
                    "[5]Totally (conv)", "[6]nbEvaluation", "[7]nStepConvAvg", "[8]nStepNonConvAvg",
                    "[9]nStepExploringAvg", "[10]total evaluation");
                fprintf(file, header_fmt,
                    "[1]Nb Iteration", "[2]Totally (conv+nonconv)", "[3]Unique conv", "[4]Time",
                    "[5]Totally (conv)", "[6]nbEvaluation", "[7]nStepConvAvg", "[8]nStepNonConvAvg",
                    "[9]nStepExploringAvg", "[10]total evaluation");
            }
            
            // Print data to both console and file
            const char* data_fmt = "%15d %20d %20d %20g %20d %20d %20g %20g %20g %20d\n";
            printf(data_fmt, 
                icurIter, database->totalEntries,
                std::accumulate(database->convergedStructure.begin(), database->convergedStructure.end(), 0),
                (getCPUticks()-zeroT)*tick2second,
                nbConverged, nbEvaluation,
                (nStepNonConvSum+nStepConvSum)/(double)(nbConverged+nbNonConverged),
                nStepNonConvSum/((double)nbNonConverged),
                nStepExplorSum/((double)nExploring),
                (nStepConvSum+nStepNonConvSum+nStepExplorSum));
            fprintf(file, data_fmt,
                icurIter, database->totalEntries,
                std::accumulate(database->convergedStructure.begin(), database->convergedStructure.end(), 0),
                (getCPUticks()-zeroT)*tick2second,
                nbConverged, nbEvaluation,
                (nStepNonConvSum+nStepConvSum)/(double)(nbConverged+nbNonConverged),
                nStepNonConvSum/((double)nbNonConverged),
                nStepExplorSum/((double)nExploring),
                (nStepConvSum+nStepNonConvSum+nStepExplorSum));
        }
        else{
            written_in_this_frame=false;
        }
        fclose(file);
    }
}

virtual void swith_method()override{ 
    bGPU_MMFF=!bGPU_MMFF;    bOcl=bGPU_MMFF;
}

virtual char* info_str   ( char* str=0 ){ if(str==0)str=tmpstr; sprintf(str,"bGridFF %i bOcl %i \n", bGridFF, bOcl ); return str; }

// ==================================
//       Grid evaluation
// ==================================

virtual void scanSurfFF( int n, Quat4f* ps, Quat4f* REQs, Quat4f* fs )override{
    ocl.sampleGridFF( n, fs, ps, REQs, true  );
}

bool checkSampleGridFF( int n, Vec3d p0, Vec3d p1, Quat4d REQ=Quat4d{ 1.487, 0.02609214441, +0.1, 0.}, double tol=1e-2, bool bExit=false, bool bPrint=false, bool bWarn=true, const char* logfiflename="checkSampleGridFF.log" ){
    if(bPrint){ printf("MolWorld_sp3_multi::checkSampleGridFF(np=%i,p0{%6.3f,%6.3f,%6.3f},p1{%6.3f,%6.3f,%6.3f}REQ{%6.3f,%10.7f,%6.3f,%10.7f}) \n", n, ocl.nAtoms, p0.x,p0.y,p0.z,  p1.x,p1.y,p1.z, REQ.x,REQ.y,REQ.z,REQ.w ); };
    //if((ocl.nAtoms*ocl.nSystems)<n){ printf("ERROR in MolWorld_sp3_multi::checkSampleGridFF() natom(%i)<n(%i) => Exit()\n", ocl.nAtoms*ocl.nSystems, n ); exit(0); } // This is no-longer needed
    Quat4f* samp_fs   = new Quat4f[n]; 
    Quat4f* samp_ps   = new Quat4f[n];
    Quat4f* samp_REQs = new Quat4f[n];
    Vec3d dp = (p1-p0)*(1./n);
    for(int i=0; i<n; i++){
        v2f4(p0+dp*i, *((float4*)samp_ps+i) );  
        samp_REQs [i] = (Quat4f)REQ;
        //samp_fs =  
        //samp_ps   = 
        //samp_REQs    = 
        //printf( "checkSampleGridFF[%i] p(%g,%g,%g) REQ(%g,%g,%g,%g)\n", i,  atoms[i].x,atoms[i].y,atoms[i].z,    REQs[i].x,REQs[i].y,REQs[i].z,REQs[i].w  );
    }
    ocl.grid_shift0.f=(Vec3f)gridFF.shift0;
    ocl.sampleGridFF( n, samp_fs, samp_ps, samp_REQs, true   );
    FILE * logf=0;
    if(logfiflename){ 
        logf = fopen(logfiflename,"w");
        fprintf( logf, "GridFF::checkEFProfileVsNBFF(np=%i,natoms=%i,npbc=%i,p2{%6.3f,%6.3f,%6.3f},p1{,%6.3f,%6.3f,%6.3f}REQ{%g,%g,%g,%g}) \n", n, gridFF.natoms,gridFF.npbc, p0.x,p0.y,p0.z,  p1.x,p1.y,p1.z, REQ.x,REQ.y,REQ.z,REQ.w );
        fprintf(     logf, "i   x y z     E  Eref     fx fx_ref      fy fy_ref     fz  fz_ref\n");
    }
    if(bPrint){     printf("i   x y z     E  Eref     fx fx_ref      fy fy_ref     fz  fz_ref\n"); }
    double tol2=tol*tol;
    //Quat4f PLQ = REQ2PLQ( REQ, alphaMorse );   //printf( "PLQ %6.3f %10.7f %6.3f \n", PLQ.x,PLQ.y,PLQ.z   );
    //bool err = false;
    bool bErr=false;
    double err2Max=0;
    int imax = -1;
    for(int i=0; i<n; i++){
        Vec3d fref;
        Vec3d  p    = p0 + dp*i;
        Quat4f fe   = samp_fs[i];
        float  Eref = gridFF.getMorseQH_PBC_omp( p, REQ, fref );
        float  dE   = fe.e-Eref;
        Vec3f  df   = fe.f - (Vec3f)fref;
        double e2e = dE*dE     /( Eref*Eref + fe.e*fe.e        + 1 );         
        double e2f = df.norm2()/( fe.f.norm2() + fref.norm2() + 1 ); 
        if( e2e>err2Max ){ err2Max=e2e; imax=i; }
        if( e2f>err2Max ){ err2Max=e2f; imax=i; }
        if( (e2e>tol2) || (e2f>tol2) ){
            bErr=true;
            if(bWarn)printf("WARRNING[%i/%i] dE=%g |dF|=%g p(%6.3f,%6.3f,%6.3f) GridFF(%g,%g,%g|%g)  NBFF(%g.%g,%g|%g)\n", i, n, dE, df.norm(), p.x,p.y,p.z,   fe.x,fe.y,fe.z,fe.w,   fref.x,fref.y,fref.z,Eref  );
            if(bExit){ printf("ERROR in GridFF::checkEFProfileVsNBFF() - GridFF force does not match NBFF reference at test point %i MaxRelativeError=%g => Exit()\n", i, sqrt(err2Max) ); exit(0); }
        } 
        if(bPrint){ printf(       "%i    %6.3f %6.3f %6.3f    %g %g   %g %g    %g %g    %g %g\n", i, p.x, p.y, p.z,    fe.e, Eref,    fe.x,fref.x,    fe.y,fref.y,    fe.z,fref.z ); }
        if(logf  ){fprintf( logf, "%3i    %6.3f %6.3f %6.3f    %14.6f %14.6f   %14.6f %14.6f    %14.6f %14.6f    %14.6f %14.6f\n", i, p.x, p.y, p.z,    fe.e, Eref,    fe.x,fref.x,    fe.y,fref.y,    fe.z,fref.z ); }
    }
    if(logf){ fclose(logf); }
    if(bWarn && bErr ){
        //printf("WARRNING GridFF MaxRelativeError=%g at point[%i]\n",  sqrt(err2Max), imax );
        Vec3d fref;
        Vec3d  p    = p0 + dp*imax;
        Quat4f fe   = samp_fs[imax];
        float  Eref = gridFF.getMorseQH_PBC_omp( p, REQ, fref );
        float  dE   = fe.e-Eref;
        Vec3f  df   = fe.f - (Vec3f)fref;
        double e2e = dE*dE     /(Eref*Eref + fe.e*fe.e + 1);          err2Max=fmax(err2Max,e2e);
        double e2f = df.norm2()/( fe.f.norm2() + fref.norm2() + 1 );  err2Max=fmax(err2Max,e2f);
        printf("WARRNING GridFF MaxError=%g at[%i/%i] dE=%g |dF|=%g p(%6.3f,%6.3f,%6.3f) GridFF(%g.%g,%g|%g)  NBFF(%g.%g,%g|%g)\n",  sqrt(err2Max), imax, n, dE, df.norm(), p.x,p.y,p.z, fe.x,fe.y,fe.z,fe.w,   fref.x,fref.y,fref.z,Eref  );
    }
    delete [] samp_fs; 
    delete [] samp_ps;
    delete [] samp_REQs;
    return bErr;
}

bool evalCheckGridFF_ocl( int imin=0, int imax=1, bool bExit=true, bool bPrint=true, double tol=1e-2, Quat4d REQ=Quat4d{ 1.487, 0.02609214441, +0.1, 0.}, double dz=0.05 ){
    REQ=Quat4d{ 1.487, 0.02609214441,-0.1, 0.};
    printf( "MolWorld_sp3::evalCheckGridFF_ocl() natoms=%i npbc=%i apos=%li REQs=%li shifts=%li \n", gridFF.natoms, gridFF.npbc, gridFF.apos, gridFF.REQs, gridFF.shifts );
    _checkNull(gridFF.shifts)
    _checkNull(gridFF.REQs)
    _checkNull(gridFF.apos)
    bool err = false;
    double zmin=gridFF.grid.pos0.z+gridFF.shift0.z+1.0;
    double zmax=gridFF.grid.pos0.z+gridFF.grid.cell.c.z*0.5;
    zmax=fmin(zmax,10);
    int nz = ((int)((zmax-zmin)/dz)) + 1;
    for( int ia=imin; ia<imax; ia++ ){
        Vec3d p0=gridFF.apos[ia]; p0.z=zmin;
        Vec3d p1=p0;       p1.z=zmax;
        //double err =  checkEFProfileVsNBFF( n, p0, p1, REQ, tol, false,false );
        err |= checkSampleGridFF( nz, p0,p1, REQ, tol, false, false, true );
        if(err>tol){    
            //if(bPrint)checkEFProfileVsNBFF( n, p0, p1, REQ, tol, false, true, false );
            if(bPrint)checkSampleGridFF   ( nz, p0,p1, REQ, tol, false, true, false );
            if(bExit){ printf("ERROR in GridFF::checkZProfilesOverAtom(%i) - GridFF force does not match NBFF reference, MaxRelativeError=%g => Exit()\n", ia, err ); exit(0); }
            break;
        }
        //checkEFProfileVsNBFF( n, p0, p1, REQ, tol,  false, true, false );
        //double err =  checkEFProfileVsNBFF( n, p0, p1, REQ, tol, false,false );
        //err |= checkZProfilesOverAtom( ia, nz, zmin, zmax, REQ, tol, bExit, bPrint );
    }
    return err;
}

void surf2ocl( Vec3i nPBC ){
    int err=0;
    printf( " MolWorld_sp3_multi::surf2ocl() gridFF.natoms=%i nPBC(%i,%i,%i)\n", gridFF.natoms, nPBC.x,nPBC.y,nPBC.z );
    //long T0=getCPUticks();
    Quat4f* atoms_surf = new Quat4f[gridFF.natoms];
    Quat4f* REQs_surf  = new Quat4f[gridFF.natoms];
    pack( gridFF.natoms, gridFF.apos, atoms_surf, sq(gridFF.Rdamp) );
    pack( gridFF.natoms, gridFF.REQs, REQs_surf                     );   // ToDo: H-bonds should be here
    ocl.GFFparams.x = gridFF.Rdamp;
    ocl.GFFparams.y = gridFF.alphaMorse;
    //v2f4( gridFF.grid.pos0, ocl.grid_p0 );
    ocl.grid_p0.f     = (Vec3f)gridFF.grid.pos0;
    ocl.grid_shift0.f = (Vec3f)gridFF.shift0;
    //printf( "grid_p0(%g,%g,%g) grid_shift0(%g,%g,%g)\n", ocl.grid_p0.x,ocl.grid_p0.y,ocl.grid_p0.z,    ocl.grid_shift0.x,ocl.grid_shift0.y,ocl.grid_shift0.z  );
    //exit(0);
    ocl.surf2ocl(  gridFF.grid, nPBC, gridFF.natoms, (float4*)atoms_surf, (float4*)REQs_surf );
    delete [] atoms_surf;
    delete [] REQs_surf;
    bDONE_surf2ocl = true;
}   

 void make_gridFF_ocl( bool bSaveDebug=false ){
    if(bDONE_surf2ocl==false){ printf("ERROR in MolWorld_sp3_multi::make_gridFF_ocl() call surf2ocl() first \n"); exit(0); };
    int err=0;
    long T1=getCPUticks();
    ocl.makeGridFF( true );
    err |=  ocl.finishRaw();    OCL_checkError(err, "make_gridFF_ocl.makeGridFF.finish");
    //ocl.addDipoleField( gridFF.grid, (float4*)dipole_ps, (float4*), true );
    printf( ">>time(ocl.makeGridFF() %g \n", (getCPUticks()-T1)*tick2second );
    bool bDownload =true; // WARRNING : if I set this OFF it crashes unexpectedly
    //bSaveDebug=true;
    bSaveDebug=false; 
    if(bDownload){
        gridFF.allocateFFs();
        ocl.download( ocl.itex_FE_Paul, gridFF.FFPaul );  
        ocl.download( ocl.itex_FE_Lond, gridFF.FFLond );
        ocl.download( ocl.itex_FE_Coul, gridFF.FFelec );    
        err |=  ocl.finishRaw();    OCL_checkError(err, "make_gridFF_ocl.download.finish");
        printf( ">>time(make_gridFF_ocl.download() %g \n", (getCPUticks()-T1)*tick2second );
        if(bSaveDebug){ gridFF.saveXsfDebug(); }
    }
    //  ToDo: We do no release these buffers because we use them for kernell:: getSurfMorse()
    //ocl.buffers[ocl.ibuff_atoms_surf].release();
    //ocl.buffers[ocl.ibuff_REQs_surf ].release();
    err |=  ocl.finishRaw();    OCL_checkError(err, "make_gridFF_ocl.makeGridFF.atoms_surf.release");
    //bDONE_surf2ocl = true;
    //exit(0);
}

//virtual double* initGridFF( const char * name, bool bGrid=true, bool bSaveDebugXSFs=false, double z0=NAN, Vec3d cel0={-0.5,-0.5,0.0}, bool bAutoNPBC=true, bool bCheckEval=true )override{
virtual void initGridFF( const char * name, double z0=NAN, Vec3d cel0={-0.5,-0.5,0.0}, bool bSymetrize=true, bool bAutoNPBC=true, bool bCheckEval=true, bool bUseEwald=true, bool bFit=true, bool bRefine=true ) override {
    int err=0;
    //printf( "MolWorld_sp3_multi::initGridFF() \n");
    
    
    // if(verbosity>0)printf("MolWorld_sp3_multi::initGridFF(%s,bGrid=%i,z0=%g,cel0={%g,%g,%g})\n",  name, z0, cel0.x,cel0.y,cel0.z  );
    // if(gridFF.grid.n.anyEqual(0)){ printf("ERROR in MolWorld_sp3_multi::initGridFF() zero grid.n(%i,%i,%i) => Exit() \n", gridFF.grid.n.x,gridFF.grid.n.y,gridFF.grid.n.z ); exit(0); };
    // gridFF.grid.center_cell( cel0 );
    // bGridFF=true;
    // gridFF.bindSystem        ( surf  .natoms, surf  .atypes, surf.apos  , surf.REQs        );
    // gridFF.setAtomsSymetrized( gridFF.natoms, gridFF.atypes, gridFF.apos, gridFF.REQs, 0.1 );
    // //gridFF.setAtomsSymetrized(surf.natoms, surf.atypes, surf.apos, surf.REQs );
    // gridFF.evalCellDipole();
    // if( ( fabs(gridFF.Q)>1e-6 ) || (gridFF.dip.norm2()>1e-8) ){ printf("ERROR: GridFF has dipole and dipole correction not yet implemented => exit() \n"); exit(0); }
    // if( isnan(z0) ){ z0=gridFF.findTop();   if(verbosity>0) printf("GridFF::findTop() %g \n", z0);  };
    // gridFF.grid.pos0.z=z0;
    // gridFF.lvec = gridFF.grid.cell;
    // //if(verbosity>1)
    // //gridFF.grid.printCell();
    // gridFF.nPBC=Vec3i{1,1,0};
    // if(bAutoNPBC){ autoNPBC( gridFF.grid.cell, gridFF.nPBC, 20.0 ); }
    // gridFF.makePBCshifts   ( gridFF.nPBC,      gridFF.lvec       );
    // long T0 = getCPUticks();
    // //bSurfAtoms=false;
    // //gridFF.shift0 = Vec3d{0.,0., 0.0};
    // gridFF.shift0 = Vec3d{0.,0.,-2.0};
    // //gridFF.shift0 = Vec3d{0.,0.,-6.0};
    // double bSaveDebugXSFs=false;

    bool bOnGPU=false; // Currently we have not implemented B-spline GridFF on GPU

     //if(verbosity>0)
    printf("MolWorld_sp3_multi::initGridFF(%s,bSymetrize=%i,bAutoNPBC=%i bCheckEval=%i bUseEwald=%i bFit=%i bRefine=%i bGridDouble=%i gridStep=%g,z0=%g,cel0={%g,%g,%g} )\n",  name, bSymetrize, bAutoNPBC,bCheckEval,bUseEwald,bFit,bRefine, bGridDouble, gridStep, z0, cel0.x,cel0.y,cel0.z  );
    sprintf(tmpstr, "%s.lvs", name );
    if( file_exist(tmpstr) ){  gridFF.grid.loadCell( tmpstr, gridStep );  gridFF.bCellSet=true; }
    if( !gridFF.bCellSet ){
        bGridFF=false; 
        printf( "WARRNING!!! GridFF not initialized because %s not found\n", tmpstr );
        return;
    }
    //double* ffgrid = 0;
    gridFF.grid.center_cell( cel0 );
    bGridFF=true;
    gridFF.bindSystem(surf.natoms, surf.atypes, surf.apos, surf.REQs );
    gridFF.initGridFF( name, z0, bAutoNPBC, bSymetrize );
    char wd0[1024]; getcwd(wd0,1024); printf( "MolWorld_sp3::initGridFF() 1 wd0=`%s`\n", wd0 );
    const char* last_slash = strrchr(name, '/');
    const char* result = (last_slash) ? last_slash + 1 : name;
    char wd[128]; sprintf( wd, "data/%s", result); printf( "MolWorld_sp3::initGridFF() 1 wd=`%s`\n", wd );
    tryMakeDir  ( wd );
    tryChangeDir( wd );
    gridFF.bUseEwald = bUseEwald;
    gridFF.ewald     = &gewald;
    //ffgrid = gridFF.HHermite_d;
    //getcwd(tmpstr, 1024 ); printf( "initGridFF() 3 WD=`%s`\n", tmpstr );
    gridFF.shift0 = Vec3d{0.,0.,-2.0};
    //gridFF.shift0 = Vec3d{0.,0.,0.0};
    //if(bCheckEval)gridFF.evalCheck();    // WARRNING:  CHECK FOR gridFF TURNED OFF !!!!!!!!!!!!!!!!!!!!!!!!!
    //return ffgrid;

    surf2ocl(  gridFF.nPBC );

    if(bOnGPU){
        bool bSaveDebugXSFs=false;
        make_gridFF_ocl( bSaveDebugXSFs );
        //surf2ocl( gridFF.nPBC, bSaveDebugXSFs );
        //printf( ">>time(init_ocl;GridFF_ocl): %g [s] \n", (getCPUticks()-T0)*tick2second  );
        bGridFF   =true; 
        // evalCheckGridFF_ocl();   // here are not initialized buffers atoms.aforce,REQs, so it will crash.
        //return 0;
    }else{
        gridFF.tryLoad_new( bSymetrize, bFit, bRefine );
        bGridFF   =true; 
        //  copy to GPU
        int nxyz = gridFF.Bspline_to_f4(true);
        ocl.ibuff_BsplinePLQ = ocl.newBuffer( "BsplinePLQ", nxyz, sizeof(float4), 0, CL_MEM_READ_ONLY  );
        err = ocl.upload( ocl.ibuff_BsplinePLQ, gridFF.Bspline_PLQf ); OCL_checkError(err, "MolWorld_sp3_multi::initGridFF().upload(BsplinePLQ)");
        GridShape& gsh = gridFF.grid;
        ocl.grid_step    = Quat4f{ (float)gsh.dCell.xx, (float)gsh.dCell.yy, (float)gsh.dCell.zz, 0.0 };
        ocl.grid_invStep.f.set_inv( ocl.grid_step.f );

        { // Debug
            for(int i=0; i<nxyz; i++){ gridFF.Bspline_PLQf[i]=Quat4fZero; }
            err = ocl.download( ocl.ibuff_BsplinePLQ, gridFF.Bspline_PLQf);  OCL_checkError(err, "MolWorld_sp3_multi::initGridFF().download(BsplinePLQ)");
            Vec3d  min1=Vec3dZero,max1=Vec3dZero;
            Quat4f min2=Quat4fZero,max2=Quat4fZero;
            for(int i=0; i<nxyz; i++){ 
                gridFF.Bspline_PLQf[i].update_bounds( min2, max2 );
                gridFF.Bspline_PLQ [i].update_bounds( min1, max1 );
            }
            printf( "Bspline_PLQ  min(%g,%g,%g   ) max(%g,%g,%g   ) \n", min1.x,min1.y,min1.z,        max1.x,max1.y,max1.z        );
            printf( "Bspline_PLQf min(%g,%g,%g,%g) max(%g,%g,%g,%g) \n", min2.x,min2.y,min2.z,min2.w, max2.x,max2.y,max2.z,max2.w );

        }

        //exit(0);
    }
    tryChangeDir( wd0 );
}


virtual int getMultiSystemPointers( int*& M_neighs,  int*& M_neighCell, Quat4f*& M_apos, int& nvec ) override {
    nvec        = ocl.nvecs;
    M_neighs    = (int*)neighs;
    M_neighCell = (int*)neighCell;
    M_apos      = atoms;
    return nSystems;
}

// ##############################################################
// ##############################################################
//                 Debugging versions 
// ##############################################################
// ##############################################################


// ==============================================================
//                   eval_MMFFf4_ocl_debug    
// ==============================================================

double eval_MMFFf4_ocl_debug( int niter ){ 
    printf("MolWorld_sp3_multi::eval_MMFFf4_ocl_debug() \n");
    int err=0;
    if( task_MMFF==0 )setup_MMFFf4_ocl();
    
    {  // --- evaluate on CPU
        //bool bEval_ffl = false;
        bool bEval_ffl = true;
        unpack_system( iSystemCur, ffl );
        ffl.Rdamp = gridFF.Rdamp;
        ffl.cleanForce();
        ffl.eval();    //for(int i=0; i<ffl.nvecs; i++){  printf("ffl[%4i] f(%10.5f,%10.5f,%10.5f) p(%10.5f,%10.5f,%10.5f) pi %i \n", i,  ffl.fapos[i].x,ffl.fapos[i].y,ffl.fapos[i].z,   ffl.apos[i].x,ffl.apos[i].y,ffl.apos[i].z,  i>=ffl.natoms ); }
        //nbmol.evalLJQs_ng4_PBC( ffl.neighs, ffl.neighCell, ffl.lvec, ffl.nPBC, gridFF.Rdamp );
        nbmol.evalLJQs_ng4_PBC( ffl.neighs, ffl.neighCell, npbc, pbc_shifts, gridFF.Rdamp ); 
        fcog  = sum ( ffl.natoms, ffl.fapos   );
        tqcog = torq( ffl.natoms, ffl.apos, ffl.fapos );
        if(  fcog.norm2()>1e-8 ){ printf("WARRNING: ffl.eval_MMFFf4_ocl_debug() CPU |fcog| =%g; fcog=(%g,%g,%g) bEval_ffl %i \n", bEval_ffl, fcog.norm(),  fcog.x, fcog.y, fcog.z, bEval_ffl ); exit(0); }
    }
    
    /*
    { // --- evaluate on CPU
        unpack_system( iSystemCur, ffl );
        ffl  .cleanForce();
        //nbmol.evalLJQs_ng4_PBC( ffl.neighs, ffl.neighCell, ffl.lvec, ffl.nPBC, gridFF.Rdamp );
        nbmol.evalLJQs_ng4_PBC( ffl.neighs, ffl.neighCell, npbc, pbc_shifts, gridFF.Rdamp ); } 
        fcog  = sum ( ffl.natoms, ffl.fapos   );
        tqcog = torq( ffl.natoms, ffl.apos, ffl.fapos );
        if(  fcog.norm2()>1e-8 ){ printf("WARRNING: ffl.eval_MMFFf4_ocl() CPU |fcog| =%g; fcog=(%g,%g,%g)\n", fcog.norm(),  fcog.x, fcog.y, fcog.z ); exit(0); }
    }
    */

    // evaluate on GPU
    for(int i=0; i<niter; i++){
        err |= task_cleanF->enque_raw(); // this should be solved inside  task_move->enque_raw();
        err |= task_MMFF  ->enque_raw();
        err |= task_NBFF  ->enque_raw();
        err |= task_print ->enque_raw(); // just printing the forces before assempling
        err |= task_move  ->enque_raw(); 
        OCL_checkError(err, "eval_MMFFf4_ocl_debug.1");
    }
    //err |= ocl.finishRaw();
    //OCL_checkError(err, "eval_MMFFf4_ocl_2");

    //printf( "ocl.download(n=%i) \n", n );
    //ocl.download( ocl.ibuff_aforces, ff4.fapos, ff4.nvecs );
    //ocl.download( ocl.ibuff_atoms,   ff4.apos , ff4.nvecs );
    //ocl.download( ocl.ibuff_aforces, ff4.fapos, ff4.nvecs, ff4.nvecs*iSystemCur );
    //ocl.download( ocl.ibuff_atoms,   ff4.apos , ff4.nvecs, ff4.nvecs*iSystemCur );
    //for(int i=0; i<ff4.nvecs; i++){  printf("CPU[%i] p(%g,%g,%g) f(%g,%g,%g) pi %i \n", i, ff4.apos[i].x,ff4.apos[i].y,ff4.apos[i].z,  ff4.fapos[i].x,ff4.fapos[i].y,ff4.fapos[i].z, i>=ff4.natoms ); }
    err |= ocl.finishRaw();
    OCL_checkError(err, "eval_MMFFf4_ocl_debug.2");

    //for(int i=0; i<ff4.nvecs; i++){  printf("OCL[%4i] f(%10.5f,%10.5f,%10.5f) p(%10.5f,%10.5f,%10.5f) pi %i \n", i, ff4.fapos[i].x,ff4.fapos[i].y,ff4.fapos[i].z,  ff4.apos[i].x,ff4.apos[i].y,ff4.apos[i].z,  i>=ff4.natoms ); }

    //ffl.eval();   // We already computed this above
    bool ret=false;
    //printf("### Compare ffl.fapos,  GPU.fapos  \n"); ret |= compareVecs( ffl.natoms, ffl.fapos,  ff4.fapos,  1e-4, true );
    //printf("### Compare ffl.fpipos, GPU.fpipos \n"); ret |= compareVecs( ffl.nnode,  ffl.fpipos, ff4.fpipos, 1e-4, true ); 
    //if(ret){ printf("ERROR: GPU.eval() and ffl.eval() produce different results => exit() \n"); exit(0); }else{ printf("CHECKED: GPU task_MMFF.eval() == CPU ffl.eval() \n"); }

    //printf("GPU AFTER assemble() \n"); ff4.printDebug( false,false );
    //unpack( ffl.natoms, ffl.  apos, ff4.  apos );
    //unpack( ffl.natoms, ffl. fapos, ff4. fapos );
    //unpack( ffl.nnode,  ffl. pipos, ff4. pipos );
    //unpack( ffl.nnode,  ffl.fpipos, ff4.fpipos );

    // ---- Check Invariatns
    fcog  = sum ( ffl.natoms, ffl.fapos   );
    tqcog = torq( ffl.natoms, ffl.apos, ffl.fapos );
    if(  fcog.norm2()>1e-8 ){ printf("WARRNING: eval_MMFFf4_ocl |fcog| =%g; fcog=(%g,%g,%g)\n", fcog.norm(),  fcog.x, fcog.y, fcog.z ); exit(0); }
    //if( tqcog.norm2()>1e-8 ){ printf("WARRNING: eval_MMFFf4_ocl |torq| =%g; torq=(%g,%g,%g)\n", tqcog.norm(),tqcog.x,tqcog.y,tqcog.z ); exit(0); }   // NOTE: torq is non-zero because pi-orbs have inertia
    
    //exit(0);
    return 0;
}

// ==============================================================
//                   eval_NBFF_ocl_debug    
// ==============================================================

double eval_NBFF_ocl_debug( bool bCompareToCPU=true, bool bMove=false, bool bPrintOnGPU=false, bool bPrintOnCPU=false ){ 
    printf("MolWorld_sp3_multi::eval_NBFF_ocl_debug() \n");
    int err=0;
    if( task_NBFF==0 ){ setup_NBFF_ocl(); }

    if(bCompareToCPU){ // --- evaluate on CPU
        unpack_system( iSystemCur, ffl );
        ffl  .cleanForce();
        //nbmol.evalLJQs_ng4_PBC( ffl.neighs, ffl.neighCell, ffl.lvec, ffl.nPBC, gridFF.Rdamp );
        //nbmol.evalLJQs_ng4_PBC( ffl.neighs, ffl.neighCell, npbc, pbc_shifts, gridFF.Rdamp ); 
        nbmol.evalLJQs_ng4( ffl.neighs, gridFF.Rdamp );
        fcog  = sum ( ffl.natoms, ffl.fapos   );
        tqcog = torq( ffl.natoms, ffl.apos, ffl.fapos );
        if(  fcog.norm2()>1e-8 ){ printf("WARRNING: eval_NBFF_ocl_debug() CPU |fcog| =%g; fcog=(%g,%g,%g)\n", fcog.norm(),  fcog.x, fcog.y, fcog.z ); exit(0); }
    }
    
    { // --- evaluate on GPU
        err |= task_cleanF->enque_raw(); // this should be solved inside  task_move->enque_raw();
        err |= task_NBFF  ->enque_raw();
        if(bPrintOnGPU) err |= task_print ->enque_raw(); // just printing the forces before assempling
        if(bMove      ) err |= task_move  ->enque_raw();
    }
    
    ocl.download( ocl.ibuff_aforces, ff4.fapos, ff4.nvecs, ff4.nvecs*iSystemCur );
    ocl.download( ocl.ibuff_atoms,   ff4.apos , ff4.nvecs, ff4.nvecs*iSystemCur );
    err |=  ocl.finishRaw();
    OCL_checkError(err, "eval_NBFF_ocl_debug");

    if(bPrintOnCPU)for(int i=0; i<ff4.nvecs; i++){  printf("OCL[%4i] f(%10.5f,%10.5f,%10.5f) p(%10.5f,%10.5f,%10.5f) pi %i \n", i, ff4.fapos[i].x,ff4.fapos[i].y,ff4.fapos[i].z,  ff4.apos[i].x,ff4.apos[i].y,ff4.apos[i].z,  i>=ff4.natoms ); }

    if( ckeckNaN_f( ff4.nvecs, 4, (float*)ff4.fapos, "gpu.fapos" ) ){ printf("ERROR in MolWorld_sp3_multi::eval_NBFF_ocl_debug() fapos contain NaNs \n"); exit(0); };

    if(bCompareToCPU){
        // ---- Compare to ffl
        bool ret=false;
        printf("### Compare ffl.fapos,  ff4.fapos   \n"); ret |= compareVecs( ff4.natoms, ffl.fapos,  ff4.fapos,  1e-6, 1 );
        if(ret){ printf("ERROR: GPU task_NBFF.eval() != ffl.nbmol.evalLJQs_ng4_PBC() => exit() \n"); exit(0); }else{ printf("CHECKED: GPU task_NBFF.eval() == ffl.nbmol.evalLJQs_ng4_PBC() \n"); }
    }

    //printf("GPU AFTER assemble() \n"); ff4.printDebug( false,false );
    unpack( ff4.natoms, ffl.  apos, ff4.  apos );
    unpack( ff4.natoms, ffl. fapos, ff4. fapos );
    //opt.move_FIRE();
    //ff4.printDebug( false, false );
    // ============== CHECKS
    // ---- Check Invariatns
    fcog  = sum ( ffl.natoms, ffl.fapos   );
    tqcog = torq( ffl.natoms, ffl.apos, ffl.fapos );
    if(  fcog.norm2()>1e-8 ){ printf("WARRNING: eval_NBFF_ocl_debug |fcog| =%g; fcog=(%g,%g,%g)\n", fcog.norm(),  fcog.x, fcog.y, fcog.z ); exit(0); }
    //if( tqcog.norm2()>1e-8 ){ printf("WARRNING: eval_MMFFf4_ocl |torq| =%g; torq=(%g,%g,%g)\n", tqcog.norm(),tqcog.x,tqcog.y,tqcog.z ); exit(0); }   // NOTE: torq is non-zero because pi-orbs have inertia
    
    //exit(0);
    return 0;
}


}; // class MolWorld_sp3_ocl

#endif<|MERGE_RESOLUTION|>--- conflicted
+++ resolved
@@ -226,15 +226,8 @@
     _realloc0( cvfs,      ocl.nvecs*nSystems  , Quat4fZero );
     _realloc0( constr,    ocl.nAtoms*nSystems , Quat4fOnes*-1. );
     _realloc0( constrK,   ocl.nAtoms*nSystems , Quat4fOnes*-1. );
-<<<<<<< HEAD
-
-    cl_Mat3 _m0{cl_float4{-1e+8,-1e+8,-1e+8,-1e+8,},cl_float4{+1e+8,+1e+8,+1e+8,+1e+8,}, cl_float4{-1.,-1.,-1.,-1.} } ; 
-    _realloc0( bboxes,   nSystems, _m0 );
-
-=======
     cl_Mat3 bbox0{cl_float4{-1e+8,-1e+8,-1e+8,-1e+8,},cl_float4{+1e+8,+1e+8,+1e+8,+1e+8,}, cl_float4{-1.,-1.,-1.,-1.} };
     _realloc0( bboxes,   nSystems, bbox0 );
->>>>>>> dbaea22d
     // --- params
     _realloc( neighs,    ocl.nAtoms*nSystems );
     _realloc( neighCell, ocl.nAtoms*nSystems );
@@ -250,15 +243,7 @@
     _realloc( lvecs,     nSystems  );
     _realloc( ilvecs,    nSystems  );
     _realloc( MDpars,    nSystems  );
-<<<<<<< HEAD
-
-
-    Quat4f _q0{0.0,-1.0,0.0,0.0}; _realloc0( TDrive,   nSystems, _q0 );
-
-=======
-    Quat4f TDrive0{0.0,-1.0,0.0,0.0};
-    _realloc0( TDrive,   nSystems, TDrive0 );
->>>>>>> dbaea22d
+    _realloc0( TDrive,   nSystems, Quat4f{0.0,-1.0,0.0,0.0} );
 
 
     _realloc( pbcshifts, ocl.npbc*nSystems );
