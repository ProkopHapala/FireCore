#ifndef FitREQ_h
#define FitREQ_h

#include <vector>
#include "Vec3.h"
#include "quaternion.h"
//#include "NBFF.h"
#include "Atoms.h"
#include "MMFFparams.h"
#include "Forces.h"

#include "MMFFBuilder.h"
#include "functions.h"

#include "IO_utils.h"


//#define IF_DEBUG 1 

<<<<<<< HEAD
#include "MolecularDatabase.h"
=======

//#include "OptRandomWalk.h"
>>>>>>> 96a751c7

/**
 * Saves the coordinates of composite system comprising atoms stored in two systems A and B to a file in XYZ format. 
 * 
 * @param fname The name of the file to save the coordinates to.
 * @param A A pointer to the Atoms object containing the coordinates of the first set of atoms.
 * @param B A pointer to the Atoms object containing the coordinates of the second set of atoms.
 * @param comment An optional comment to include in the file.
 * @param mode The mode in which to open the file. Defaults to "w".
 */
void savexyz(const char* fname, Atoms* A, Atoms* B, const char* comment=0, const char* mode="w" ){ 
    FILE* fout = fopen( fname, mode);
    if(fout==0){ printf("cannot open '%s' \n", fname ); exit(0);}
    int n=0;
    if(A)n+=A->natoms;
    if(B)n+=B->natoms;
    fprintf(fout,"%i\n", n);
    if(comment){ fprintf(fout,"%s\n", comment ); }else{ fprintf(fout, "comment\n", n); };
    if(A)A->atomsToXYZ(fout);
    if(B)B->atomsToXYZ(fout);
    fclose(fout);
}

/**
 * Applies a rigid transformation to an array of 3D points.
 * @param shift The translation vector to be applied to each point after the rotation.
 * @param unshift The optional vector to be subtracted from each point before the rotation (i.e. the center of rotation, and the inverse of the shift).
 * @param dir The direction vector for cosntructing the rotation matrix.
 * @param up The up vector for cosntructing the rotation matrix.
 * @param n The number of points in the input array.
 * @param pin The input array of 3D points.
 * @param pout The output array of 3D points after the transformation.
 */
void rigid_transform( Vec3d shift, Vec3d* unshift, Vec3d dir, Vec3d up, int n, Vec3d* pin, Vec3d* pout ){ 
    Mat3d M;
    M.c=dir;
    M.b=up;
    M.a.set_cross( dir, up );
    for(int i=0; i<n; i++){
        Vec3d p,p0=pin[i];
        if(unshift)p0.sub(*unshift);
        M.dot_to_T( p0, p );
        p.add(shift);
        pout[i]=p;
    }
}

inline double getSR( double r, double Hij, double w, double& dEdH, double& dEdw ){
    double iw = 1.0/w;
    double u  = r*iw; 
    dEdH = exp( -u );
    dEdw = dEdH*u*iw * Hij;
    //dEdH = exp( -u*u );
    return Hij * dEdH;
    // if( r<w ){
    //     return Hij;
    // }else{
    //     return 0.0;
    // }
}

inline double getSR2( double r, double Hij, double w, double& dEdH, double& dEdw ){
    //printf( "getSR2();" );
    double iw = 1.0/w;
    double u  = r*iw; 
    dEdH = exp( -u*u );
    dEdw = dEdH*2*u*u*iw * Hij;
    return Hij * dEdH;
}

struct AddedData{
    int    nep  =0;      // number of electron pairs
    Vec2i* bs   =0;      // bonds between electron pairs and host atoms  (host_atom_index, epair_index)
    Vec3d* dirs =0;      // directions of electron pairs
    int*   host = 0;       // [natoms]  Index of host atom for electron pairs (-1 for non-electron-pair atoms)

    // New members for H-bond optimization
    double  Emodel0     = NAN;     // Static model energy without H-bond corrections
    int     HBna        = 0;       // Number of atoms with significant H-bond corrections
    int     HBn0        = -1;      // Split point between fragment 1 and 2 in HB-filtered arrays
    int*    HBtoFit     = 0;       // [natom] for each old atom, the index of atom in the fitted array [HBna], -1 if not fitted
    int*    HBatomsInd  = 0;       // [HBna]  original index of this fitted atom 
    //int*    HBatomsHost = 0;       // [HBna]  Index of host atom for electron pairs (-1 for non-electron-pair atoms)
    //int*    HBatomsType = 0;       // [HBna]  Positions of H-bond corrected atoms
    //Vec3d*  HBatomsPos  = 0;       // [HBna]  Positions of H-bond corrected atoms
    //Quat4d* HBatomsREQs = 0;       // [HBna]  REQ parameters of H-bond corrected atoms
    //int*    host = 0;       // [natoms]  Index of host atom for electron pairs (-1 for non-electron-pair atoms)
    //int*    type = 0;       // [natoms]  Positions of H-bond corrected atoms
    Quat4d* REQs = 0;       // [natoms]  REQ parameters of H-bond corrected atoms

    //AddedData() = default;
    //AddedData(int natoms, int nhb) {    realloc(natoms, nhb);}

    void reallocHB(int natoms, int nhb) {
        //printf( "reallocHB(%i, %i) \n", natoms, nhb );
        HBna = nhb;
        // _realloc0( bs,   natoms, Vec2i{-1,-1} );
        // _realloc0( dirs, natoms, Vec3dNAN );
        if(nhb==0) return;
        _realloc0( HBtoFit, natoms, -1 );
        //_realloc0( host,    natoms, -1 );
        _realloc0( REQs,    natoms, Quat4dNAN );
        _realloc0( HBatomsInd, nhb, -1 );
        // _realloc0( HBatomsHost, nhb, -1 );
        // _realloc0( HBatomsType, nhb, -1 );
        // _realloc0( HBatomsREQs, nhb, Quat4dNAN );
        //_realloc0( HBatomsPos,  nhb, Vec3dNAN );
    }

    void deallocHB() {
        // _dealloc( bs   );
        // _dealloc( dirs );
        if(HBna==0) return;
        _dealloc( HBtoFit     );
        //_dealloc( host );
        _dealloc( REQs );
        _dealloc( HBatomsInd  );
        //_dealloc( HBatomsHost );
        //_dealloc( HBatomsType );
        //_dealloc( HBatomsPos  );
        //_dealloc( HBatomsREQs );

    }

    //~AddedData() {dealloc();}

};

// ================================
// ====   class    FitREQ       ====
// =================================

/**
 * @class FitREQ
 * @brief Class for fitting non-colvalent interaction parameters (like Lenard-Jonnes, Charge, Hydrogen Bond-correction) of a system of atoms to a set of training examples.
 * 
 * This class contains various arrays and variables for fitting parameters of a molecular system to a set of training examples.
 * It includes arrays for storing the parameters of each atom type, regularization parameters, and stiffness parameters.
 * It also includes arrays for storing the degrees of freedom (DOFs) of the system, as well as temporary arrays for accumulation of derivatives.
 * Additionally, it includes arrays for decomposition of energy components and arrays for storing the poses of the system.
 * 
 * The class provides methods for initializing the types of atoms, setting the system, setting rigid samples, and evaluating the derivatives of the system.
 */
class FitREQ : public MolecularDatabase{ public:
    
    //NBFF* nbff;
    int nDOFs=0,ntype=0,nbatch=0;
    int imodel   =1;
    int iparallel=0;
    alignas(32) Quat4d*    typeREQs      =0; // [ntype] parameters for each type
    alignas(32) Quat4d*    typeREQsMin   =0; // [ntype] equlibirum value of parameters for regularization 
    alignas(32) Quat4d*    typeREQsMax   =0; // [ntype] equlibirum value of parameters for regularization 
    
    alignas(32) Quat4d*    typeREQs0     =0; // [ntype] equlibirum value of parameters for regularization
    alignas(32) Quat4d*    typeREQs0_low =0; // [ntype] equlibirum value of parameters for regularization (lower wall)
    alignas(32) Quat4d*    typeREQs0_high=0; // [ntype] equlibirum value of parameters for regularization (upper wall)

    alignas(32) Quat4d*    typeKreg      =0; // [ntype] regulatization stiffness
    alignas(32) Quat4d*    typeKreg_low  =0; // [ntype] regulatization stiffness (lower wall)
    alignas(32) Quat4d*    typeKreg_high =0; // [ntype] regulatization stiffness (upper wall)

    alignas(32) Quat4i*    typToREQ      =0; // [ntype] map each unique atom type to place in DOFs;
    // alignas(32)  Vec2i* DOFtoTyp; // Maps DOF index to (type_index, component)
    // alignas(32)  Vec3d* DOFregX;  // regularization positions (xmin,x0,xmax) for each DOF
    // alignas(32)  Vec3d* DOFregK;  // regularization stiffness (Kmin,K0,Kmax) for each DOF

    std::vector<Vec2i> DOFtoTyp;  // Maps DOF index to (type_index, component)
    std::vector<Vec3d> DOFregX;   // regularization positions (xmin,x0,xmax) for each DOF
    std::vector<Vec3d> DOFregK;   // regularization stiffness (Kmin,K0,Kmax) for each DOF
    std::vector<Vec2d> DOFlimits;   // limits (xmin,xmax) for each DOF
    std::vector<double> DOFinvMass;   // inverse mass for each DOF ( for dynamical relaxation )

    alignas(32) double*   DOFs =0;       // [nDOFs]
    alignas(32) double*   fDOFs=0;       // [nDOFs]
    alignas(32) double*   vDOFs=0;       // [nDOFs]
    alignas(32) double*   DOFs_old =0;   // [nDOFs]
    alignas(32) double*   fDOFs_old=0;   // [nDOFs]
    alignas(32) Vec2d*    fDOFbounds=0; // [nDOFs] minimum and maximum value of fDOFs over all samples

    alignas(32) double*   sample_fdofs = 0; // [nDOFs*nsamples] - arrays for parallelization to avoid atomic-write conflicts

    bool  bEvalJ          = false;    // Should we evaluate variational derivatives on Fregment J 
    bool  bWriteJ         = false;    // Should we write variational derivatives to Fregment J ( inner loop over j )
    bool  bCheckRepulsion = false;    // Should we check maximum repulsion (EijMax) inside inner loop over j for each sample atoms ?
    bool  bRegularize     = true;     // Should we apply additional regularization forces to otimizer ( beside the true variational forces from inter-atomic forcefield ? )
    bool  bAddRegError    = true;     // Should we add regularization error to total error ?
    bool  bEpairs         = true;     // Should we add electron pairs to the molecule ?
    bool  bEpairDistByType = false;   // Should we use different electron pair distances for different atom types ?
    //bool  bOptEpR = false;          // Should we optimize electron pair distance (from host atom) ?
    bool  bBroadcastFDOFs = false;    // Should we broadcast fDOFs (each sample to its own chunk of memory) to prevent atomic-write conflicts ?
    bool  bUdateDOFbounds = true;     // Should we update fDOFbounds after each sample ?
    bool  bClearDOFboundsEpoch = false; // Should we clear fDOFbounds after each epoch ?
    bool  bEvalOnlyCorrections = false;  // Split evaluation and optimization to Emodel0 and Ecorrection (where only Ecorrection is updated every iteration)

    // what to do with samples with E>EmodelCut ?
    bool bListOverRepulsive    = true;   // Should we list overrepulsive samples? 
    bool bSaveOverRepulsive    = false;  // Should we save overrepulsive samples to .xyz file?
    bool bPrintOverRepulsive   = true;   // Should we print overrepulsive samples? 
    bool bDiscardOverRepulsive = true;   // Should we discard overrepulsive samples? ( i.e. ignore them as training examples )
    bool bWeightByEmodel       = true;   // Should we weight samples by their model energy ?
    std::vector<int> overRepulsiveList;  // List of overrepulsive samples indexes (for recent epoch)
    char* fname_overRepulsive  = "overRepulsive.xyz";

    bool bPrintDOFs     = false;
    bool bPrintfDOFs    = true;
    bool bPrintBeforReg = true;
    bool bPrintAfterReg = false;

    bool bUpdateHostCharge = true;

    bool bSaveSampleToXYZ = false;
    char* xyz_out         = "out.xyz";

    std::vector<int> typesPresent;
    std::vector<int> fittedTypes;

    // parameters
    int    iWeightModel    = 1;    // weight of model energy 1=linear, 2=cubic_smooth_step  
    double EmodelCut       = 10.0; // sample model energy when we consider it too repulsive and ignore it during fitting
    double EmodelCutStart  = 5.0;  // sample model energy when we start to decrease weight in the fitting  
    double invWsum         = 1.0;

    //double kMorse          = 1.4;
    //double kMorse          = 1.5;
    //double kMorse          = 1.6;
    //double kMorse          = 1.7;
    double kMorse            = 1.8;
    double Lepairs           = 1.0;
    

    // check pairwise repulsion betwee atoms within one sample
    double EijMax    = 5.0;
    int isamp_debug  = 0;
    int iBadFound    = 0; 
    int nBadFoundMax = 10;

    double*  weights = 0; // [nbatch] scaling importaince of parameters

    std::vector<Atoms*> samples;    // ToDo: would be more convenient to store Atoms* rather than Atoms

    MM::Builder builder;
    MMFFparams* params=0; 

    // New members for H-bond optimization
    

// =================================
// =========== Functions ===========
// =================================

/**
 * @brief Reallocates the DOFs (degrees of freedom) array to the given size. affects the size of the fDOFs and vDOFs arrays as well.
 * 
 * @param nDOFs_ The new size of the DOFs array.
 */
void realloc_DOFs( int nDOFs_ ){
    //nDOFs=nR+nE+nQ;
    nDOFs=nDOFs_;
    _realloc0(  DOFs, nDOFs, 0.0 );
    _realloc0( fDOFs, nDOFs, 0.0 );
    _realloc0( vDOFs, nDOFs, 0.0 ); 
    _realloc0(  DOFs_old,  nDOFs, 0.0 );
    _realloc0( fDOFs_old,  nDOFs, 0.0 );
    _realloc0( fDOFbounds, nDOFs, Vec2dZero );
    //Rs=DOFs;Es=DOFs+nR;Qs=DOFs+nR+nE;
    //fRs=fDOFs;fEs=fDOFs+nR;fQs=fDOFs+nR+nE;
}

void initDOFs(){
    for (int iDOF=0; iDOF<nDOFs; iDOF++) {
        double xstart = DOFregX[iDOF].y;
        DOFs[iDOF] = xstart;
        fDOFs[iDOF] = 0.0;
        vDOFs[iDOF] = 0.0;
    }
}

void realloc_sample_fdofs(){
    _realloc0( sample_fdofs, nDOFs*samples.size(), 0.0 );
}


void initTypeParamsFromDOFs() {
    for (int iDOF=0; iDOF<nDOFs; iDOF++) {
        Vec2i rt = DOFtoTyp[iDOF];
        int ityp = rt.x;
        int comp = rt.y;
        typToREQ[ityp].array[comp] = iDOF;
        double xstart = DOFregX[iDOF].y;
        printf("ityp=%i comp=%i iDOF=%i xstart=%g\n", ityp, comp, iDOF, xstart);
        typeREQs      [ityp].array[comp] = xstart;  // Initialize with xstart
        typeREQs0     [ityp].array[comp] = xstart;
        typeREQsMin   [ityp].array[comp] = DOFlimits[iDOF].x;
        typeREQsMax   [ityp].array[comp] = DOFlimits[iDOF].y;
        typeREQs0_low [ityp].array[comp] = DOFregX  [iDOF].x;
        typeREQs0_high[ityp].array[comp] = DOFregX  [iDOF].z;
        typeKreg_low  [ityp].array[comp] = DOFregK  [iDOF].x;
        typeKreg_high [ityp].array[comp] = DOFregK  [iDOF].z;
    }
}

int initAllTypes(){
    ntype = params->atypes.size();
    printf( "FitREQ::initAllTypes() ntype=%i \n", ntype );
    reallocTypeParams(ntype);
    for(int i=0; i<ntype; i++){
        Quat4d tREQH = Quat4d{ params->atypes[i].RvdW, sqrt(params->atypes[i].EvdW), params->atypes[i].Qbase, params->atypes[i].Hb };
        typeREQs [i] = tREQH;
        typeREQs0[i] = tREQH;
    }
    fittedTypes.resize(ntype);  for(int i=0; i<ntype; i++){ fittedTypes[i]=0; }  // initialize all types as not fitted
    return ntype;
}

void reallocTypeParams(int ntype_) {
    ntype = ntype_;
    _realloc0( typToREQ,       ntype_, Quat4i{-1,-1,-1,-1} );
    _realloc0( typeREQs,       ntype_, Quat4dZero );
    _realloc0( typeREQs0,      ntype_, Quat4dZero );
    _realloc0( typeREQsMin,    ntype_, Quat4d{ -1e+300, -1e+300, -1e+300, -1e+300 } );
    _realloc0( typeREQsMax,    ntype_, Quat4d{  1e+300,  1e+300,  1e+300,  1e+300 } );
    _realloc0( typeREQs0_low,  ntype_, Quat4dZero );
    _realloc0( typeREQs0_high, ntype_, Quat4dZero );
    _realloc0( typeKreg_low,   ntype_, Quat4dZero );
    _realloc0( typeKreg,       ntype_, Quat4dZero );
    _realloc0( typeKreg_high,  ntype_, Quat4dZero );
}

void reduce_sample_fdofs(){
    int nsamples = samples.size();
    for(int j=0; j<nDOFs; j++){ fDOFs[j] = 0.0; }
    for(int i=0; i<nsamples; i++){
        double* fs = sample_fdofs + i*nDOFs;
        for(int j=0; j<nDOFs; j++){ fDOFs[j] += fs[j]; }
    }
}

void printTypeParams( bool bOnlyPresent=true ){
    printf("printTypeParams():\n");
    int ntype = params->atypes.size();
    bool bCounted = typesPresent.size() > 0;
    for(int i=0; i<ntype; i++){
        int ncount = -1;
        if(bCounted){
            ncount = typesPresent[i];
            if( bOnlyPresent && (ncount==0) ){ continue; }
        }
        Quat4d tREQH = typeREQs[i]; 
        printf("type %3i %-8s count: %6i REQH: %10.3f %10.3f %10.3f %10.3f \n", i, params->atypes[i].name, ncount, tREQH.x, tREQH.y, tREQH.z, tREQH.w );
    }
}

void countTypesPresent( ){
    typesPresent.resize( params->atypes.size() );
    for( int it=0; it<typesPresent.size(); it++ ){ typesPresent[it]=0; }
    int nsamples = samples.size();
    for( int isamp=0; isamp<nsamples; isamp++ ){
        const Atoms* atoms = samples[isamp];
        for(int i=0; i<atoms->natoms; i++){
            int ityp = atoms->atypes[i];
            typesPresent[ityp]+=1;
        }
    }
}

double updateWeightsSum(){
    double wsum = 0.0;
    int nsamples = samples.size();
    if(weights==0){
        wsum=nsamples;
    }else{
        for(int i=0; i<samples.size(); i++){ wsum += weights[i]; }
    }
    invWsum = 1.0/wsum;
    printf("updateWeightsSum() nsamples=%i sum=%g invWsum=%g \n", samples.size(), wsum, invWsum );
    return wsum;
}

int loadWeights( const char* fname ){
    FILE* fin = fopen( fname, "r" );
    if(fin==0){ printf("cannot open '%s' \n", fname ); exit(0);}
    const int nline=1024;
    char line[1024];
    int n = 0;
    while( fgets(line, nline, fin) ){
        double w;
        sscanf( line, "%g\n", &w ); 
        n++;
    }
    fseek( fin, 0, SEEK_SET );
    _realloc( weights, n );
    int i = 0;
    while( fgets(line, nline, fin) ){
        double w;
        sscanf( line, "%g\n", &w ); 
        weights[i]=w;
        i++;
    }
    fclose(fin);
    return n;
}

/**
 * @brief Load DOF selection from new format file that specifies individual degrees of freedom per type
 * Format: typename comp Min Max xlo xhi Klo Khi xstart
 * where:
 * - typename: Atom type name (e.g. "N_3", "H_O")
 * - comp: Which component (0=R, 1=E, 2=Q, 3=H) 
 * - Min/Max: Hard limits on parameter value
 * - xlo/xhi: Regularization targets
 * - Klo/Khi: Regularization constants
 * - xstart: Initial value
 * @return Number of DOFs loaded
 */
int loadDOFSelection( const char* fname ){
    initAllTypes();
    printf("loadDOFSelection() fname=%s\n", fname);
    FILE* fin = fopen( fname, "r" );
    if(fin==0){ printf("cannot open '%s' \n", fname ); exit(0);}
    const int nline=1024;
    char line[1024];
    char at_name[8];
    //              at_name,comp, xmin,xmax, xlo,xhi, klo,khi, K0,       xstart     invMass     
    int nw_min    = 1 + 1 + 2 + 2 + 2 +1;
    int nw_xstart = nw_min + 1;
    DOFtoTyp .clear();
    DOFregX  .clear();
    DOFregK  .clear();
    DOFlimits.clear();
    DOFinvMass.clear();
    int iDOF = 0;
    while( fgets(line, nline, fin) ){
        if(line[0]=='#')continue;
        int comp;
        double xmin, xmax, xlo, xhi, klo, khi, K0, xstart, invMass;
        int nw = sscanf( line, "%s %i %lf %lf %lf %lf %lf %lf %lf %lf %lf",  at_name, &comp, &xmin, &xmax, &xlo, &xhi, &klo, &khi, &K0, &xstart, &invMass );
        if(nw < nw_min){ printf("ERROR in loadDOFSelection(): expected min. %i words, got %i in line '%s'\n", nw_min, nw, line); exit(0); }
        int ityp = params->getAtomType(at_name);
        if(ityp < 0){  printf("ERROR in loadDOFSelection(): unknown atom type %s\n", at_name); exit(0); }
        // Add new DOF
        fittedTypes[ityp] = 1;
        if(nw<nw_xstart){ 
            printf("iDOF: %i %8s.%i xstart missing (nw=%i) => xstart=%g \n", iDOF, at_name, comp, nw, typeREQs0[ityp].array[comp]  );
            xstart = typeREQs0[ityp].array[comp]; 
        }
        if (nw<nw_xstart+1){ printf("iDOF: %i %8s.%i invMass missing (nw=%i) => invMass=%g \n", iDOF, at_name, comp, nw, 1.0 ); invMass = 1.0; }
        DOFtoTyp .push_back( {ityp, comp}       );
        DOFregX  .push_back( {xlo, xstart, xhi} );
        DOFregK  .push_back( {klo, K0,     khi} );
        DOFlimits.push_back( {xmin, xmax}       );
        DOFinvMass.push_back( invMass           );
        //if(verbosity>0)
            printf( "DOF[%3i] %3i|%i %-8s %c  range(%g,%g) reg(x0=(%g,%g),K=(%g,%g)) xstart=%g invMass=%g\n",  iDOF, ityp,comp,  at_name, "REQH"[comp], xmin, xmax, xlo, xhi, klo, khi, xstart, invMass );
        iDOF++;
    }
    fclose(fin);
    realloc_DOFs( DOFtoTyp.size() );
    initDOFs();
    initTypeParamsFromDOFs();
    //DOFsToTypes();
    if(verbosity>0){
        printDOFsToTypes();
        printTypesToDOFs();
        printDOFregularization();
    }
    return nDOFs;
}

// Deprecated, moved to MMFFBuilder::buildBondsAndEpairs()
// Atoms* addEpairs( Atoms* mol ){
//     builder.params = params;
//     builder.clear();
//     if(mol->lvec){ builder.lvec = *(mol->lvec); builder.bPBC=true; }
//     builder.insertAtoms(*mol);
//     //builder.printCappingTypes();
//     //builder.printAtomConfs(false, true );
//     builder.tryAddConfsToAtoms( 0, -1 );
//     builder.cleanPis();
//     if( builder.bPBC ){ 
//         builder.autoBondsPBC( -.5,  0      , mol->n0     ); // we should not add bonds between rigid and flexible parts
//         builder.autoBondsPBC( -.5,  mol->n0, mol->natoms ); 
//     }else{ 
//         builder.autoBonds( -.5,  0      , mol->n0     ); // we should not add bonds between rigid and flexible parts
//         builder.autoBonds( -.5,  mol->n0, mol->natoms ); 
//     }
//     //builder.printAtomConfs(false, true );
//     builder.checkNumberOfBonds( true, true );
//     builder.bDummyEpair = true;
//     builder.autoAllConfEPi( ); 
//     //builder.printAtomConfs(false, true );
//     builder.setPiLoop       ( 0, -1, 10 );
//     builder.addAllEpairsByPi( 0, -1 );  
//     builder.addSigmaHoles();     
//     //builder.printAtomConfs(false, true );
//     //exit(0);
//     return builder.exportAtoms(); 
// }

int initFittedAdata( Atoms* atoms, AddedData* adata, bool byType=true ) {
    //printf("initFittedAdata() isamp=%3i: ntypes=%3i natoms=%3i \n", samples.size(), fittedTypes.size(), atoms->natoms );
    int nfound  =  0;
    int nfound0 = -1;
    //for(int i=0; i<fittedTypes.size(); i++){ printf("initFittedAdata(): fittedTypes[%i]: %i %s \n", i, fittedTypes[i], params->atypes[i].name ); }
    if( adata ){
        //printf("initFittedAdata(): nepairs=%i \n", adata->nep );
        for(int i=0; i<adata->nep; i++){ 
            //printf("initFittedAdata(): adata->bs[%i]: %i %i \n", i, adata->bs[i].x, adata->bs[i].y );
            Vec2i b=adata->bs[i]; adata->host[b.y] = b.x; 
        } // (host_atom_index, epair_index)
    }
    for(int ia=0; ia<atoms->natoms; ia++ ) {
        int ityp   = atoms->atypes[ia];
        Quat4d REQ = typeREQs[ ityp ];
        if( adata ){
            //printf( "initFittedAdata(): ia=%3i ityp=%3i %-8s fitted: %i \n", ia, ityp, params->atypes[ityp].name, fittedTypes[ityp] );
            //adata->host[ia] = adata->bs[ia].x;
            //adata->type[ia] = ityp;
            adata->REQs[ia] = REQ;
        }
        if( byType ){
            if( !fittedTypes[ityp] ) continue; 
        }else{
            if( fabs(REQ.w) < 1e-300 ) continue;
        }
        if( adata ){
           // DEBUG
            adata->HBtoFit    [ia    ] = nfound;
            adata->HBatomsInd [nfound] = ia;
            // adata->HBtoFit    [ia    ] = nfound;
            // adata->HBatomsInd [nfound] = ia;
            // adata->HBatomsHost[nfound] = adata->bs[ia].x;
            // adata->HBatomsType[nfound] = ityp;
            // adata->HBatomsPos [nfound] = atoms->apos[ia];
            // adata->HBatomsREQs[nfound] = REQ;
        }
        if( ia < atoms->n0 ) nfound0 = nfound;
        //printf( "initFittedAdata(): ia=%3i nfound=%i ityp=%3i %-8s  fitted: %i \n", ia, nfound, ityp, params->atypes[ityp].name, fittedTypes[ityp] );
        nfound++;
    }
    if( adata ){
        adata->HBna = nfound;
        adata->HBn0 = nfound0+1;
    }
    return nfound;
}

void printSampleFittedAtoms(int isamp){
    // prints only the fitted atoms from the sample
    //printf("printFittedAdata():\n");
    Atoms* atoms     = samples[isamp];
    AddedData* adata = (AddedData*) atoms->userData;
    int nFit = adata->HBna;
    int n0   = adata->HBn0;
    printf("printFittedAdata(isamp=%i): (natoms=%i,n0=%i) (HBna=%i,HBn0=%i) \n", isamp,   atoms->natoms, atoms->n0, nFit, n0 );
    for(int i=0; i<nFit; i++){
        int ia = adata->HBatomsInd[i];
        int it = atoms->atypes[ia];
        Quat4d REQ = adata->REQs[ia];
        //int it = adata->HBatomsType[i];
        //Quat4d REQ = adata->HBatomsREQs[i];
        printf("fit_atom: %3i ia: %3i frag: %i it: %3i %-8s REQ: %10.3e %10.3e %10.3e %10.3e \n", i, ia,  i>=n0, it, params->atypes[it].name, REQ.x, REQ.y, REQ.z, REQ.w );
    }
}

void printSampleFitSplit(int isamp){
    // print sample atoms showing which atoms are fitted
    //printf("printFittedAdata():\n");
    Atoms* atoms     = samples[isamp];
    AddedData* adata = (AddedData*) atoms->userData;
    int na   = atoms->natoms; 
    int n0   = atoms->n0;
    printf("printSampleFitSplit(isamp=%i): (natoms=%i,n0=%i) (HBna=%i,HBn0=%i) \n", isamp,   na, n0, adata->HBna, adata->HBn0 );
    for(int ia=0; ia<na; ia++){
        int it = atoms->atypes[ia];
        Quat4d REQ = adata->REQs[ia];
        printf("atom: ia: %3i frag: %i fitted: %3i it: %3i %-8s REQ: %10.3e %10.3e %10.3e %10.3e \n", ia, ia>=n0, adata->HBtoFit[ia], it, params->atypes[it].name, REQ.x, REQ.y, REQ.z, REQ.w );
    }
}

/**
 * @brief Process a molecular system by adding electron pairs and reordering atoms to maintain a specific structure
 * 
 * This function performs the following steps:
 * 1. Adds electron pairs to the molecular system using the builder
 * 2. Identifies root atoms and directions for electron pairs
 * 3. Reorders atoms to maintain the structure: Atoms(mol1), Epairs(mol1), Atoms(mol2), Epairs(mol2)
 * 4. Stores the electron pair data in the atoms' userData
 * 
 * @param atoms Input molecular system to process
 * @param fout Optional file pointer to write XYZ output (can be null)
 * @return void, but modifies atoms in place
 */
void addAndReorderEpairs(Atoms*& atoms, FILE* fout=nullptr) {
    //printf( "addAndReorderEpairs() samples.size()=%i \n", samples.size() );
    // Store original system information
    Atoms* bak = atoms;
    int n0bak  = bak->n0;        // Number of atoms in first molecule
    int natbak = bak->natoms;    // Total number of atoms before adding epairs
    int n1bak  = natbak - n0bak; // Number of atoms in second molecule

    // Add electron pairs to the system
    //atoms = addEpairs(atoms);      // This modifies the builder's state
    builder.params = params;
    atoms = builder.buildBondsAndEpairs(atoms);

    atoms->n0 = bak->n0;
    atoms->Energy = bak->Energy;
    for(int i=0; i<natbak; i++){ atoms->charge[i] = bak->charge[i]; }
    

    // Get electron pair information from builder
    Vec2i* bs   =nullptr;    // electron pair bond { ia= Host_atom_index,  ja=Electron_Pair_Index }
    Vec3d* dirs =nullptr;    // direction of electron pair bond  (Builder will allocate bs,dirs internally )
    int nep_found = builder.listEpairBonds(bs, dirs);  // This uses builder's state from addEpairs
    if(nep_found <= 0) { printf("Warning: No electron pairs found\n"); return;  }

    //int ntypesTot = params->atypes.size();
    //bool fittedTypes[ ntypesTot ];

    // Store original bonds and directions before any reordering
    std::vector<Vec2i> bsbak;
    std::vector<Vec3d> dirsbak;
    bsbak  .reserve(nep_found);
    dirsbak.reserve(nep_found);
    for(int i=0; i < nep_found; i++){
        dirs[i].normalize();
        bsbak  .push_back(bs  [i]);
        dirsbak.push_back(dirs[i]);
    }

    // Initialize array marking which atoms are electron pairs
    int* isep = new int[atoms->natoms];
    for(int i=0; i < natbak; i++){ isep[i]=0; }         // Original atoms
    for(int i=natbak; i < atoms->natoms; i++){ isep[i]=1; } // New epairs

    // Make temporary copy for reordering
    Atoms bak2;
    bak2.copyOf(*atoms);

    // Process electron pairs for first molecule (mol1)
    int nE0 = 0;  // Number of epairs in first molecule
    for(int i=0; i<nep_found; i++) {
        if(bsbak[i].x < n0bak) {  // Check if root atom is in first molecule
            int j = n0bak + nE0;   // Target position for this epair
            int k = bsbak[i].y;    // Source position of this epair
            
            if(j < atoms->natoms && k < bak2.natoms) {  // Bounds check
                // Copy epair data to its new position
                atoms->apos[j]   = bak2.apos[k];
                atoms->atypes[j] = bak2.atypes[k];
                atoms->charge[j] = bak2.charge[k];
                atoms->n0++;
                
                // Update bond and direction information
                if(nE0 < nep_found) {  // Bounds check
                    bs[nE0].x = bsbak[i].x;  // Root atom index stays same
                    bs[nE0].y = j;           // Update epair's new position
                    dirs[nE0] = dirsbak[i];
                    isep[j] = 1;
                    nE0++;
                }
            }
        }
    }

    int nE1 = atoms->natoms - natbak - nE0;  // Number of epairs in second molecule

    // Copy atoms from second molecule (mol2)
    for(int i=0; i<n1bak && (atoms->n0 + i) < atoms->natoms; i++) {
        int j = atoms->n0 + i;     // Target position
        int k = n0bak + i;         // Source position
        
        if(k < bak2.natoms) {  // Bounds check
            atoms->apos[j]   = bak2.apos[k];
            atoms->atypes[j] = bak2.atypes[k];
            atoms->charge[j] = bak2.charge[k];
            isep[j] = 0;
        }
    }

    // Process electron pairs for second molecule (mol2)
    int iE = -1;
    for(int i=0; i<nep_found; i++) {
        if(bsbak[i].x >= n0bak) {  // Check if root atom is in second molecule
            iE++;
            int j = n0bak + nE0 + n1bak + iE;  // Target position for this epair
            int k = bsbak[i].y;                // Source position of this epair
            
            if(j < atoms->natoms && k < bak2.natoms && (nE0+iE) < nep_found) {  // Bounds check
                // Copy epair data to its new position
                atoms->apos[j]   = bak2.apos[k];
                atoms->atypes[j] = bak2.atypes[k];
                atoms->charge[j] = bak2.charge[k];
                
                // Update bond and direction information
                bs  [nE0+iE].x = bsbak[i].x + nE0;  // Adjust root atom index
                bs  [nE0+iE].y = j;
                dirs[nE0+iE]   = dirsbak[i];
                isep[j] = 1;
            }
        }
    }

    int nbad = atoms->checkTypeInRange( params->atypes.size()-1, 1, true );
    if( nbad>0 ){ 
        printf("ERROR in FitREQ::addAndReorderEpairs() samples[%5i]->checkTypeInRange() return nbad=%i => exit()\n", nbatch, nbad ); 
        params->printTypesOfAtoms(atoms->natoms, atoms->atypes);
        params->printTypesOfAtoms(bak->natoms,   bak->atypes);
        
        exit(0); 
    }

    delete bak;

    // // Store electron pair relationships in AddedData
    AddedData* data = new AddedData();
    atoms->userData = data;
    data->nep       = nep_found;
    data->bs        = bs;       //  bs[i].x is epair index, bs[i].y is host atom index
    data->dirs      = dirs;   
    _realloc0( data->host, atoms->natoms, -1 );
    for(int i=0; i<nep_found; i++){ data->host[bs[i].y] = bs[i].x; } // bs[i].x is host atom index, bs[i].y is epair index
    //data->isep      = isep;

    if(bEvalOnlyCorrections){
        int naFit = initFittedAdata( atoms, 0 );  // first pass just count the number of fitted atoms
        data->reallocHB( atoms->natoms, naFit );  // then we can allocate the arrays
        initFittedAdata( atoms, data );           // second pass store the fitted atoms
    }
    
    // Write output if requested
    if(fout) {
        char line[1024];
        sprintf(line, "#	n0 %i E_tot %g", atoms->n0, atoms->Energy);
        params->writeXYZ(fout, atoms, line, 0, true);
    }
    //printf( "addAndReorderEpairs() DONE \n" );
}

/**
 * Loads XYZ file and creates Atoms objects for each molecule inside it. It saves the molecules to the "samples" vector.
 * Optionally adds electron pairs and outputs XYZ file with epairs.
 *
 * @param fname The name of the XYZ file to load.
 * @param bAddEpairs Flag indicating whether to add epairs to the loaded atoms.
 * @param bOutXYZ Flag indicating whether to output XYZ file with epairs.
 * @return The number of batches created.
 */
int loadXYZ( const char* fname, bool bAddEpairs=false, bool bOutXYZ=false ){
    printf( "FitREQ::loadXYZ(%s) bAddEpairs=%i bOutXYZ=%i\n", fname, bAddEpairs, bOutXYZ );
    FILE* fin = fopen( fname, "r" );
    if(fin==0){ printf("cannot open '%s' \n", fname ); exit(0);}
    const int nline=1024;
    char line[1024];
    char at_name[8];
    // --- Open output file
    FILE* fout=0;
    if(bAddEpairs && bOutXYZ){
        sprintf(line,"%s_Epairs.xyz", fname );
        fout = fopen(line,"w");
    }
    int il   = 0;
    nbatch=0;
    Atoms* atoms=0;
    while( fgets(line, nline, fin) ){
        if      ( il==0 ){               // --- Read number of atoms
            int na=-1;
            sscanf( line, "%i", &na );
            if( (na>0)&&(na<10000) ){
                atoms = new Atoms(na);
            }else{ printf( "ERROR in FitREQ::loadXYZ() Suspicious number of atoms (%i) while reading `%s`  => Exit() \n", na, fname ); exit(0); }
        }else if( il==1 ){               // --- Read comment line ( read reference energy )
            sscanf( line, "%*s %*s %i %*s %lf ", &(atoms->n0), &(atoms->Energy) );
        }else if( il<atoms->natoms+2 ){  // --- Road atom line (type, position, charge)
            double x,y,z,q;
            int nret = sscanf( line, "%s %lf %lf %lf %lf", at_name, &x, &y, &z, &q );
            //printf( ".xyz[%i] %s %lf %lf %lf %lf\n", il, at_name, x, y, z, q );
            if(nret<5){q=0;}
            int i=il-2;
            atoms->apos[i].set(x,y,z);
            atoms->atypes[i]=params->getAtomType(at_name);
            atoms->charge[i]=q;
        }
        il++;
        if( il >= atoms->natoms+2 ){    // ---- store sample atoms to batch
            if(bAddEpairs){ 
                addAndReorderEpairs(atoms, fout); 
            }else{
                AddedData* data = new AddedData();
                _realloc0( data->host, atoms->natoms, -1 );
                atoms->userData = data;
            }
            int nbad = atoms->checkTypeInRange( params->atypes.size()-1, 1, true );
            if( nbad>0 ){ 
                printf("ERROR in FitREQ::loadXYZ() samples[%5i]->checkTypeInRange() return nbad=%i => exit()\n", nbatch, nbad ); 
                params->printTypesOfAtoms(atoms->natoms, atoms->atypes);
                exit(0); 
            }
            samples.push_back( atoms );
            //if(bEvalOnlyCorrections){ printFittedAdata( samples.size()-1 ); }
            il=0; nbatch++;
        }
    }
    if(fout)fclose(fout);
    fclose(fin);
    //init_types();
    countTypesPresent( );
    printTypeParams( true );
    return nbatch;
}

int export_Erefs( double* Erefs ){
    if(Erefs){ for(int i=0; i<nbatch; i++){ Erefs[i] = samples[i]->Energy; } }
    return nbatch;
}

void DOFsToTypes(){
    //printf( "DOFsToTypes() nDOFs: %i @DOFtoTyp=%p \n", nDOFs, DOFtoTyp );
    for(int i=0; i<nDOFs; i++){
        const Vec2i& rt = DOFtoTyp[i];
        //printf( "DOFsToType()[%3i] rt(%3i|%i) %8s.%c  %g \n", i, rt.x,rt.y,   params->atypes[rt.x].name,"REQH"[rt.y], DOFs[i] );
        typeREQs[rt.x].array[rt.y] = DOFs[i];
    }
}

void DOFsFromTypes(){
    for(int i=0; i<nDOFs; i++){
        const Vec2i& rt = DOFtoTyp[i];
        DOFs[i] = typeREQs[rt.x].array[rt.y];
    }
}

/**
 * @brief reads non-colvalent interaction parameter REQH(Rvdw,Evdw,Q,Hb) of given atom-type from aproprieate degrees of freedom (DOF) according to index stored in typToREQ[ityp]. If index of DOF is negative, the parameter is not read.  
 * @param ityp Index of the type
 */
inline void typeFromDOFs(int ityp){
    const Quat4i& tt = typToREQ[ityp];
    Quat4d& REQ      = typeREQs[ityp];
    if(tt.x>=0)REQ.x = DOFs[tt.x];
    if(tt.y>=0)REQ.y = DOFs[tt.y];
    if(tt.z>=0)REQ.z = DOFs[tt.z];
    if(tt.w>=0)REQ.w = DOFs[tt.w];
    //printf( "DOFsToType(%i) %g %g %g %g \n", ityp,   tt.x,tt.y,tt.z,tt.w,  REQ.x,REQ.y,REQ.z,REQ.w ); // Debug
}
void typesFromDOFs(){ for(int i=0; i<ntype; i++ ){ typeFromDOFs(i); } }
void getTypeFromDOFs(int i, Quat4d& REQ ){ typeREQs[i]=REQ; typeFromDOFs(i); }

/**
 * @brief writes non-colvalent interaction parameter REQH(Rvdw,Evdw,Q,Hb) of given atom-type from aproprieate degrees of freedom (DOF) according to index stored in typToREQ[ityp]. If index of DOF is negative, the parameter is not writen.  
 * 
 * @param ityp The index of the type.
 */
inline void typeToDOFs(int ityp){
    const Quat4i& tt  = typToREQ[ityp];
    const Quat4d& REQ = typeREQs[ityp];
    if(tt.x>=0)DOFs[tt.x] = REQ.x;
    if(tt.y>=0)DOFs[tt.y] = REQ.y;
    if(tt.z>=0)DOFs[tt.z] = REQ.z;
    if(tt.w>=0)DOFs[tt.w] = REQ.w;
}
void typesToDOFs(){ for(int i=0; i<ntype; i++ ){ typeToDOFs(i); } }
void setTypeToDOFs(int i, Quat4d REQ ){ typeREQs[i]=REQ; typeToDOFs(i); }

// ======================================
// =========  EVAL DERIVS  ==============
// ======================================

//void clean_fs(int n){ for(int i=0; i<n; i++){fs[i]=Quat4dZero;} }

__attribute__((hot)) 
void fillTempArrays( const Atoms* atoms, Vec3d* apos, double* Qs  )const{
    //printf( "FillTempArrays() bEpairs=%i \n", bEpairs );
    for(int j=0; j<atoms->natoms; j++){
        Qs[j]   = atoms->charge[j];
        apos[j] = atoms->apos [j];
        
        //{ // for types with fitted charges update charge from DOFs
            int ityp = atoms->atypes[j];
            Quat4i tt = typToREQ[ityp];
            if( tt.z>=0 ){ Qs[j] = DOFs[tt.z]; };
        //}
        //isEp[j] = 0;
        //printf( "FillTempArrays()[ia=%3i] t %3i %-8s iDOF=%3i Q=%12.3e \n", j, ityp, params->atypes[ityp].name,  tt.z, Qs[j] );
    }
    if( bEpairs ){  // electron pairs
        AddedData * ad = (AddedData*)atoms->userData;
        int   nep = ad->nep;
        Vec2i* bs = ad->bs;
        //printf( "FillTempArrays() 2  ad->nep=%i \n", ad->nep );
        for(int j=0; j<ad->nep; j++){
            int    iX  = bs[j].x; // index of the host atom
            int    iE  = bs[j].y; // index of the electron pair
            //Quat4d REQ = typeREQs[atoms->atypes[iE]];
            //printf( "FillTempArrays()[iap=%i] iE=%i iX=%i  name=%8s REQ(%12.3e,%12.3e,%12.3e,%12.3e) \n", j, iE, iX, params->atypes[atoms->atypes[iE]].name, REQ.x,REQ.y,REQ.z,REQ.w );
            //double Qep = REQ.z; // charge of the electron pair
            
            int ityp = atoms->atypes[iE];
            Quat4i tt = typToREQ[ityp];
            double Qep = DOFs[tt.z];
            //printf( "FillTempArrays()[iap=%3i] iE=%3i iX=%3i  t %3i %-8s iDOF=%3i Qep=%12.3e \n", j, iE, iX, ityp, params->atypes[ityp].name,  tt.z, Qep );

            Qs[iE]     = Qep;
            if(bUpdateHostCharge){
                Qs[iX]    -= Qep;
            }
// #if IF_DEBUG
//     if(  (fabs(Qs[iX])>1e+10) || (fabs(Qs[iE])>1e+10) ){ printf( "fillTempArrays() j=%i Qs[iX]=%12.3e Qs[iE]=%12.3e Qep=%12.3e \n", j, Qs[iX], Qs[iE], Qep ); exit(0); }
// #endif
            double lep = Lepairs;
            if( bEpairDistByType ){ typeREQs[atoms->atypes[iE]].w; }
            apos[iE] = apos[iX] + ad->dirs[j] * lep;  // We move the electron pair to proper distance from the atom
            //isEp[iE] = 1;
        }
    }
}

__attribute__((hot)) 
double evalSample( int isamp, const Atoms* atoms, double wi, Quat4d* fREQs ) const {
    //double wi   = (weights)? weights[isamp] : 1.0; 
    const AddedData* adata = (const AddedData*)(atoms->userData);
    alignas(32) double Qs  [atoms->natoms];
    alignas(32) Vec3d  apos[atoms->natoms];   // atomic positions
    fillTempArrays( atoms, apos, Qs );
    int     nj = atoms->n0;
    int     j0 = 0; 
    int     ni = atoms->natoms - atoms->n0;
    int     i0 = atoms->n0;
    for(int i=0; i<atoms->natoms; i++){ fREQs[i]=Quat4dZero; }
    double E=0;
    bool bJ = bEvalJ && ( !bWriteJ );
    switch (imodel){
        case 0:{ 
            E =   evalExampleDerivs( funcVar_LJQH2, i0, ni, j0, nj, atoms->atypes, apos, typeREQs, Qs, fREQs );    // variational derivatives on molecule 1
            if(bJ)evalExampleDerivs( funcVar_LJQH2, j0, nj, i0, ni, atoms->atypes, apos, typeREQs, Qs, fREQs );    // variational derivatives on molecule 2
        }break;
        case 1:{ 
            E =   evalExampleDerivs_LJQH2   ( i0, ni, j0, nj, atoms->atypes, apos, typeREQs, Qs, fREQs );    // variational derivatives on molecule 1
            //if(bJ)evalExampleDerivs_LJQH2   ( j0, nj, i0, ni, atoms->atypes, apos, typeREQs, Qs, fREQs );    // variational derivatives on molecule 2
        }break;
        case 2:{ 
            E =   evalExampleDerivs_MorseQH2( i0, ni, j0, nj, atoms->atypes, apos, typeREQs, Qs, fREQs );    // variational derivatives on molecule 1
            if(bJ)evalExampleDerivs_MorseQH2( j0, nj, i0, ni, atoms->atypes, apos, typeREQs, Qs, fREQs );    // variational derivatives on molecule 2
        }break;
        case 3:{ 
            E =   evalExampleDerivs_LJQH2_SR  ( i0, ni, j0, nj, atoms->atypes, apos, typeREQs, Qs, adata->host, fREQs );    // variational derivatives on molecule 1
            if(bJ)evalExampleDerivs_LJQH2_SR  ( j0, nj, i0, ni, atoms->atypes, apos, typeREQs, Qs, adata->host, fREQs );    // variational derivatives on molecule 2
        }break;
        case 4:{ 
            E =   evalExampleDerivs_LJQr8H2   ( i0, ni, j0, nj, atoms->atypes, apos, typeREQs, Qs, fREQs );     // variational derivatives on molecule 1
            if(bJ)evalExampleDerivs_LJQr8H2   ( i0, ni, j0, nj, atoms->atypes, apos, typeREQs, Qs, fREQs );     // variational derivatives on molecule 2
        }break;
        case 5:{ 
            E =   evalExampleDerivs_MorseQ_SR ( i0, ni, j0, nj, atoms->atypes, apos, typeREQs, Qs, adata->host, fREQs );    // variational derivatives on molecule 1
            if(bJ)evalExampleDerivs_MorseQ_SR ( j0, nj, i0, ni, atoms->atypes, apos, typeREQs, Qs, adata->host, fREQs );    // variational derivatives on molecule 2
        }break;
        case 6:{ 
            E =   evalExampleDerivs_LJr8QH2_SR ( i0, ni, j0, nj, atoms->atypes, apos, typeREQs, Qs, adata->host, fREQs );    // variational derivatives on molecule 1
            if(bJ)evalExampleDerivs_LJr8QH2_SR ( j0, nj, i0, ni, atoms->atypes, apos, typeREQs, Qs, adata->host, fREQs );    // variational derivatives on molecule 2
        }break;
        //case 4:{ 
        //    E =   evalExampleDerivs_MorseQH2_SR( i0, ni, j0, nj, atoms->atypes, apos, typeREQs, Qs, fREQs );    // variational derivatives on molecule 1
        //    if(bJ)evalExampleDerivs_MorseQH2_SR( j0, nj, i0, ni, atoms->atypes, apos, typeREQs, Qs, fREQs );    // variational derivatives on molecule 2
        //}break;
    }
// #if IF_DEBUG
//     if(fabs(E)>1e+10){ 
//         for(int i=0; i<atoms->natoms; i++){
//             int ityp = atoms->atypes[i];
//             printf( "evalSample() atom %3i  t: %3i %-8s   pos: %12.3e %12.3e %12.3e  Q:  %12.3e \n", i, ityp, params->atypes[ityp].name,  apos[i].x,apos[i].y,apos[i].z,Qs[i] );
//         }
//         printf( "evalSample() E=%12.3e imodel=%i samp=%i \n", E, imodel, isamp ); exit(0); 
//     }
// #endif
    return E;
}

double evalSample_corr( int isamp, Quat4d* fREQs ) const {
    printf( "evalSample_corr() \n" );
    Atoms*           atoms = samples[isamp];
    const AddedData* adata = (const AddedData*)(atoms->userData);
    int     nj = adata->HBn0;
    int     j0 = 0; 
    int     ni = adata->HBna - adata->HBn0;
    int     i0 = adata->HBn0;

    int     nj_ = atoms->n0;
    int     j0_ = 0; 
    int     ni_ = atoms->natoms - atoms->n0;
    int     i0_ = atoms->n0;

    for(int i=0; i<adata->HBna; i++){ fREQs[i]=Quat4dZero; }
    double E=0;
    bool bJ = bEvalJ && ( !bWriteJ );
    switch (imodel){
        case 1:{ 
            // double evalExampleDerivs_LJQH2_corr( int i0, int ni, int j0, int nj, Vec3d* ps, Quat4d* REQs, int* host, Quat4d* dEdREQs ) const {
            // NOTE: there may be problem with double-counting of Energy, if both i and j atom are fitted
            E = evalExampleDerivs_LJQH2_corr( i0, ni, j0_, nj_, adata->HBatomsInd, atoms->apos, adata->REQs, adata->host, adata->HBtoFit, fREQs, false );    // variational derivatives on molecule 1
            +   evalExampleDerivs_LJQH2_corr( j0, nj, i0_, ni_, adata->HBatomsInd, atoms->apos, adata->REQs, adata->host, adata->HBtoFit, fREQs, true  );    // variational derivatives on molecule 2
        }break;
    }
    return E;
}

double evalSample_uncorr( int isamp ) const {
    printf( "evalSample_uncorr() \n" );
    Atoms* atoms     = samples[isamp];
    AddedData* adata = (AddedData*)atoms->userData;
    int     nj = atoms->n0;
    int     j0 = 0; 
    int     ni = atoms->natoms - atoms->n0;
    int     i0 = atoms->n0;
    double  E=0;
    switch (imodel){
        case 1:{ 
            E = evalExampleDerivs_LJQH2_uncorr( i0, ni, j0, nj, atoms->apos, adata->REQs, adata->host, adata->HBtoFit ); 
        }break;
    }
    adata->Emodel0 = E;
    return E;
}

void evalSamples_uncorr( ){ 
    for(int isamp=0; isamp<samples.size(); isamp++){evalSample_uncorr( isamp );}
}

__attribute__((hot)) 
void smoothWeight( double E, double& wi )const{
    switch (iWeightModel){
        case 1:{ wi = linstep_down   ( E, EmodelCutStart, EmodelCut);} break;
        case 2:{ wi = smoothstep_down( E, EmodelCutStart, EmodelCut);} break;
    }
}

__attribute__((hot)) 
void handleOverRepulsive( int isamp, double E, const Atoms* atoms, double wi ){
    if(bListOverRepulsive   ){ if(E>EmodelCut) overRepulsiveList.push_back( isamp  );  };
    if(bPrintOverRepulsive || bSaveOverRepulsive ){
        char tmp[256];
        sprintf(tmp, "sample[%4i] Eref: %16.6e Emodel: %16.6e wi: %16.6e EmodelCutStart,EmodelCut: %16.6e %16.6e", isamp, atoms->Energy, E, wi, EmodelCutStart, EmodelCut );
        //if(bSaveOverRepulsive ){ atoms->saveXYZ( fname_overRepulsive, "a", true, true, {1,1,1}, tmp, true ); };
        //if(bSaveOverRepulsive ){ params->saveXYZ( fname_overRepulsive, "a", true, true, {1,1,1}, tmp, true ); };
        if(bSaveOverRepulsive ){ saveDebugXYZ( 0, atoms->natoms, atoms->atypes, atoms->apos, fname_overRepulsive, tmp );}
        if(bPrintOverRepulsive){ printf( "handleOverRepulsive() skipped %s \n", tmp ); }
    }    
}

void printOverRepulsiveList(){
    printf( "printOverRepulsiveList() nfound=%i: { ", overRepulsiveList.size() );
    for(auto i : overRepulsiveList){ printf( "%i,", i ); }  
    printf( "}\n" );  
}

__attribute__((hot)) 
double evalSampleError( int isamp, double& E ){
    //printf( "evalSampleError() isamp = %i \n", isamp );
    //isamp_debug = i;
    Atoms* atoms  = samples[isamp];
    double wi     = (weights)? weights[isamp] : 1.0;
    if(wi<-1e-300) return 0;
    alignas(32) Quat4d fREQs [atoms->natoms];
    alignas(32) double fDOFs_[nDOFs];
    E = evalSample( isamp, atoms, wi, fREQs );
    //if(verbosity>3)
    //printf( "evalSampleError() isamp: %3i Emodel: %20.6f Eref: %20.6f bBroadcastFDOFs=%i @sample_fdofs=%p \n", isamp, E, atoms->Energy, bBroadcastFDOFs, sample_fdofs );
    // if( E>EmodelCutStart ){ 
    //     if(bWeightByEmodel){ smoothWeight( E, wi ); };
    //     handleOverRepulsive( isamp, E, atoms, wi );  
    //     if( weights ) weights[isamp] = wi;   // store to weights so that we know 
    //     if( bDiscardOverRepulsive && (E>EmodelCut) ){ E=NAN; return 0; }  
    // }
    if( bSaveSampleToXYZ ){
        char comment[256];
        sprintf(comment, "# %4i Eref: %16.6e Emodel: %16.6e wi: %16.6e", isamp, atoms->Energy, E, wi );
        printf( "evalSampleError() saving %s comment: %s \n", xyz_out, comment );
        saveDebugXYZ( 0, atoms->natoms, atoms->atypes, atoms->apos, xyz_out, comment );
    }
    double Eref    = atoms->Energy;
    double dE      = E - Eref;
    wi*= invWsum;
    double dEw     = 2.0*dE*wi;
    double Error   =  dE*dE*wi;
    //printf( "evalSampleError() isamp: %3i Emodel: %20.6f Eref: %20.6f bBroadcastFDOFs=%i @sample_fdofs=%p \n", isamp, E, atoms->Energy, bBroadcastFDOFs, sample_fdofs );
    double* fDOFs__ = bBroadcastFDOFs ? sample_fdofs + isamp*nDOFs : fDOFs_;   // broadcast fDOFs ?
    for(int k=0; k<nDOFs; k++){ fDOFs__[k]=0; }                                // clean fDOFs
    acumDerivs( atoms->natoms, atoms->atypes, dEw, fREQs, fDOFs_ );            // accumulate fDOFs from fREQs
    if( bEpairs && bUpdateHostCharge ){
        AddedData * ad = (AddedData*)atoms->userData;
        acumHostDerivs( ad->nep, ad->bs, atoms->atypes, dEw, fREQs, fDOFs_ );
    }
    if( bUdateDOFbounds  ){ updateDOFbounds( fDOFs__ ); }
    
    if( !bBroadcastFDOFs ){ 
        double F2=0.0;
        for(int k=0; k<nDOFs; k++){ double fi=fDOFs__[k]; fDOFs[k] += fi; F2+=fi*fi;  } 
        //printf( "evalSampleError() isamp: %3i Eref: %20.6f Emodel: %20.6f |F|: %20.6f  wi: %20.6f dEw: %20.6f \n", isamp, atoms->Energy, E, sqrt(F2), wi, dEw );
    }
    return Error;
}

__attribute__((hot)) 
double evalSampleError_corr( int isamp, double& E ){
    printf( "evalSampleError_corr() \n" );
    //isamp_debug = i;
    Atoms* atoms  = samples[isamp];
    const AddedData* adata = (const AddedData*)(atoms->userData);
    double wi     = (weights)? weights[isamp] : 1.0;
    //if(wi<1e-300) return 0;
    alignas(32) Quat4d fREQs  [adata->HBna];
    E = evalSample_corr( isamp, fREQs );
    //if(bWeightByEmodel){ if(E>EmodelCut){ return 0; } smoothWeight(E,wi); }
    //printf( "evalDerivsSamp() isamp: %3i E: %20.10f Eref: %20.10f \n", i, E, Eref );
    double Emodel0 = adata->Emodel0;
    double Eref    = atoms->Energy;
    double dE      = E - Emodel0 - Eref;
    double dEw     = 2.0*dE*wi;
    double Error   = dE*dE*wi;
    double* fDOFs_ = fDOFs;
    if(bBroadcastFDOFs){ 
        fDOFs_ = sample_fdofs + isamp*nDOFs; 
        for(int k=0; k<nDOFs; k++){ fDOFs_[k]=0; }
    }
    //acumDerivs_corr( adata->HBna, adata->HBatomsType, adata->HBatomsHost, dEw, fREQs, fDOFs_ );
    acumDerivs_corr( adata->HBna, adata->HBatomsInd, atoms->atypes, adata->host, dEw, fREQs, fDOFs_ );
    return Error;
}

// =========== Correction Only optimized versions of evalSample and evalSampleError

void clear_fDOFbounds(){
    for(int i=0; i<nDOFs; i++){ fDOFbounds[i] = Vec2d{1.e+300,-1.e+300}; }
}

/**
 * @brief Evaluates the variational derivatives of the fitting error (sumed batch training samples) with respect to all fitting parameters (i.e. non-covalent interaction parameters REQH(Rvdw,Evdw,Q,Hb) for each atom type). The atomic systems are not assumed rigid (i.e. the atomic positions can vary freely from sample to sample).
 * 
 * @param Eout array to store the non-covalent interaction energy values of each atomic system in the batch. if Eout==null, the function will not store the energy values.
 * @return double, returns the total fitting error.
 */
__attribute__((hot)) 
double evalSamples_noOmp( double* Eout=0 ){ 
    if( bListOverRepulsive   ) overRepulsiveList.clear();
    if( bSaveOverRepulsive   ) clearFile( fname_overRepulsive );
    if( bClearDOFboundsEpoch ) clear_fDOFbounds(); // clean fDOFbounds
    bBroadcastFDOFs    = false; 
    double Error = 0.0;
    int nsamp = samples.size();
    //printf( "evalSamples_noOmp() nsamp=%i\n", nsamp );
    for(int isamp=0; isamp<nsamp; isamp++){
        double E; 
        Error+=evalSampleError( isamp, E );
        //if(bEvalOnlyCorrections){ ((AddedData*)samples[isamp]->userData)->Emodel0 = E; }
        if(Eout){
            //if( bListOverRepulsive ){ if(overRepulsiveList.back()==isamp) E=NAN; }
            //printf( "evalSamples_noOmp() isamp: %3i Emodel: %20.6f Eref: %20.6f @Eout=%p \n", isamp, E, samples[isamp]->Energy, Eout );
            Eout[isamp]=E;
        }
    }
    if(bListOverRepulsive){ printOverRepulsiveList(); }
    return Error;
}

__attribute__((hot)) 
double evalSamples_omp( double* Eout=0 ){ 
    bListOverRepulsive = false;
    bBroadcastFDOFs    = true; 
    double Error       = 0.0;
    int nsamp = samples.size();
    printf( "evalSamples_omp() nsamp=%i\n", nsamp );
    #pragma omp parallel for reduction(+:Error)
    for(int isamp=0; isamp<nsamp; isamp++){
       double E; 
       Error+=evalSampleError( isamp, E );
       if(Eout)Eout[isamp]=E;
    }
    if(bBroadcastFDOFs){ reduce_sample_fdofs(); }
    return Error;
}

__attribute__((hot)) 
double evalSamples_corr( double* Eout=0 ){ 
    bBroadcastFDOFs = false; 
    double Error    = 0.0;
    int nsamp       = samples.size();
    for(int isamp=0; isamp<nsamp; isamp++){
        double E; 
        Error+=evalSampleError_corr( isamp, E );
        if(Eout){ Eout[isamp]=E;}
    }
    if(bListOverRepulsive){ printOverRepulsiveList(); }
    return Error;
}

void printDebugArrays(int na, int* atypes, Vec3d* apos, double* aq, int* aisep, int nj, int* jtyp, Vec3d* jpos, double* jq, int* jisep, int nep, Vec2i* bs, const Atoms* atoms, bool bEpairs) {
    //printf("=== DEBUG: Arrays in evalDerivsSamp ===\n");
    //printf("Number of atoms in first molecule (nj):  %d\n", nj);
    //printf("Number of atoms in second molecule (na): %d\n", na);
    //printf("Number of electron pairs (nep): %d\n", nep);
    AddedData * ad = (AddedData*)atoms->userData;
    printf("idx  type  charge  isep   position(x,y,z)  \n");
    printf("Molecule  #1:\n"); 
    for(int j=0; j<nj; j++){  printf("[%-3d] type %-3d %8s  Q=%7.3f ep?=%i  apos(%8.3f,%8.3f,%8.3f)\n",  j, jtyp[j], params->atypes[jtyp[j]].name, jq[j], jisep[j], jpos[j].x, jpos[j].y, jpos[j].z ); }
    printf("Molecule  #2:\n"); 
    for(int i=0; i<na; i++){  printf("[%-3d] type %-3d %8s  Q=%7.3f ep?=%i  apos(%8.3f,%8.3f,%8.3f)\n",  i, atypes[i], params->atypes[atypes[i]].name, aq[i], aisep[i], apos[i].x, apos[i].y, apos[i].z );}
    // Print electron pair bonds if present
    if(bEpairs && nep>0 && bs){
        printf("Electron pairs\n");
        //printf("idx  host_atom  e-pair\n");
        //printf("----------------------\n");
        for(int i=0; i<nep; i++){ printf("[%-3d]  ihost,iep(%-3d,%-3d) dir(%6.3f,%6.3f,%6.3f)\n", i, bs[i].x, bs[i].y, ad->dirs[i].x,ad->dirs[i].y,ad->dirs[i].z ); }
    }
    //printf("\n=== End Debug Print ===\n\n");
}

__attribute__((hot)) 
void acumDerivs_omp_atomic( int n, int* types, double dEw, Quat4d* fREQs ){
    for(int i=0; i<n; i++){
        int t            = types[i];     // map atom index i to atom type t
        const Quat4i& tt = typToREQ[t];  // get index of degrees of freedom for atom type t
        const Quat4d  f  = fREQs[i];
        if(tt.x>=0){ 
            #pragma omp atomic
            fDOFs[tt.x]+=f.x*dEw; }
        if(tt.y>=0){ 
            #pragma omp atomic
            fDOFs[tt.y]+=f.y*dEw; }
        if(tt.z>=0){ 
            #pragma omp atomic
             fDOFs[tt.z]+=f.z*dEw; }
        if(tt.w>=0){ 
            #pragma omp atomic
            fDOFs[tt.w]+=f.w*dEw; }
        //if((tt.y>=0)&&(i==0))printf( "acumDerivs i= %i f= %g f*dEw= %g fDOFs= %g\n", i, f.y, f.y*dEw, fDOFs[tt.y] );
        //if((tt.x>=0)||(tt.y>=0))printf( "acumDerivs i= %i dE= %g f.x= %g fDOFs= %g f.y= %g fDOFs= %g\n", i, dE, f.x, fDOFs[tt.x], f.y, fDOFs[tt.y] );
    }
    //exit(0);
}

__attribute__((hot)) 
void acumHostDerivs_omp_atomic( int nepair, Vec2i* epairAndHostIndex, int* types, double dEw, Quat4d* fREQs  ){
    for(int i=0; i<nepair; i++){
        Vec2i ab         = epairAndHostIndex[i];
        int t            = types[ab.i];      // map atom index i to atom type t
        const Quat4i& tt = typToREQ[t];      // get index of degrees of freedom for atom type t
        const Quat4d&  f = fREQs[ab.j];         // get variation from the host atom
        if(tt.z>=0){ 
            #pragma omp atomic
            fDOFs[tt.z]  -= f.z*dEw; } // we subtract the variational derivative of the host atom charge because the charge is transfered from host to the electron pair
    }
}

__attribute__((hot)) 
void acumDerivs( int n, int* types, double dEw, Quat4d* fREQs, double* fDOFs ){
    for(int ia=0; ia<n; ia++){           // loop over all atoms in the sample
        int t            = types[ia];    // [natom] map atom index i to atom type t
        const Quat4i& tt = typToREQ[t];  // [ntype] get DOF index for type t
        const Quat4d  f  = fREQs[ia];    // [natom] variational derivative of parameters of atom i
        if(tt.x>=0){ fDOFs[tt.x]+=f.x*dEw; }
        if(tt.y>=0){ fDOFs[tt.y]+=f.y*dEw; }
        if(tt.z>=0){ fDOFs[tt.z]+=f.z*dEw; }
        if(tt.w>=0){ fDOFs[tt.w]+=f.w*dEw; }
        //if( ( tt.x>=0 ) || ( tt.y>=0 ) || ( tt.z>=0 ) || ( tt.w>=0 ) )printf( "acumDerivs() ia: %3i  %2i|%-8s  dEw= %g fREQ( %10.2e %10.2e %10.2e %10.2e ) tt(%2i,%2i,%2i,%2i)\n", ia, t, params->atypes[t].name, dEw, f.x,f.y,f.z,f.w, tt.x,tt.y,tt.z,tt.w );
        //if( ( tt.x>=0 ) || ( tt.y>=0 ) || ( tt.z>=0 ) || ( tt.w>=0 ) )printf( "acumDerivs() ia: %3i  %2i|%-8s f.z %10.2e f.z*dEw %10.2e dEw %10.2e \n", ia, t, params->atypes[t].name, f.z, f.z*dEw, dEw );
        //if((tt.y>=0)&&(i==0))printf( "acumDerivs i= %i f= %g f*dEw= %g fDOFs= %g\n", i, f.y, f.y*dEw, fDOFs[tt.y] );
        //if((tt.x>=0)||(tt.y>=0))printf( "acumDerivs i= %i dE= %g f.x= %g fDOFs= %g f.y= %g fDOFs= %g\n", i, dE, f.x, fDOFs[tt.x], f.y, fDOFs[tt.y] );
    }
    //for(int i=0; i<nDOFs; i++){  printf( "acumDerivs() fDOFs[%3i] %10.2e\n", i, fDOFs[i] );}
    //exit(0);
}

__attribute__((hot)) 
void acumHostDerivs( int nepair, Vec2i* epairAndHostIndex, int* types, double dEw, Quat4d* fREQs, double* fDOFs  ){
    //printf( "acumHostDerivs() nepair %i\n", nepair );
    for(int i=0; i<nepair; i++){
        Vec2i b             = epairAndHostIndex[i];
        int  tE             = types[b.y];        // type of the electron pair
        const Quat4i&  ttE  = typToREQ[tE];      // get index of degrees of freedom for atom type t
        //printf( "acumHostDerivs() iEpair %i t %i %-8s tt.z %i f.z %g f.z*dEw %g dEw %g\n", i, t, params->atypes[t].name, tt.z, f.z, f.z*dEw, dEw );
        if(ttE.z>=0){ 
            //int tX              = types[b.x];        // type of the host atom
            fDOFs[ttE.z]       -= fREQs[b.x].z*dEw; 
            //printf( "acumHostDerivs() iEpair %3i t %3i %-8s tt.z %2i f.z %10.2e f.z*dEw %10.2e dEw %10.2e\n", i, tE, params->atypes[tE].name, ttE.z, fREQs[b.x].z, fREQs[b.x].z*dEw, dEw );
        } // we subtract the variational derivative of the host atom charge because the charge is transfered from host to the electron pair
    }
}


__attribute__((hot)) 
void acumDerivs_corr( int n, int* aInd, int* types, int* host, double dEw, Quat4d* fREQs, double* fDOFs ){
    for(int i=0; i<n; i++){
        int ia           = aInd[i];
        int t            = types[ia];    // map atom index i to atom type t
        int ih           = host [ia];
        const Quat4i& tt = typToREQ[t];  // get index of degrees of freedom for atom type t
        const Quat4d  f  = fREQs[i];
        if(tt.x>=0){ fDOFs[tt.x]+=f.x*dEw; }
        if(tt.y>=0){ fDOFs[tt.y]+=f.y*dEw; }
        if(tt.z>=0){ fDOFs[tt.z]+=f.z*dEw; }
        if(tt.w>=0){ fDOFs[tt.w]+=f.w*dEw; }
        if(ih>=0){  // electron pair
            const Quat4i& tth = typToREQ[ih];       // get index of degrees of freedom for atom type ih
            if(tth.z>=0){ fDOFs[tth.z]-=f.z*dEw; }  // we subtract the variational derivative of the host atom charge because the charge is transfered from host to the electron pair
        }
    }
}



/**
 * Calculates the correction to the electrostatic energy and its derivative with respect to the charge.
 */
__attribute__((hot)) 
double corr_elec( double ir, double ir2, double Q, Vec3d d, Vec3d* dirs, int i, int nep, Vec2i* bs, int nj, Vec3d* pos, int j, Vec3d* ps, double &dE_dQ){
    double dE_dr = ir * ir2 * COULOMB_CONST * Q * d.dot(dirs[i]);
    for(int k=0; k<nep; k++){
        if(bs[k].y==nj+i){
            Vec3d dd = pos[j] - ps[bs[k].x-nj];
            dE_dQ -= COULOMB_CONST / dd.norm();
            break;
        }
    }
    return dE_dr;
}


void printAtomsParams( int i0, int n, int* types, Vec3d* ps, Quat4d* typeREQs, double* Qs ){
    printf("printAtomsParams()\n");
    //printf("# i  ti   pi(xyz)   REQi(REQH)   Qi\n");
    for(int ii=0; ii<n; ii++){
        const int i=i0+ii;
        const Quat4d& REQi = typeREQs[types[i]];
        printf("Atom[%3i] %3i=%-8s pos(%7.3f,%7.3f,%7.3f) REQH(%7.3f,%7.3f,%7.3f,%7.3f) Q: %7.3f \n",  i, types[i], params->atypes[types[i]].name, ps[i].x, ps[i].y, ps[i].z,REQi.x, REQi.y, REQi.z, REQi.w, Qs[i] );
    }
}

void printAtomParamDerivs( int na, Quat4d* dEdREQs, int isamp ){
    printf( "printAtomParamDerivs() isamp: %i natoms: %i Forces: \n", isamp, na );
    for(int i=0; i<na; i++){
        printf( "dEdREQs[%3i] %12.3f %12.3f %12.3f %12.3f\n", i, dEdREQs[i].x, dEdREQs[i].y, dEdREQs[i].z, dEdREQs[i].w );
    }
}

void saveDebugXYZ( int i0, int n, const int* types, const Vec3d* ps, const char* fname="debug.xyz", const char* comment="" )const{
    FILE* fout = fopen(fname,"a");
    fprintf(fout, "%i\n", n );
    fprintf(fout, "%s\n", comment );
    for(int ii=0; ii<n; ii++){ // loop over all atoms[i] in system
        const int      i    = i0+ii;
        const Vec3d&  pi    = ps      [i ]; 
        //const double  Qi    = Qs      [i ]; 
        const int     ti    = types   [i ];
        //printf( "atom[%i] ti=%i\n", ii, ti );
        fprintf(fout, "%c %7.3f %7.3f %7.3f \n", params->atypes[ti].name[0], pi.x, pi.y, pi.z );
    }
    fclose(fout);
}

double findRmin( Atoms* atoms, Vec2i* inds=0 )const{
    double rmin = 1e+300;
    int ni = atoms->n0;
    int n0 = atoms->n0;
    int nj = atoms->natoms - n0;
    for(int i=0; i<ni; i++){ // loop over all atoms[i] in system
        int itype        = atoms->atypes[i];
        if(params->atypes[itype].name[0]=='E'){ continue; } // ignore electron pairs ( ToDo: should be done in more robuts way )
        const Vec3d&  pi = atoms->apos[i ]; 
        for(int jj=0; jj<nj; jj++){ 
            const int   j        = n0+jj;
            const int   jtype    = atoms->atypes[j];
            if(params->atypes[jtype].name[0]=='E'){ continue; } // ignore electron pairs ( ToDo: should be done in more robuts way )
            const Vec3d      dij = atoms->apos[j] - pi;
            const double r       = dij.norm();
            if(r<rmin){
                rmin=r;
                if(inds){ inds->i=i; inds->j=j; }
            }
        }
    }
    return rmin;
}

bool checkSampleRepulsion( double Eij, int i, int j, int ti, int tj, double r, bool bPrint=true, bool bSave=true )const{
    if(Eij<EijMax) return false;
    char comment[256];
    //char comment[256];
    double rmin = findRmin( samples[isamp_debug] );
    sprintf(comment, "checkSampleRepulsion(isamp=%3i)[%3i,%3i] (%8s,%8s) r: %20.10f rmin: %20.10f ELJ:  %20.10f Eref: %20.10f", isamp_debug, i,j, params->atypes[ti].name, params->atypes[tj].name , r, rmin, Eij, samples[isamp_debug]->Energy  );
    //printf( "checkSampleRepulsion(isamp=%3i)[%3i,%3i] (%8s,%8s) r: %20.10f ELJ:  %20.10f \n", isamp_debug, i,j, params->atypes[ti].name, params->atypes[tj].name , r, ELJ  ); 
    if(bPrint)printf( "%s\n", comment );
    if(bSave)samples[isamp_debug]->saveXYZ( "debug.xyz", "a", true, true, Vec3i{1,1,1}, comment );
    //saveDebugXYZ( 0, ni+nj, types, ps, typeREQs, Qs, "debug.xyz", comment );
    //iBadFound++; if(iBadFound>=nBadFoundMax){ printf("ERROR in evalExampleDerivs_LJQH2(): too many bad pairs (%i) \n", iBadFound); exit(0); }
    return true;
}

// Optimized versions of evaluation functions
__attribute__((hot)) 
static double evalExampleDerivs_LJQH2_uncorr( int i0, int ni, int j0, int nj, Vec3d* ps, Quat4d* REQs, int* host, int* fitted ){
    // this function compute energy of pairs of atoms which are not fitted, and  not variational derivatives, i.e. they are not included in the optimization
    printf("evalExampleDerivs_LJQH2_uncorr() i0: %i ni: %i j0: %i nj: %i \n", i0, ni, j0, nj );
    double Etot = 0.0;
    for(int ii=0; ii<ni; ii++) {
        const int     i     = i0+ii;
        const Vec3d&  pi    = ps[i];
        const int     ih    = host[i];
        const bool    bEpi  = ih>=0;  // is this atom an electron pair?
        const Quat4d& REQi  = REQs[ii];
        //Quat4d        fREQi = Quat4dZero;
        const int     ommit_i  = (fitted[i]>=0);
        for(int jj=0; jj<nj; jj++) {
            const int j = j0+jj;
            //printf( "evalExampleDerivs_LJQH2_uncorr() i: %3i j: %3i  ommit_i: %i fitted[j]: %i\n", i, j, ommit_i, fitted[j] );
            if( ommit_i || ( fitted[j]>=0) ) continue;  // if atom i or j is fitted, skip
            const Quat4d& REQj = REQs[j];
            double H         = REQi.w * REQj.w;   
            const double sH      = (H<0.0) ? 1.0 : 0.0; // sH=1.0 if H2<0
            H *= sH;
            int jh           = host[j];
            const double R0  = REQi.x + REQj.x;
            const double E0  = REQi.y * REQj.y;
            const double Q   = REQi.z + REQj.z;
            const Vec3d  dij = ps[j] - pi;
            const double r       = dij.norm();
            const double ir      = 1/r;
            const double dE_dQ   = ir * COULOMB_CONST;
            const double Eel     = Q * dE_dQ;
            double Eij = Eel;
            double dE_dH;
            double dE_dw;
            if       (bEpi ){ // i is an electron pair
                Eij  += getSR( r, H, REQi.x, dE_dH, dE_dw );
            }else if (jh>=0){ // j is an electron pair
                double dE_dH;
                Eij  += getSR( r, H, REQj.x, dE_dH, dE_dw ); // Note - radius of electron REQi.x is used for decay constant
            }else{           // both i and j are real atoms
                const double u       = R0/r;
                const double u3      = u*u*u;
                const double u6      = u3*u3;
                const double u6p     = (1.0 + H) * u6;                     
                const double dE_dE0  = u6 * (u6p - 2.0);
                Eij                 +=  E0 * dE_dE0;
            }
            Etot += Eij;
            printf( "evalExampleDerivs_LJQH2_uncorr() i: %3i j: %3i Eij: %10.3e     fitted[i]: %3i fitted[j]: %3i \n", i, j, Eij, fitted[i], fitted[j] );
            //printf( "evalExampleDerivs_LJQH2_uncorr() i: %3i j: %3i H: %10.3e R0: %10.3e E0: %10.3e Q: %10.3e Eel: %10.3e Eij: %10.3e\n", i, j, R0,E0,Q,H,  Eij );
        }
    }
    //exit(0);
    return Etot;
}


// Optimized versions of evaluation functions
__attribute__((hot)) 
static double evalExampleDerivs_LJQH2_corr( int i0, int ni, int j0, int nj, int* aInd, Vec3d* ps, Quat4d* REQs, int* host, int* fitted, Quat4d* dEdREQs, bool bCheckAddJ ){
    printf("evalExampleDerivs_LJQH2_corr() i0: %i ni: %i j0: %i nj: %i \n", i0, ni, j0, nj );
    double Etot = 0.0;
    for(int ii=0; ii<ni; ii++) {
        int           i      = i0+ii;
        const int     ia     = aInd[i];
        //printf( "evalExampleDerivs_LJQH2_corr() i: %3i ia: %3i \n", ii, ia );
        const Vec3d&  pi    = ps[ia];
        const int     ih    = host[ia];
        const bool    bEpi  = ih>=0;  // is this atom an electron pair?
        const Quat4d& REQi  = REQs[ia];
        Quat4d        fREQi = Quat4dZero;
        for(int jj=0; jj<nj; jj++) {
            const int j = j0+jj;
            //if( fitted[j]<0 ) continue;     // evaluate only fitted atoms 
            const Quat4d& REQj = REQs[j];
            double H         = REQi.w * REQj.w;   
            const double sH  = (H<0.0) ? 1.0 : 0.0; // sH=1.0 if H2<0
            H *= sH;
            int jh           = host[j];
            const double R0  = REQi.x + REQj.x;
            const double E0  = REQi.y * REQj.y;
            const double Q   = REQi.z + REQj.z;
            const Vec3d  dij = ps[j] - pi;
            const double r       = dij.norm();
            const double ir      = 1/r;
            const double dE_dQ   = ir * COULOMB_CONST;
            const double Eel     = Q * dE_dQ;
            double Eij = Eel;
            double dE_dw;
            if       (bEpi ){ // i is an electron pair
                double dE_dH;    
                Eij     += getSR( r, H, REQi.x, dE_dH, dE_dw );
                fREQi.z  += dE_dQ * REQj.z;  // dEtot/dH2i
                fREQi.w  += dE_dH * REQj.w;  // dEtot/dH2i
            }else if (jh>=0){ // j is an electron pair
                double dE_dH;
                Eij     += getSR( r, H, REQj.x, dE_dH, dE_dw ); // Note - radius of electron REQi.x is used for decay constant
                fREQi.w  += dE_dH * REQi.w;  // dEtot/dH2i
            }else{           // both i and j are real atoms
                const double u       = R0/r;
                const double u3      = u*u*u;
                const double u6      = u3*u3;
                const double u6p     = (1.0 + H) * u6;                     
                const double dE_dE0  = u6 * (u6p - 2.0);
                const double dE_dH   = -E0 * u6 * u6;
                Eij                 +=  E0 * dE_dE0;
                fREQi.w             +=  dE_dH * REQj.w * sH;     // dEtot/dH2i
            }
            if( bCheckAddJ ){  if( fitted[j]>=0 ){ Eij=0.0; } }  // We must check if j is also fitted atom to avoid double counting
            printf( "evalExampleDerivs_LJQH2_corr() i: %3i j: %3i  Eij: %10.3e       fitted[i]: %3i fitted[j]: %3i \n", ia, j,   Eij,  fitted[ia], fitted[j]  );
            //printf( "evalExampleDerivs_LJQH2_corr() i: %3i j: %3i H: %10.3e R0: %10.3e E0: %10.3e Q: %10.3e Eel: %10.3e Eij: %10.3e\n", i, j, R0,E0,Q,H,  Eij );
            Etot += Eij;
        }
        if(dEdREQs)dEdREQs[i].add(fREQi);
    }
    return Etot;
}
    
__attribute__((hot)) 
double evalExampleDerivs_LJQH2_SR( int i0, int ni, int j0, int nj, int*  types, Vec3d* ps, Quat4d* typeREQs, double* Qs, int* host, Quat4d* dEdREQs )const{
    //printf("evalExampleDerivs_LJQH2_SR() i0: %i ni: %i j0: %i nj: %i \n", i0, ni, j0, nj );
    // this differes form evalExampleDerivs_LJQH2() in that it uses short range corrections for electron pairs
    double Etot = 0.0;
    const bool bWJ = bWriteJ&&dEdREQs;
    for(int ii=0; ii<ni; ii++){ // loop over all atoms[i] in system
        const int      i    = i0+ii;
        const int     ih    = host[i];
        const bool    bEpi  = ih>=0;
        const Vec3d&  pi    = ps      [i ]; 
        const double  Qi    = Qs      [i ]; 
        const int     ti    = types   [i ];
        const Quat4d& REQi  = typeREQs[ti];
        Quat4d        fREQi = Quat4dZero;

        //if( bEpi ){ Vec3d dr = ps[ih]-pi; printf( "i ih |dij|=%g \n", i, ih, dr.norm() );  }
        for(int jj=0; jj<nj; jj++){ 
            const int   j        = j0+jj;
            const int   jh       = host[j];
            const double     Qj  = Qs[j];
            const Vec3d      dij = ps[j] - pi;
            const int        tj  = types[j];
            const Quat4d& REQj   = typeREQs[tj];
            const double R0      = REQi.x + REQj.x;
            const double E0      = REQi.y * REQj.y; 
            const double Q       = Qi     * Qj    ;
            double       H       = REQi.w * REQj.w;     // expected H2<0
            const double sH      = (H<0.0) ? 1.0 : 0.0; // sH=1.0 if H2<0
            H *= sH;
            // --- Electrostatic
            const double r       = dij.norm();
            const double ir      = 1/r;
            const double dE_dQ   = ir * COULOMB_CONST;
            const double Eel     = Q * dE_dQ;

            double Eij    = Eel;
            double dE_dR0 = 0.0;
            double dE_dE0 = 0.0;
            double dE_dH  = 0.0;
            double dE_dw  = 0.0;
            const bool bEpj = jh>=0;
            // if( bEpi||bEpj ){     // i or j is an electron pair
            //     double w=0; 
            //     if( bEpj       ){ w += REQj.x; }
            //     if( bEpi       ){ w += REQi.x; }
            //     if( bEpi&&bEpi ){ w *= 0.5;    }
            //     Eij += getSR( r, H, w, dE_dH, dE_dw );
            
            if( bEpi ){  
                Eij += getSR2( r, H, REQi.x, dE_dH, dE_dw );
                dE_dH*=-1.0;
                dEdREQs[i].x += -dE_dw;
            }else if( bEpj ){
                Eij += getSR2( r, H, REQj.x, dE_dH, dE_dw );
                dE_dH*=-1.0;
                if( bWJ )dEdREQs[j].x += -dE_dw;
            }else{
                const double u   = R0/r;
                const double u3  = u*u*u;
                const double u6  = u3*u3;
                const double u6p = ( 1.0 + H ) * u6;                     
                dE_dE0           = u6 * ( u6p - 2.0 );
                dE_dR0           = 12.0 * (E0/R0) * u6 * ( u6p - 1.0 );
                dE_dH            = -E0 * u6 * u6;
                Eij              += E0 * dE_dE0;
            }

            if( bWJ ){ dEdREQs[j].add( Quat4d{
                        -dE_dR0,                    // dEtot/dR0_j
                        -dE_dE0  * 0.5 * REQi.y,    // dEtot/dE0_j
                        -dE_dQ   * Qi,              // dEtot/dQ_j
                         dE_dH   * REQi.w * sH,     // dEtot/dH2j
            }); }

            //if(bCheckRepulsion)[[unlikely]]{ checkSampleRepulsion( ELJ, i,j, ti,tj, r, true, true ); }
            // --- Energy and forces
            Etot    +=  Eij;
            fREQi.x += -dE_dR0;                    // dEtot/dR0_i
            fREQi.y += -dE_dE0  * 0.5 * REQj.y;    // dEtot/dE0_i
            fREQi.z += -dE_dQ   * Qj;              // dEtot/dQ_i
            fREQi.w +=  dE_dH   * REQj.w * sH;     // dEtot/dH2i
        }
        if(dEdREQs)dEdREQs[i].add(fREQi);
    }
    // printAtomParamDerivs( ni+nj, dEdREQs, isamp_debug );
    //printf( "debug Etot= %g\n", Etot );exit(0);    
    return Etot;
}

__attribute__((hot)) 
double evalExampleDerivs_LJr8QH2_SR( int i0, int ni, int j0, int nj, int*  types, Vec3d* ps, Quat4d* typeREQs, double* Qs, int* host, Quat4d* dEdREQs )const{
    //printf("evalExampleDerivs_LJQH2_SR() i0: %i ni: %i j0: %i nj: %i \n", i0, ni, j0, nj );
    // this differes form evalExampleDerivs_LJQH2() in that it uses short range corrections for electron pairs
    double Etot = 0.0;
    const bool bWJ = bWriteJ&&dEdREQs;
    for(int ii=0; ii<ni; ii++){ // loop over all atoms[i] in system
        const int      i    = i0+ii;
        const int     ih    = host[i];
        const bool    bEpi  = ih>=0;
        const Vec3d&  pi    = ps      [i ]; 
        const double  Qi    = Qs      [i ]; 
        const int     ti    = types   [i ];
        const Quat4d& REQi  = typeREQs[ti];
        Quat4d        fREQi = Quat4dZero;

        //if( bEpi ){ Vec3d dr = ps[ih]-pi; printf( "i ih |dij|=%g \n", i, ih, dr.norm() );  }
        for(int jj=0; jj<nj; jj++){ 
            const int   j        = j0+jj;
            const int   jh       = host[j];
            const double     Qj  = Qs[j];
            const Vec3d      dij = ps[j] - pi;
            const int        tj  = types[j];
            const Quat4d& REQj   = typeREQs[tj];
            const double R0      = REQi.x + REQj.x;
            const double E0      = REQi.y * REQj.y; 
            const double Q       = Qi     * Qj    ;
            double       H       = REQi.w * REQj.w;     // expected H2<0
            const double sH      = (H<0.0) ? 1.0 : 0.0; // sH=1.0 if H2<0
            H *= sH;
            // --- Electrostatic
            const double r       = dij.norm();
            const double ir      = 1/r;
            const double dE_dQ   = ir * COULOMB_CONST;
            const double Eel     = Q * dE_dQ;

            double Eij    = Eel;
            double dE_dR0 = 0.0;
            double dE_dE0 = 0.0;
            double dE_dH  = 0.0;
            double dE_dw  = 0.0;
            const bool bEpj = jh>=0;            
            if( bEpi ){  
                Eij += getSR2( r, H, REQi.x, dE_dH, dE_dw );
                dE_dH*=-1.0;
                dEdREQs[i].x += -dE_dw;
            }else if( bEpj ){
                Eij += getSR2( r, H, REQj.x, dE_dH, dE_dw );
                dE_dH*=-1.0;
                if( bWJ )dEdREQs[j].x += -dE_dw;
            }else{
                const double u   = R0*ir;
                const double u2  = u  * u;
                const double u4  = u2 * u2;
                const double u6  = u4 * u2;
                const double u2p = ( 1.0 + H ) * u2;                     
                dE_dE0  = u6 * ( 3.0 * u2p - 4.0 );
                dE_dR0  = 24.0 * E0 / R0 * u6 * ( u2p - 1.0 );
                dE_dH   = -3.0 * E0 * u6 * u2;
                Eij              += E0 * dE_dE0;
            }
            if( bWJ ){ dEdREQs[j].add( Quat4d{
                        -dE_dR0,                    // dEtot/dR0_j
                        -dE_dE0  * 0.5 * REQi.y,    // dEtot/dE0_j
                        -dE_dQ   * Qi,              // dEtot/dQ_j
                         dE_dH   * REQi.w * sH,     // dEtot/dH2j
            }); }

            //if(bCheckRepulsion)[[unlikely]]{ checkSampleRepulsion( ELJ, i,j, ti,tj, r, true, true ); }
            // --- Energy and forces
            Etot    +=  Eij;
            fREQi.x += -dE_dR0;                    // dEtot/dR0_i
            fREQi.y += -dE_dE0  * 0.5 * REQj.y;    // dEtot/dE0_i
            fREQi.z += -dE_dQ   * Qj;              // dEtot/dQ_i
            fREQi.w +=  dE_dH   * REQj.w * sH;     // dEtot/dH2i
        }
        if(dEdREQs)dEdREQs[i].add(fREQi);
    }
    // printAtomParamDerivs( ni+nj, dEdREQs, isamp_debug );
    //printf( "debug Etot= %g\n", Etot );exit(0);    
    return Etot;
}

__attribute__((hot)) 
double evalExampleDerivs_MorseQ_SR( int i0, int ni, int j0, int nj, int*  types, Vec3d* ps, Quat4d* typeREQs, double* Qs, int* host, Quat4d* dEdREQs )const{
    //printf("evalExampleDerivs_MorseQ_SR() i0: %i ni: %i j0: %i nj: %i \n", i0, ni, j0, nj );
    // this differes form evalExampleDerivs_LJQH2() in that it uses short range corrections for electron pairs
    double Etot = 0.0;
    const double alpha   = kMorse;
    const bool bWJ = bWriteJ&&dEdREQs;
    for(int ii=0; ii<ni; ii++){ // loop over all atoms[i] in system
        const int      i    = i0+ii;
        const int     ih    = host[i];
        const bool    bEpi  = ih>=0;
        const Vec3d&  pi    = ps      [i ]; 
        const double  Qi    = Qs      [i ]; 
        const int     ti    = types   [i ];
        const Quat4d& REQi  = typeREQs[ti];
        Quat4d        fREQi = Quat4dZero;

        //if( bEpi ){ Vec3d dr = ps[ih]-pi; printf( "i ih |dij|=%g \n", i, ih, dr.norm() );  }
        for(int jj=0; jj<nj; jj++){ 
            const int   j        = j0+jj;
            const int   jh       = host[j];
            const double     Qj  = Qs[j];
            const Vec3d      dij = ps[j] - pi;
            const int        tj  = types[j];
            const Quat4d& REQj   = typeREQs[tj];
            const double R0      = REQi.x + REQj.x;
            const double E0      = REQi.y * REQj.y; 
            const double Q       = Qi     * Qj    ;
            double       H       = REQi.w * REQj.w;     // expected H2<0
            const double sH      = (H<0.0) ? 1.0 : 0.0; // sH=1.0 if H2<0
            H *= sH;
            // --- Electrostatic
            const double r       = dij.norm();
            const double ir      = 1/r;
            const double dE_dQ   = ir * COULOMB_CONST;
            const double Eel     = Q * dE_dQ;

            double Eij    = Eel;
            double dE_dR0 = 0.0;
            double dE_dE0 = 0.0;
            double dE_dH  = 0.0;
            double dE_dw  = 0.0;
            const bool bEpj = jh>=0;
            
            if( bEpi ){  
                Eij += getSR2( r, H, REQi.x, dE_dH, dE_dw );
                dE_dH*=-1.0;
                dEdREQs[i].x += -dE_dw;
            }else if( bEpj ){
                Eij += getSR2( r, H, REQj.x, dE_dH, dE_dw );
                dE_dH*=-1.0;
                if( bWJ )dEdREQs[j].x += -dE_dw;
            }else{
                const double e       = exp( -alpha * ( r - R0 ) );
                const double e2      = e * e;
                const double e2p     = ( 1.0 + H ) * e2;
                const double dE_dE0  = e2p - 2.0 * e;
                const double dE_dR0  = 2.0 * alpha * E0 * ( e2p - e );
                const double dE_dH   = - E0 * e2;
                const double ELJ     =   E0 * dE_dE0;
                Eij += ELJ;
            }

// #if IF_DEBUG
//     if(fabs(Eij)>1e+10){
//         printf( "evalExampleDerivs_MorseQ_SR() i %3i j %3i Eij=%12.3e Eel=%12.3e r=%12.3e R0=%12.3e E0=%12.3e Q=%12.3e H=%12.3e \n", i, j, Eij, Eel, r, R0, E0, Q, H  ); 
//         //exit(0); 
//     }
// #endif            

            if( bWJ ){ dEdREQs[j].add( Quat4d{
                        -dE_dR0,                    // dEtot/dR0_j
                        -dE_dE0  * 0.5 * REQi.y,    // dEtot/dE0_j
                        -dE_dQ   * Qi,              // dEtot/dQ_j
                         dE_dH   * REQi.w * sH,     // dEtot/dH2j
            }); }

            //if(bCheckRepulsion)[[unlikely]]{ checkSampleRepulsion( ELJ, i,j, ti,tj, r, true, true ); }
            // --- Energy and forces
            Etot    +=  Eij;
            fREQi.x += -dE_dR0;                    // dEtot/dR0_i
            fREQi.y += -dE_dE0  * 0.5 * REQj.y;    // dEtot/dE0_i
            fREQi.z += -dE_dQ   * Qj;              // dEtot/dQ_i
            fREQi.w +=  dE_dH   * REQj.w * sH;     // dEtot/dH2i
        }
        if(dEdREQs)dEdREQs[i].add(fREQi);
    }

// #if IF_DEBUG
//     if(fabs(Etot)>1e+10){ 
//         // for(int i=0; i<ni+nj; i++){
//         //         const Vec3d&  pi    = ps      [i ]; 
//         //         const double  Qi    = Qs      [i ]; 
//         //         const int     ti    = types   [i ];
//         //         const Quat4d& REQi  = typeREQs[ti];
//         //         printf( "evalExampleDerivs_LJQH2() i: %3i REQH( %10.3e %10.3e %10.3e %10.3e) Q: %10.3e pos( %10.3f %10.3f %10.3f )\n", i,  REQi.x,REQi.y,REQi.z,REQi.w, Qi, pi.x,pi.y,pi.z );
//         // }
//         printf( "evalExampleDerivs_MorseQ_SR() Etot=%12.3e \n", Etot ); 
//         //exit(0); 
//     }
// #endif
    // printAtomParamDerivs( ni+nj, dEdREQs, isamp_debug );
    //printf( "debug Etot= %g\n", Etot );exit(0);    
    return Etot;
}

double evalExampleDerivs_LJQr8H2( int i0, int ni, int j0, int nj, int* __restrict__ types, Vec3d* __restrict__ ps, Quat4d* __restrict__ typeREQs, double* __restrict__ Qs, Quat4d* __restrict__ dEdREQs )const{
    const bool bWJ = bWriteJ&&dEdREQs;
    //printf("evalExampleDerivs_LJQr8H2() i0: %i ni: %i j0: %i nj: %i \n", i0, ni, j0, nj );
    double Etot = 0.0;
    for(int ii=0; ii<ni; ii++){ // loop over all atoms[i] in system
        const int      i    = i0+ii;
        const Vec3d&  pi    = ps      [i ]; 
        const double  Qi    = Qs      [i ]; 
        const int     ti    = types   [i ];
        const Quat4d& REQi  = typeREQs[ti];
        Quat4d        fREQi = Quat4dZero;
        for(int jj=0; jj<nj; jj++){ 
            const int   j        = j0+jj;
            const double     Qj  = Qs[j];
            const Vec3d      dij = ps[j] - pi;
            const int        tj  = types[j];
            const Quat4d& REQj   = typeREQs[tj];
            const double R0      = REQi.x + REQj.x;
            const double E0      = REQi.y * REQj.y; 
            const double Q       = Qi     * Qj    ;
            double       H       = REQi.w * REQj.w;      // expected H2<0
            const double sH      = (H<0.0) ? 1.0 : 0.0; // sH=1.0 if H2<0
            H *= sH;
            // --- Electrostatic
            const double r       = dij.norm();
            const double ir      = 1/r;
            const double dE_dQ   = ir * COULOMB_CONST;
            const double Eel     = Q * dE_dQ;
            //printf( "evalExampleDerivs_LJQH2() i: %3i j: %3i  r: %10.3e ir: %10.3e dE_dQ: %10.3e Eel: %10.3e Qi: %10.3e Qj: %10.3e\n", i, j, r, ir, dE_dQ, Eel, Qi, Qj );      
            // --- Lennard-Jones
            const double u       = R0*ir;
            const double u2      = u  * u;
            const double u4      = u2 * u2;
            const double u6      = u4 * u2;
            const double u2p     = ( 1.0 + H ) * u2;                     
            const double dE_dE0  = u6 * ( 3.0 * u2p - 4.0 );
            const double dE_dR0  = 24.0 * E0 / R0 * u6 * ( u2p - 1.0 );
            const double dE_dH   = -3.0 * E0 * u6 * u2;
            
            const double ELJ     = E0 * dE_dE0;
            // --- Energy and forces
            Etot    +=  ELJ + Eel;
            fREQi.x += -dE_dR0;                    // dEtot/dR0_i
            fREQi.y += -dE_dE0  * 0.5 * REQj.y;    // dEtot/dE0_i
            fREQi.z += -dE_dQ   * Qj;              // dEtot/dQ_i
            fREQi.w +=  dE_dH   * REQj.w * sH;     // dEtot/dH2i
            //printf( "evalExampleDerivs_LJQH2()[%3i,%3i] (%8s,%8s) dE_dH:  %20.10f   ELJ: %20.10f \n", i,j, params->atypes[ti].name, params->atypes[tj].name, dE_dH, ELJ, sH, REQj.w, REQi.w );
            if( bWJ ){ dEdREQs[j].add( Quat4d{
                       -dE_dR0,                    // dEtot/dR0_j
                       -dE_dE0  * 0.5 * REQi.y,    // dEtot/dE0_j
                       -dE_dQ   * Qi,              // dEtot/dQ_j
                        dE_dH   * REQi.w * sH,     // dEtot/dH2j
            }); }
        }
        if(dEdREQs)dEdREQs[i].add(fREQi);
    }
//printf( "debug Etot= %g\n", Etot );exit(0);    
    return Etot;
}

__attribute__((hot)) 
//double evalExampleDerivs_LJQH2( int i0, int ni, int j0, int nj, int*  types, Vec3d* ps, Quat4d*  typeREQs, double* Qs, Quat4d* dEdREQs )const{
double evalExampleDerivs_LJQH2( int i0, int ni, int j0, int nj, int* __restrict__ types, Vec3d* __restrict__ ps, Quat4d* __restrict__ typeREQs, double* __restrict__ Qs, Quat4d* __restrict__ dEdREQs )const{
    const bool bWJ = bWriteJ&&dEdREQs;
    // printf("evalExampleDerivs_LJQH2() i0: %i ni: %i j0: %i nj: %i bWJ=%i\n", i0, ni, j0, nj, bWJ );
    // 
    // for(int i=0; i<ni+nj; i++){
    //     const Vec3d&  pi    = ps      [i ]; 
    //     const double  Qi    = Qs      [i ]; 
    //     const int     ti    = types   [i ];
    //     const Quat4d& REQi  = typeREQs[ti];
    //     printf( "evalExampleDerivs_LJQH2() i: %3i REQH( %10.3e %10.3e %10.3e %10.3e) Q: %10.3e pos( %10.3f %10.3f %10.3f )\n", i,  REQi.x,REQi.y,REQi.z,REQi.w, Qi, pi.x,pi.y,pi.z );
    // }
    double Etot = 0.0;
    for(int ii=0; ii<ni; ii++){ // loop over all atoms[i] in system
        const int      i    = i0+ii;
        const Vec3d&  pi    = ps      [i ]; 
        const double  Qi    = Qs      [i ]; 
        const int     ti    = types   [i ];
        const Quat4d& REQi  = typeREQs[ti];
        Quat4d        fREQi = Quat4dZero;
        for(int jj=0; jj<nj; jj++){ 
            const int   j        = j0+jj;
            const double     Qj  = Qs[j];
            const Vec3d      dij = ps[j] - pi;
            const int        tj  = types[j];
            const Quat4d& REQj   = typeREQs[tj];
            const double R0      = REQi.x + REQj.x;
            const double E0      = REQi.y * REQj.y; 
            const double Q       = Qi     * Qj    ;
            double       H       = REQi.w * REQj.w;      // expected H2<0
            const double sH      = (H<0.0) ? 1.0 : 0.0; // sH=1.0 if H2<0
            H *= sH;
            // --- Electrostatic
            const double r       = dij.norm();
            const double ir      = 1/r;
            const double dE_dQ   = ir * COULOMB_CONST;
            const double Eel     = Q * dE_dQ;
            //printf( "evalExampleDerivs_LJQH2() i: %3i j: %3i  r: %10.3e ir: %10.3e dE_dQ: %10.3e Eel: %10.3e Qi: %10.3e Qj: %10.3e\n", i, j, r, ir, dE_dQ, Eel, Qi, Qj );
            const double u       = R0/r;
            const double u3      = u*u*u;
            const double u6      = u3*u3;
            const double u6p     = ( 1.0 + H ) * u6;                     
            const double dE_dE0  = u6 * ( u6p - 2.0 );
            const double dE_dR0  = 12.0 * (E0/R0) * u6 * ( u6p - 1.0 );
            const double dE_dH  = -E0 * u6 * u6;
            const double ELJ     = E0 * dE_dE0;
            //if(bCheckRepulsion)[[unlikely]]{ checkSampleRepulsion( ELJ, i,j, ti,tj, r, true, true ); }
            // --- Energy and forces
            Etot    +=  ELJ + Eel;
            //printf( "evalExampleDerivs_LJQH2() i: %3i j: %3i  Eij: %10.3e\n", i, j, ELJ + Eel );
            //printf( "evalExampleDerivs_LJQH2() i: %3i j: %3i H: %10.3e R0: %10.3e E0: %10.3e Q: %10.3e Eel: %10.3e Eij: %10.3e\n", i, j, R0,E0,Q,H,  ELJ + Eel );
            //printf( "evalExampleDerivs_LJQH2()[%3i,%3i] (%8s,%8s) ELJ:  %20.10f   Eel: %20.10f \n", i,j, params->atypes[ti].name, params->atypes[tj].name , ELJ,Eel  );
            //{ int itypPrint=4; if( (ti==itypPrint) || (tj==itypPrint) ){ printf( "evalExampleDerivs_LJQH2()[%3i,%3i] (%8s,%8s) ELJ,Eel: %12.3e,%12.3e Q(%12.3e|%12.3e,%12.3e) dEdREQH(%12.3e,%12.3e,%12.3e,%12.3e)\n", i,j, params->atypes[ti].name, params->atypes[tj].name , ELJ,Eel, Q,Qi,Qj,  dE_dR0, dE_deps, dE_dQ, dE_dH2  ); } }
            fREQi.x += -dE_dR0;                    // dEtot/dR0_i
            fREQi.y += -dE_dE0  * 0.5 * REQj.y;    // dEtot/dE0_i
            fREQi.z += -dE_dQ   * Qj;              // dEtot/dQ_i
            fREQi.w +=  dE_dH   * REQj.w * sH;     // dEtot/dH2i
            //printf( "evalExampleDerivs_LJQH2()[%3i,%3i] (%8s,%8s) dE_dH:  %20.10f   ELJ: %20.10f \n", i,j, params->atypes[ti].name, params->atypes[tj].name, dE_dH, ELJ, sH, REQj.w, REQi.w );
            if( bWJ ){ dEdREQs[j].add( Quat4d{
                       -dE_dR0,                    // dEtot/dR0_j
                       -dE_dE0  * 0.5 * REQi.y,    // dEtot/dE0_j
                       -dE_dQ   * Qi,              // dEtot/dQ_j
                        dE_dH   * REQi.w * sH,     // dEtot/dH2j
            }); }
        }
        if(dEdREQs)dEdREQs[i].add(fREQi);
    }
    // printAtomParamDerivs( ni+nj, dEdREQs, isamp_debug );
    //printf( "debug Etot= %g\n", Etot );exit(0);    
    return Etot;
}


__attribute__((hot)) 
double evalExampleDerivs_MorseQH2( int i0, int ni, int j0, int nj, int* __restrict__ types, Vec3d* __restrict__ ps, Quat4d* __restrict__ typeREQs, double* __restrict__ Qs, Quat4d* __restrict__ dEdREQs )const{
    double Etot = 0.0;
    const bool bWJ = bWriteJ&&dEdREQs;
    const double alpha   = kMorse; 
    for(int ii=0; ii<ni; ii++){ // loop over all atoms[i] in system
        const int      i    = i0+ii;
        const Vec3d&  pi    = ps      [i ]; 
        const double  Qi    = Qs      [i ]; 
        const int     ti    = types   [i ];
        const Quat4d& REQi  = typeREQs[ti];
        Quat4d        fREQi = Quat4dZero;
        for(int jj=0; jj<nj; jj++){ 
            const int   j        = j0+jj;
            const double     Qj  = Qs[j];
            const Vec3d      dij = ps[j] - pi;
            const int        tj  = types[j];
            const Quat4d& REQj   = typeREQs[tj];
            const double R0      = REQi.x + REQj.x;
            const double E0      = REQi.y * REQj.y; 
            const double Q       = Qi     * Qj    ;
            double       H       = REQi.w * REQj.w;      // expected H2<0
            const double sH      = (H<0.0) ? 1.0 : 0.0; // sH=1.0 if H2<0
            H *= sH;
            // --- Electrostatic
            double r             = dij.norm();
            double ir            = 1/r;    
            const double dE_dQ   = ir * COULOMB_CONST;
            const double Eel     = Q * dE_dQ;

            // --- Morse
            //double alpha   = 6.0 / R0;
            
            double e       = exp( -alpha * ( r - R0 ) );
            double e2      = e * e;
            double e2p     = ( 1.0 + H ) * e2;
            double dE_dE0  = e2p - 2.0 * e;
            double dE_dR0  = 2.0 * alpha * E0 * ( e2p - e );
            double dE_dH   = - E0 * e2;
            double ELJ     =   E0 * dE_dE0;
            //if(bCheckRepulsion)[[unlikely]]{ checkSampleRepulsion( ELJ, i,j, ti,tj, r, true, true ); }
            // --- Energy and forces
            Etot    +=  ELJ + Eel;
            //printf( "evalExampleDerivs_MorseQH2()[%3i,%3i] (%8s,%8s) ELJ:  %20.10f   Eel: %20.10f \n", i,j, params->atypes[ti].name, params->atypes[tj].name , ELJ,Eel  );
            //{ int itypPrint=4; if( (ti==itypPrint) || (tj==itypPrint) ){ printf( "evalExampleDerivs_LJQH2()[%3i,%3i] (%8s,%8s) ELJ,Eel: %12.3e,%12.3e Q(%12.3e|%12.3e,%12.3e) dEdREQH(%12.3e,%12.3e,%12.3e,%12.3e)\n", i,j, params->atypes[ti].name, params->atypes[tj].name , ELJ,Eel, Q,Qi,Qj,  dE_dR0, dE_deps, dE_dQ, dE_dH2  ); } }
            fREQi.x +=  -dE_dR0;                    // dEtot/dR0_i
            fREQi.y +=  -dE_dE0  * 0.5 * REQj.y;    // dEtot/dE0_i
            fREQi.z +=  -dE_dQ   * Qj;              // dEtot/dQ_i
            fREQi.w +=  dE_dH   * REQj.w * sH;     // dEtot/dH2i
            if( bWJ ){ dEdREQs[j].add( Quat4d{
                        -dE_dR0,                    // dEtot/dR0_j
                        -dE_dE0 * 0.5 * REQi.y,    // dEtot/dE0_j
                        -dE_dQ   * Qi,              // dEtot/dQ_j
                         dE_dH   * REQi.w * sH,     // dEtot/dH2j
            }); }
            //printf( "debug i= %i j= %i fsi.x= %g fsi.y= %g fsi.z= %g fsi.w= %g fsj.x= %g fsj.y= %g fsj.z= %g fsj.w= %g\n", i, j, fsi.x, fsi.y, fsi.z, fsi.w, fsj.x, fsj.y, fsj.z, fsj.w );
        }
        if(dEdREQs)dEdREQs[i].add(fREQi);
    }
    //printAtomParamDerivs( ni+nj, dEdREQs, isamp_debug );
    //printf( "debug Etot= %g\n", Etot );exit(0);    
    return Etot;
}

__attribute__((hot)) 
inline static double funcVar_LJQH2( double r, double R0, double E0, double Q, double H, Quat4d& dEdREQH ){
    //const double ir2     = 1.0 / dij.norm2();
    //const double ir      = sqrt( ir2 );
    const double ir      = 1/r;
    const double ir2     = ir*ir;
    const double u2      = ir2 * ( R0 * R0 );
    const double u4      = u2 * u2;
    const double u6      = u4 * u2;
    const double u6p     = ( 1.0 + H ) * u6;                     
    dEdREQH.x            = 12.0 * (E0/R0) * u6 * ( u6p - 1.0 );
    dEdREQH.y            = u6 * ( u6p - 2.0 );
    dEdREQH.z            = ir * COULOMB_CONST;
    dEdREQH.w            = -E0 * u6 * u6;
    return E0*dEdREQH.y + Q*dEdREQH.z;
}

template <typename Func>
double evalExampleDerivs( Func func, int i0, int ni, int j0, int nj, int* types, Vec3d* ps, Quat4d* typeREQs, double* Qs, Quat4d* dEdREQs )const{
    double Etot = 0.0;
    const bool bWJ = bWriteJ&&dEdREQs;
    for(int ii=0; ii<ni; ii++){ // loop over all atoms[i] in system
        const int      i    = i0+ii;
        const Vec3d&  pi    = ps      [i ]; 
        const double  Qi    = Qs      [i ]; 
        const int     ti    = types   [i ];
        const Quat4d& REQi  = typeREQs[ti];
        Quat4d        fREQi = Quat4dZero;
        for(int jj=0; jj<nj; jj++){
            const int   j        = j0+jj;
            const double     Qj  = Qs[j];
            const Vec3d      dij = ps[j] - pi;
            const int        tj  = types[j];
            const Quat4d& REQj   = typeREQs[tj];
            double        H      = REQi.w * REQj.w;      // expected H2<0
            const double  sH     = (H<0.0) ? 1.0 : 0.0; // sH=1.0 if H2<0
            H *= sH;
            // --- Electrostatic
            Quat4d fREQH;
            Etot    += func( dij.norm(), REQi.x+REQj.x, REQi.y*REQj.y, Qi*Qj, H, fREQi );
            // --- Energy and forces
            fREQi.x +=  fREQH.x;                   // dEtot/dR0_i
            fREQi.y +=  fREQH.y * 0.5 * REQj.y;    // dEtot/dE0_i
            fREQi.z +=  fREQH.z   * Qj;            // dEtot/dQ_i
            fREQi.w +=  fREQH.w  * REQj.w * sH;    // dEtot/dH2i
            if(bWJ){ dEdREQs[j].add( Quat4d{
                        fREQH.x,                   // dEtot/dR0_j
                        fREQH.y * 0.5 * REQi.y,    // dEtot/dE0_j
                        fREQH.z   * Qi,            // dEtot/dQ_j
                        fREQH.w  * REQi.w * sH,    // dEtot/dH2j
            }); }
        }
        if(dEdREQs)dEdREQs[i].add(fREQi);
    }
//printf( "debug Etot= %g\n", Etot );exit(0);    
    return Etot;
}


// ======================================
// =========  OPTIMIZE  =================
// ======================================

__attribute__((hot)) 
double evalFitError(int itr, bool bOMP=true, bool bEvalSamples=true){
    double Err=0.0;
    DOFsToTypes(); 
    clean_fDOFs();
    if(bEvalSamples)[[likely]]{
        if(bOMP){  Err = evalSamples_omp();   }
        else    {  Err = evalSamples_noOmp(); }
    }
    if(bPrintBeforReg)printStepDOFinfo( itr, Err, "BEFOR_REG: " );
    if(bRegularize){ 
        double Ereg = regularizeDOFs(); 
        if(bAddRegError)Err += Ereg;
    }   
    if(bPrintAfterReg)printStepDOFinfo( itr, Err, "AFTER_REG: " );
    return Err;
}

void printDOFvalues(){
    printf( "FitREQ::printDOFvalues() \n" );
    printf( "# i          ityp    type_name                x                   dE/dx \n" );
    for(int i=0;i<nDOFs;i++){
        int ityp = DOFtoTyp[i].x;
        printf( "DOF %3i  t: %3i  %-8s %c :  %30.15f   %10.2e \n", i, ityp, params->atypes[ityp].name, "REQH"[DOFtoTyp[i].y],  DOFs[i], fDOFs[i] );
    }
}

__attribute__((hot)) 
double run( int ialg, int nstep, double Fmax, double dt, double max_step, double damping, bool bClamp, bool bOMP ){
    bSaveSampleToXYZ=false; 
    if( verbosity>1){ printf( "FitREQ::run() imodel %i ialg %i nstep %i Fmax %g dt %g max_step %g \n", imodel, ialg, nstep, Fmax, dt, max_step ); }
    if(weights){updateWeightsSum();}
    double Err=0;
    //noiseToDOFs(0.2);
    clear_fDOFbounds();
    if(bOMP){ bBroadcastFDOFs=true; realloc_sample_fdofs();  }
    double F2max=Fmax*Fmax;
    double F2;
    int nsamp = samples.size();
    for(int itr=0; itr<nstep; itr++){
        Err = evalFitError( itr, bOMP );
        switch(ialg){
            case 0: F2 = move_GD         (      dt, max_step          ); break;
            case 1: F2 = move_MD         (      dt, max_step, damping ); break;
            case 2: F2 = move_GD_BB_short( itr, dt, max_step          ); break;
            case 3: F2 = move_GD_BB_long ( itr, dt, max_step          ); break;
        }
        if( bClamp ){ limitDOFs(); } // TODO: should we put this before evalFitError() ?
        if( F2<F2max ){ printf("CONVERGED in %i iterations (|F|=%g < F2max= %g) \n", itr, sqrt(F2), Fmax ); break; }
    }
    printf("VERY FINAL |E|=%.15g  DOFs= ",Err     ); for(int j=0;j<nDOFs;j++){ printf("%.15g ", DOFs[j]); };printf("\n");
    printf("VERY FINAL |F|=%.15g fDOFs= ",sqrt(F2)); for(int j=0;j<nDOFs;j++){ printf("%.15g ",fDOFs[j]); };printf("\n");
    printDOFvalues();
    return Err;
}

__attribute__((hot)) 
double run_omp( int ialg, int nstep, double Fmax, double dt, double max_step, double damping, bool bClamp ){
    bSaveSampleToXYZ=false; 
    double Err=0;
    if( verbosity>1){ printf( "FitREQ::run() nstep %i Fmax %g dt %g isamp %i \n", nstep, Fmax, dt ); }
    if(weights){updateWeightsSum();}
    double F2max=Fmax*Fmax;
    double F2;
    int nsamp = samples.size();
    double Error=0;
    int itr=0;
    { bBroadcastFDOFs=true; realloc_sample_fdofs();  }
    #pragma omp parallel shared(itr, Error, nsamp, ialg, nstep, dt, max_step, F2, bRegularize, bClamp, verbosity )
    while(itr<nstep){
        #pragma omp single
        {
            DOFsToTypes(); 
            clean_fDOFs();
            Error = 0.0;
        }
        #pragma omp for reduction(+:Error)
        for(int i=0; i<nsamp; i++){
            double E; 
            Error+=evalSampleError( i, E );
        }
        #pragma omp single
        {
            reduce_sample_fdofs();
            //if(bPrintAfterReg)printStepDOFinfo( itr, Err, "FitREQ::run() BEFORE REGULARIZATION" );
            if(bRegularize){ 
                double Ereg = regularizeDOFs(); 
                if(bAddRegError)Err += Ereg;
            }   
            switch(ialg){
                case 0: F2 = move_GD         (      dt, max_step          ); break;
                case 1: F2 = move_MD         (      dt, max_step, damping ); break;
                case 2: F2 = move_GD_BB_short( itr, dt, max_step          ); break;
                case 3: F2 = move_GD_BB_long ( itr, dt, max_step          ); break;
            }
            if(bClamp     ){ limitDOFs();  }
            if( F2<F2max ){ 
                printf("CONVERGED in %i iterations \n", itr); 
                itr = nstep;  // to terminate the while-loop
            }
            itr++;
        }
    } // while(itr<nstep){
    printf("VERY FINAL  DOFs= "); for(int j=0;j<nDOFs;j++){ printf("%.15g ", DOFs[j]); };printf("\n");
    printf("VERY FINAL fDOFs= "); for(int j=0;j<nDOFs;j++){ printf("%.15g ",fDOFs[j]); };printf("\n");
    printDOFvalues();
    return Error;
}

__attribute__((hot)) 
__attribute__((pure))
static inline double constrain( double x, const Vec3d& regX, const Vec3d& regK, double& fout ){
    double E = 0;
    double f = 0;
    if(x<regX.x){
        double d = x      -regX.x; 
        f        =      -d*regK.x;
        E        = 0.5*d*d*regK.x;
    }else if(x>regX.z){
        double d = x      -regX.z; 
        f        =      -d*regK.z;
        E        = 0.5*d*d*regK.z;
    }
    if( regK.y > 0){
        double d  = x-regX.y;
        f        -=       d*regK.y;
        E        += 0.5*d*d*regK.y;
    }
    fout += f;
    return E;
}

void noiseToDOFs(double d){
    for(int i=0; i<nDOFs; i++){ DOFs[i]+=randf(-d,d); }
}


// New regularization function operating per-DOF
__attribute__((hot)) 
double regularizeDOFs(){
    //printf("regularizeDOFs() nDOFs=%i @DOFregX=%p @DOFregX=%p @DOFs=%p @fDOFs=%p @DOFtoTyp=%p \n",  nDOFs, DOFregX, DOFregK, DOFs, fDOFs, DOFtoTyp); 
    double E = 0;
    for(int i=0; i<nDOFs; i++){   
        E += constrain( DOFs[i], DOFregX[i], DOFregK[i], fDOFs[i] );
        //{ Vec2i tc    = DOFtoTyp[i]; printf( "regularizeDOFs() i: %3i   %8s|%c x: %10.3e f: %10.3e E: %10.3e\n", i,  params->atypes[tc.x].name, "REQH"[tc.y],  DOFs[i], fDOFs[i], E );   }
    }
    //printf( "regularizeDOFs() END E: %10.3e\n", E );
    return E;
}

__attribute__((hot)) 
void limitDOFs(){
    for(int i=0; i<nDOFs; i++){   DOFs[i] = _clamp(DOFs[i], DOFlimits[i].x, DOFlimits[i].y); }
    //printf("limitDOFs() DOFs: "); for(int i=0;i<nDOFs;i++){ printf("%8.2e ", DOFs[i]); };printf("\n");
    //printf("limitDOFs() DOFs: "); for(int i=0;i<nDOFs;i++){ printf("%8.2e ", DOFlimits[i].x); };printf("\n");
    //printf("limitDOFs() DOFs: "); for(int i=0;i<nDOFs;i++){  printf("%8.2e ", DOFlimits[i].y); };printf("\n");
}



/**
 * This function limits the time step based on the maximum step size and the actual maximum force magnitude in the fDOFs array. It is used in the gradient descent and molecular dynamics optimization algorithms to make sure it is stable.
 * @param dt The time step to be limited.
 * @return The limited time step.
 */
__attribute__((hot)) 
double limit_dt(double dt, double max_step){
    double fm=0;
    int ifm;
    for(int i=0; i<nDOFs; i++){ double f=fabs(fDOFs[i]);  if(f>fm){fm=f; ifm=i;}  }
    //for(int i=0; i<nDOFs; i++){double f=fabs(fDOFs[i]/DOFs[i]); if(f>fm){fm=f; ifm=i;}}
    if(dt*fm>max_step){
        double new_dt = max_step/fm;
        //printf( "limit_dt %10.3e -> %10.3e max_fDOF[%3i]=%10.3e  max_fDOF*dt: %10.3e max_step: %8.3e \n", dt, new_dt, ifm, fDOFs[ifm], -fDOFs[ifm]*dt, max_step );
        //printf( "limit_dt %g\n", dt );
        dt=new_dt;
    }
    return dt;
}

__attribute__((hot)) 
double limit_dt_MD(double dt, double max_step, double cdamp){
    double sm = 0.0;
    int ism;
    for(int i=0; i<nDOFs; i++){double s=fabs((vDOFs[i]*cdamp-fDOFs[i]*dt)*dt); if(s>sm){sm=s;ism=i;}}
    if(sm>max_step){
        double v = vDOFs[ism] * cdamp;
        double finv = 1.0/fDOFs[ism];
        dt = sqrt( 0.25*v*v*finv*finv + max_step*fabs(finv) ) - 0.5*fabs(v*finv);
//sm=0.0;for(int i=0; i<nDOFs; i++){double s=fabs((vDOFs[i]*cdamp-fDOFs[i]*dt)*dt); if(s>sm){sm=s;}}
        printf( "limit_dt %g\n", dt );
    }
//printf( "check_dt dt=%g max_step=%g\n", dt, sm );
    return dt;
}

__attribute__((hot)) 
double limit_dt_MD_nodamp(double dt, double max_step){
    double sm = 0.0;
    int ism;
    for(int i=0; i<nDOFs; i++){double s=fabs((vDOFs[i]-fDOFs[i]*dt)*dt); if(s>sm){sm=s;ism=i;}}
    if(sm>max_step){
        double v = vDOFs[ism];
        double finv = 1.0/fDOFs[ism];
        dt = sqrt( 0.25*v*v*finv*finv + max_step*fabs(finv) ) - 0.5*fabs(v*finv);
//sm=0.0;for(int i=0; i<nDOFs; i++){double s=fabs((vDOFs[i]-fDOFs[i]*dt)*dt); if(s>sm){sm=s;}}
        printf( "limit_dt %g\n", dt );
    }
//printf( "check_dt dt=%g max_step=%g\n", dt, sm );
    return dt;
}

/**
 * Moves fitting parameters using the gradient descent (GD) method in order to minimize the fitting error.
 * @param dt The time step ( the higher the value, the faster the convergence, but the less stable the algorithm is).
 * @return Sum of squares of the variatinal derivatives of the fitting error with respect to all fitting parameters.
 */
__attribute__((hot)) 
double move_GD( double dt, double max_step=-0.1 ){
    //printf("now in move_GD\n");
    double F2 = 0;
    if(max_step>0)dt=limit_dt(dt,max_step);
    for(int i=0; i<nDOFs; i++){
        double f = fDOFs[i];
        DOFs[i] += f*dt;
        F2      += f*f;
    }
    return F2;
}

// compute optimal dt according to the Barzilai-Borwein method
__attribute__((hot)) 
double move_GD_BB_short( int step, double dt, double max_step ){
    double F2 = 0;
    if(step>0){
        double dxdg = 0.0;
        double dgdg = 0.0;
        for(int i=0; i<nDOFs; i++){
            double dx = DOFs[i] - DOFs_old[i];
            double dg = fDOFs[i] - fDOFs_old[i];
            dxdg += dx*dg;
            dgdg += dg*dg;
        }
        dt = fabs(dxdg)/dgdg;
        //dt = dxdg/dgdg;
        if(fabs(dxdg)<=1e-10*dgdg){dt=1e-11;}
    }
    if(max_step>0)dt=limit_dt(dt,max_step);
    printf("step= %i dt= %g\n", step, dt );
    for(int i=0; i<nDOFs; i++){
        DOFs_old[i] = DOFs[i];
        fDOFs_old[i] = fDOFs[i];
        double f = fDOFs[i];
        DOFs[i] -= f*dt;
        F2 += f*f;
    }
    // stop the algorithm if the step is too small
    //if(dt<1e-10){ return -F2; }
    return F2;
}

// compute optimal dt according to the Barzilai-Borwein method
__attribute__((hot)) 
double move_GD_BB_long( int step, double dt, double max_step ){
    double F2 = 0;
    if(step>0){
        double dxdx = 0.0;
        double dxdg = 0.0;
        for(int i=0; i<nDOFs; i++){
            double dx = DOFs[i] - DOFs_old[i];
            double dg = fDOFs[i] - fDOFs_old[i];
            dxdx += dx*dx;
            dxdg += dx*dg;
        }
        dt = dxdx/fabs(dxdg); // long BB step
        //dt = dxdx/dxdg; // long BB step
        if(dxdx<=1e-10*fabs(dxdg)){dt=1e-11;}
    }
    if(max_step>0)dt=limit_dt(dt,max_step);
    printf("step= %i dt= %g\n", step, dt );
    for(int i=0; i<nDOFs; i++){
        DOFs_old[i] = DOFs[i];
        fDOFs_old[i] = fDOFs[i];
        double f = fDOFs[i];
        DOFs[i] -= f*dt;
        F2 += f*f;
    }
    // stop the algorithm if the step is too small
    //if(dt<1e-10){ return -F2; }
    return F2;
}

/**
 * Moves fitting parameters using the damped molecular dynamics (leap-frog algorithm) in order to minimize the fitting error.
 * @param dt The time step ( the higher the value, the faster the convergence, but the less stable the algorithm is).
 * @param damp The damping factor to apply to the velocity of each degree of freedom. Default value is 0.1.
 * @return Sum of squares of the variatinal derivatives of the fitting error with respect to all fitting parameters.
 */
__attribute__((hot)) 
double move_MD( double dt, double max_step=-0.1, double damp=0.1, bool bClimbBreak=true ){
    double cdamp = 1.0-damp;
    if(bClimbBreak){
        double fv = 0.0; for(int i=0; i<nDOFs; i++){ fv += vDOFs[i]*fDOFs[i]; }
        //printf( "move_MD fv= %g\n", fv );
        if(fv<0.0){      for(int i=0; i<nDOFs; i++){       vDOFs[i] = 0.0;    }; printf( "ClimbBreak <f|v>=%g\n", fv ); } 
    }
    double F2 = 0.0;
    if(max_step>0.0){ dt=limit_dt_MD(dt,max_step,cdamp); };
    for(int i=0; i<nDOFs; i++){
        double f = fDOFs[i];
        double v = vDOFs[i];
        v       *= cdamp;
        v       += f*dt * DOFinvMass[i];
        vDOFs[i] = v;
        DOFs[i] += v*dt;
        F2      += f*f;
    }
    return F2;
}

/// @brief Cleans the derivative array by setting all its elements to zero.
void clean_fDOFs    ()                { for(int i=0; i<nDOFs; i++){ fDOFs[i]=0;                          }}
void updateDOFbounds( double* fDOFs_ ){ for(int i=0; i<nDOFs; i++){ fDOFbounds[i].enclose( fDOFs_[i] );  }}

Vec2d getMinMax( int n, double* vec ){
    Vec2d bd = Vec2d{+1e+300,-1e+300};
    for(int i=0; i<n; i++){
        double v = vec[i];
        if(v<bd.x){ bd.x=v; }
        if(v>bd.y){ bd.y=v; }
    }
    return bd;
} 

void printStepDOFinfo( int istep, double Err, const char* label="" ){
    Vec2d bd = getMinMax( nDOFs, fDOFs );
    if( verbosity>2){ 
        printf( "%s step: %i Err= %g  min,max= %g %g \n", label, istep, Err, bd.x, bd.y );
        printDOFs(); 
    }else if( verbosity>1){
        //int nsamp = samples.size();
        double F2 = 0.0;                           for(int i=0; i<nDOFs; i++){ F2 += fDOFs[i]*fDOFs[i]; }
        double F = sqrt(F2);
        if(bPrintDOFs ){ printf("%s step: %5i |E|: %8.3e |F|: %8.3e  DOFs: ",label, istep, Err, F); for(int j=0; j<nDOFs; j++){ printf("%10.2e ", DOFs[j]); }; printf("\n"); }
        if(bPrintfDOFs){ printf("%s step: %5i |E|: %8.3e |F|: %8.3e fDOFs: ",label, istep, Err, F); for(int j=0; j<nDOFs; j++){ printf("%10.2e ",fDOFs[j]); }; printf("\n"); }
    }
    if( isnan(Err)                   ){ printf( "ERROR in %s step: %i Err= %g \n"        , label, istep, Err ); exit(0); }
    if ( bd.x < -1e+8 || bd.y > 1e+8 ){ printf( "ERROR in %s step: %i Fmin,max= %g %g \n", label, istep, bd.x, bd.y ); exit(0); }
}

const char* REQcomponentToStr(int i){
    switch(i){
        case 0: return "R";
        case 1: return "E";
        case 2: return "Q";
        case 3: return "H";
        default: return "?";
    }
}

void printDOFmapping() {
    printf("printDOFmapping()\n");
    for(int i=0; i<ntype; i++){
        const Quat4i& tt = typToREQ[i];
        if(tt.x>=0 || tt.y>=0 || tt.z>=0 || tt.w>=0){
            printf("Type %3d (%8s):\n", i, params->atypes[i].name);
            if(tt.x>=0) printf("  DOF[%3d] -> %s (vdW radius)\n",     tt.x, REQcomponentToStr(0));
            if(tt.y>=0) printf("  DOF[%3d] -> %s (vdW energy)\n",     tt.y, REQcomponentToStr(1));
            if(tt.z>=0) printf("  DOF[%3d] -> %s (charge)\n",         tt.z, REQcomponentToStr(2));
            if(tt.w>=0) printf("  DOF[%3d] -> %s (H-bond param)\n",   tt.w, REQcomponentToStr(3));
        }
    }
}

void printDOFsToTypes() const {
    printf("printDOFsToTypes() nDOFs=%i\n", nDOFs);
    for(int i=0; i<nDOFs; i++){
        const Vec2i& rt = DOFtoTyp[i];
        const char comp = "REQH"[rt.y];
        printf("%3i -> %3i|%i  %-8s %c \n", i, rt.x, rt.y,  params->atypes[rt.x].name, comp);
    }
    //printf("\n");
}

void printTypesToDOFs() const {
    printf("printTypesToDOFs() ntype=%i\n", ntype);
    for(int i=0; i<ntype; i++){
        const Quat4i& tt = typToREQ[i];
        if(tt.x>=0 || tt.y>=0 || tt.z>=0 || tt.w>=0){
            printf("%-8s %3i { ", params->atypes[i].name, i );
            if(tt.x>=0) printf("R=%d ", tt.x);
            if(tt.y>=0) printf("E=%d ", tt.y);
            if(tt.z>=0) printf("Q=%d ", tt.z);
            if(tt.w>=0) printf("H=%d ", tt.w);
            printf("}\n");
        }
    }
    //printf("\n");
}

void printDOFs() const {
    printf("printDOFvalues() nDOFs=%i\n", nDOFs);
    for(int i=0; i<nDOFs; i++){
        const Vec2i& rt = DOFtoTyp[i];
        char* tname = params->atypes[rt.x].name;
        const char comp = "REQH"[rt.y];
        printf("%3i ->(%3i|%i) %8s.%c : %20.10f dE/d%c: %20.10f \n", i, rt.x,rt.y, tname,  comp, DOFs[i], comp, fDOFs[i]);
    }
    //printf("\n");
}

void printDOFregularization(){
    printf( "printDOFregularization()\n" );
    //printf("DOF  Type      Comp  Current       Position(min,x0,max)           Stiffness(min,k0,max)\n");
    for(int i=0; i<nDOFs; i++){
        const Vec2i& rt   = DOFtoTyp[i];
        const Vec2d& lim  = DOFlimits[i];
        const Vec3d& regX = DOFregX[i];
        const Vec3d& regK = DOFregK[i];
        //printf("[%2i] %8s.%c(%8.3f) limits( %10.2e %10.2e ) reg: x(%10.2e,%10.2e,%10.2e ) K(%10.2e,%10.2e,%10.2e )\n",   i, params->atypes[rt.x].name, "REQH"[rt.y],  DOFs[i], lim.x, lim.y,   regX.x, regX.y, regX.z,      regK.x, regK.y, regK.z        );
        printf("DOF: %2i %-8s %c x: %10.3f limits( %10.2e %10.2e ) reg: x( %10.3f %10.3f %10.3f ) K( %10.3f %10.3f %10.3f ) invMass: %10.3f\n",   i, params->atypes[rt.x].name, "REQH"[rt.y],  DOFs[i], lim.x, lim.y,   regX.x, regX.y, regX.z,      regK.x, regK.y, regK.z , DOFinvMass[i] );
    }
}

}; // class FitREQ

#endif
<|MERGE_RESOLUTION|>--- conflicted
+++ resolved
@@ -14,15 +14,11 @@
 
 #include "IO_utils.h"
 
+#include "MolecularDatabase.h"
 
 //#define IF_DEBUG 1 
-
-<<<<<<< HEAD
-#include "MolecularDatabase.h"
-=======
-
 //#include "OptRandomWalk.h"
->>>>>>> 96a751c7
+
 
 /**
  * Saves the coordinates of composite system comprising atoms stored in two systems A and B to a file in XYZ format. 
@@ -339,11 +335,11 @@
 
 void reallocTypeParams(int ntype_) {
     ntype = ntype_;
-    _realloc0( typToREQ,       ntype_, Quat4i{-1,-1,-1,-1} );
+    _realloc0( typToREQ,       ntype_, Quat4iMinusOnes );
     _realloc0( typeREQs,       ntype_, Quat4dZero );
     _realloc0( typeREQs0,      ntype_, Quat4dZero );
-    _realloc0( typeREQsMin,    ntype_, Quat4d{ -1e+300, -1e+300, -1e+300, -1e+300 } );
-    _realloc0( typeREQsMax,    ntype_, Quat4d{  1e+300,  1e+300,  1e+300,  1e+300 } );
+    _realloc0( typeREQsMin,    ntype_, Quat4dmin );
+    _realloc0( typeREQsMax,    ntype_, Quat4dmax );
     _realloc0( typeREQs0_low,  ntype_, Quat4dZero );
     _realloc0( typeREQs0_high, ntype_, Quat4dZero );
     _realloc0( typeKreg_low,   ntype_, Quat4dZero );
@@ -626,7 +622,7 @@
     // Add electron pairs to the system
     //atoms = addEpairs(atoms);      // This modifies the builder's state
     builder.params = params;
-    atoms = builder.buildBondsAndEpairs(atoms);
+    atoms = builder.buildBondsAndEpairs(atoms, false );
 
     atoms->n0 = bak->n0;
     atoms->Energy = bak->Energy;
