#ifndef MMFFBuilder_h
#define MMFFBuilder_h
/// @file MMFFBuilder.h   @brief Classes for building and editing molecular topology and building instances of force-fields for paticular molecule or system 
/// @ingroup Classical_Molecular_Mechanics

#include <string>
#include <vector>
#include <unordered_map>
#include <unordered_set>
#include <memory>

#include  "globals.h"

#include "macroUtils.h"
#include "testUtils.h"

//#include "Molecule.h"
#include "Vec2.h"
#include "Vec3.h"
#include "quaternion.h"
#include "raytrace.h"

#include "molecular_utils.h"

//#include "Molecule.h"
//#include "MMFF.h"
//#include "MMFFmini.h"
#include "MMFFparams.h"


//#include "MolecularGraph.h"
#include "LimitedGraph.h"


#include "Kekule.h"


// =============== Structs for Atoms, Bonds etc...

/// @namespace MM       @brief Molecular-Mechanics namespace
namespace MM{

static const double const_eVA2_Nm = 16.02176634;

// ============================
// ========= Atom
// ============================

/// @brief Atom context in Molecular-Mechanics  structure with 3D coordinates, type, neighborlist etc.
struct Atom{
    constexpr const static Quat4d HcapREQ    = Quat4d{ 1.4870, 0.026095977, 0., 0. }; // sqrt(0.000681)=0.026095977
    constexpr const static Quat4d defaultREQ = Quat4d{ 1.7,    0.061067605, 0., 0. }; // sqrt(0.0037292524)=0.061067605
    int id;
    int type;    ///< atomic type
    int frag;    ///< to which fragment it belongs ?
    int iconf;   ///< index of the configuration object keeping the list of bonded neighbors
    Vec3d  pos;  ///< atomic coordinates
    Quat4d REQ;  /// non-covaloent interaction parameters {RvdW,EvdW,Q}              constexpr Vec3d{1.7,sqrt(0.0037292524),0}
    //Atom() = default;

    void print()const{ printf( " Atom{id %i t %i c %i f %i REQ(%g,%g,%g,%g) pos(%g,%g,%g)}", id, type, iconf, frag, REQ.x, REQ.y, REQ.z,REQ.w, pos.x,pos.y,pos.z ); }

    Atom() = default;
    Atom(const Vec3d& pos_):type{0},frag{-1},iconf{-1},REQ{defaultREQ},pos{pos_}{};
    Atom(const Vec3d& pos_,const Quat4d& REQ_):type{0},frag{-1},iconf{-1},REQ{REQ_},pos{pos_}{};
    Atom(int type_,int frag_,int iconf_,const Vec3d& pos_,const Quat4d& REQ_):id(-1),type{type_},frag{frag_},iconf{iconf_},REQ{REQ_},pos{pos_}{};
};

#define N_NEIGH_MAX 4
enum class NeighType: int {
    pi    = -2,
    epair = -3,
    H     = -4
};

// ============================
// ========= AtomConf
// ============================

/// @brief Atom configurations contains information about bonding topology of the atoms (list of neighbors, number of sigma-bonds, pi-orbitas and free electron pairs)
struct AtomConf{

    int iatom=-1;
    uint8_t n     =0; ///< total sum, should be equal to valency of the atom
    uint8_t nbond =0; ///< number of sigma bonds
    uint8_t npi   =0; ///< number of pi-orbitals (bonds)
    uint8_t ne    =0; ///< number of electron pairs
    uint8_t nH    =0; ///< number of capping atoms (e.g. hydrogen)
    int neighs[N_NEIGH_MAX]; // neighs  - NOTE: bonds not atoms !!!!

    Vec3d  pi_dir{0.,0.,0.};

    //AtomConf() = default;

    inline int sum_bonds()const{ return nbond+npi+ne+nH; }

    // compute the number of pi bonds
    inline int fillIn_npi_sp3(){ npi=4-nbond-ne-nH; npi=(npi>2)?2:npi; n=4; return npi; };

    // cleanup
    inline int clean_pi_sp3  (){ npi=0; n=nbond+ne+nH;   return n;   };

    // shifting all bond indexes by dib
    inline void rebase(int dib){
        for(int i=0; i<N_NEIGH_MAX; i++){ if(neighs[i]>=0)neighs[i]+=dib; };
    }

    // given a bond, it finds if the atom is its neighbor
    inline int findNeigh(int ib)const{
        for(int i=0; i<N_NEIGH_MAX; i++){ if(neighs[i]==ib) return i;
        }
        return -1;
    }

    // add a bond (or pi bond, or electron pair, or capping atom) into an atom neighbor list
    inline bool addNeigh(int ib, uint8_t& ninc ){
        n=sum_bonds();
        if(n>=N_NEIGH_MAX){ return false; }
        if(ib>=0){ neighs[nbond]=ib; }else{ neighs[N_NEIGH_MAX-(n-nbond)-1]=ib; };
        ninc++;
        n++;
        //printf( "bond.addNeigh n==%i ninc==%i\n", n, ninc );
        return true;
    };

    inline bool replaceNeigh(int ib, int jb){
        for(int i=0; i<N_NEIGH_MAX; i++){
            if(neighs[i]==ib){ neighs[i]=jb; return true; };
        }
        return false;
    }

    inline int countBonds(){ nbond=0; for(int i=0; i<N_NEIGH_MAX;i++){ if(neighs[i]>=0)nbond++; } return nbond; }

    inline int findMinBondIndex(int i0){
        int vmin=1000000;
        int imin=-1;
        for(int i=i0; i<N_NEIGH_MAX; i++){
            int ngi=neighs[i]; 
            if( (ngi>=0)&&(ngi<vmin) ){ imin=i; vmin=ngi; };
        }
        return imin;
    }

    inline bool sortBonds(){ // bouble sort
        bool change=false;
        for (int i=0; i<N_NEIGH_MAX-1; i++) {  // Bouble-sort
            int imin = findMinBondIndex(i+1);
            //printf( "sortBonds()[%i] imin=%i ngs{%i,%i,%i,%i}\n", i, imin, neighs[0],neighs[1],neighs[2],neighs[3] );
            if( imin<0 ) break;
            int ngi=neighs[i];
            if( (ngi<0)|| (ngi>neighs[imin]) ){ _swap(neighs[i],neighs[imin]); };
        }
        //printf( "sortBonds() DONE ngs{%i,%i,%i,%i}\n", neighs[0],neighs[1],neighs[2],neighs[3] );
        return change;
    }


    inline bool addBond (int i){ return addNeigh(i,nbond); };
    inline bool addH    (     ){ return addNeigh((int)NeighType::H    ,nH ); };
    inline bool addPi   (     ){ return addNeigh((int)NeighType::pi   ,npi); };
    inline bool addEpair(     ){ return addNeigh((int)NeighType::epair,ne ); };
    inline int  updateNtot  (){ n=nbond+npi+ne+nH; return n; };
    inline void updateNeighs(){ sortBonds(); countBonds(); updateNtot(); };

    inline void clearNonBond(){ n=nbond; npi=0;ne=0;nH=0; };
    inline void clearBond   (){ nbond=0; updateNtot();     };
    inline void setNonBond(int npi_,int ne_){ npi=npi_; ne=ne_; updateNtot();  }
    inline void init0(){ for(int i=0; i<N_NEIGH_MAX; i++)neighs[i]=-1; nbond=0; clearNonBond(); }

    //void print()const{ printf( " AtomConf{ ia %i, n %i nb %i np %i ne %i nH %i (%i,%i,%i,%i) }", iatom, n, nbond, npi, ne, nH , neighs[0],neighs[1],neighs[2],neighs[3] ); }
    inline void print()const{ printf( " AtomConf{ia %i, n,nb,np,ne,nH(%i,%i,%i,%i,%i) [%i,%i,%i,%i]}", iatom, n,nbond,npi,ne,nH, neighs[0],neighs[1],neighs[2],neighs[3] ); }

    inline bool checkNeighsRepeat()const{
        for(int i=0; i<N_NEIGH_MAX; i++){
            const int ib=neighs[i];
            if(ib<0)continue; 
            for(int j=i+1; j<N_NEIGH_MAX; j++){
                //printf( "ib,jb %i %i \n", ib,neighs[j]);
                if(ib==neighs[j]) return true;
            }
        }
        return false;
    };


    AtomConf() = default;
    //AtomConf(int iatom_,int npi_)       :iatom(iatom_),npi(npi_),ne(0  ),nH(0),nbond(0),n(npi_    ){};
    AtomConf(int iatom_,int npi_,int ne_):iatom{iatom_},npi{npi_},ne{ne_},nH{0},nbond{0},n{npi_+ne_},pi_dir{Vec3dZero}{ for(int i=0;i<N_NEIGH_MAX;i++)neighs[i]=-1; };
    //AtomConf(const MMFFAtomConf&) = default;
    //AtomConf(std::initializer_list<MMFFAtomConf>) {};
};

// ============================
// ========= Bond
// ============================
/// @brief Bond store information about atom and bond indexes linked by the bond and bond parameters (equlibirum lengh, stiffness, pi-stiffness), and index of replica in periodic-boundary conditions
struct Bond{
    // --- this breaks {<brace-enclosed initializer list>} in C++11
    int    type  = -1;             ///< type of the bond ( e.g. single, double, triple )
    Vec2i  atoms = (Vec2i){-1,-1}; ///< indexes of atoms linked by the bond
    double l0=1.0; ///< equlibirum bond length
    double k=0.0;  ///< bond stiffness
    double kpp=0;  ///< pi-pi stiffness
    Vec3i8 ipbc=Vec3i8{0,0,0}; ///< index of cell image in periodic boundary conditions
    double order=0.0; ///< actual bond order (unlike type can be non-integer, e.g. for aromatic bonds)
    //int    type;
    //Vec2i  atoms;
    //double l0,k;

    inline int getNeighborAtom(int ia)const{
        if     (ia==atoms.i){ return atoms.j; }
        else if(ia==atoms.j){ return atoms.i; }
        return -1;
    }

    void print()const{ printf( " Bond{t %i a(%i,%i) l0 %g k %g}", type, atoms.i, atoms.j, l0, k ); };

    Bond()=default;
    Bond(int type_, Vec2i atoms_, double l0_, double k_, double kpp_=0.0):type(type_),atoms(atoms_),l0(l0_),k(k_),ipbc{0,0,0},kpp{kpp_}{};
};

// ============================
// ========= Angle
// ============================
/// @brief Angle store information about atom indexes linked by the angle and angle parameters (equlibirum angle, stiffness)
struct Angle{

    // --- this breaks {<brace-enclosed initializer list>} in C++11
    //int type     = -1;
    //Vec2i  bonds = (Vec2i){-1,-1};
    //double a0    = 0;
    //double k     = 0;
    //Angle()=default;

    int type;
    Vec2i  bonds;        ///< indexes of the bonds linked by the angle
    double a0;           ///< equeilibrium angle
    double k;            ///< stiffness 
    double C0,C1,C2,C3;  ///< and coeffiicients of expansion of the angle potential
    Vec3i  atoms;        ///< indexes of the atoms involved in the angle

    void print()const{ printf( " Angle{t %i b(%i,%i) a0 %g k %g}", type, bonds.i, bonds.j, a0, k ); }

    Angle()=default;
    Angle( int type_, Vec2i bonds_, double a0_, double k_):type(type_), bonds(bonds_),a0(a0_),k(k_){ };
};

// ============================
// ========= Dihedral
// ============================
/// @brief Dihedral angle store information about atom and bond indexes linked by the dihedral angle and dihedral angle parameters (equlibirum angle, stiffness)
struct Dihedral{

    // --- this breaks {<brace-enclosed initializer list>} in C++11
    //int type     = -1;
    //Vec3i  bonds = (Vec3i){-1,-1,-1};
    //int    n=0;
    //double k=0;

    int    type;
    Vec3i  bonds;   ///< indexes of the bonds linked by the angle
    Quat4i atoms;   ///< indexes of the atoms involved in the angle
    int    d,n;    /// multiplicity and number of terms in the dihedral potential
    double k;    ///< stiffness 
    double a0;   ///< equeilibrium angle

    //Dihedral()=default;

    void print()const{ printf( " Dihedral{t %i b(%i,%i,%i) k %g d %i n %i}", type, bonds.a, bonds.b,bonds.c, k, d, n ); }

    Dihedral()=default;
    Dihedral( int type_, Vec3i  bonds_, int n_, double k_, int d_):type(type_), bonds(bonds_), n(n_), k(k_), d(d_){};
    Dihedral( int type_, Quat4i atoms_, int n_, double k_, int d_):type(type_), atoms(atoms_), n(n_), k(k_), d(d_){};
};

// ============================
// ========= Inversion
// ============================
/// @brief Inproper dihedral angle store information about atom and bond indexes linked by the dihedral angle and dihedral angle parameters (equlibirum angle, stiffness)
struct Inversion{

    // --- this breaks {<brace-enclosed initializer list>} in C++11
    //int type     = -1;
    //Vec3i  bonds = (Vec3i){-1,-1,-1};
    //int    n=0;
    //double k=0;

    int    type;
    Vec3i  bonds;   ///< indexes of the bonds linked by the angle
    Quat4i atoms;   ///< indexes of the atoms involved in the angle
    double k;        ///< stiffness 
    double C0,C1,C2; ///< and coeffiicients of expansion of the angle potential

    void print()const{ printf( " Inversion{t %i b(%i,%i,%i) k %g C0 %g C1 %g C2 %g}", type, bonds.a, bonds.b,bonds.c, k, C0, C1, C2 ); }

    Inversion()=default;
    Inversion( int type_, Vec3i  bonds_, double k_, double C0_, double C1_, double C2_):type(type_), bonds(bonds_), k(k_), C0(C0_), C1(C1_), C2(C2_){};
    Inversion( int type_, Quat4i atoms_, double k_, double C0_, double C1_, double C2_):type(type_), atoms(atoms_), k(k_), C0(C0_), C1(C1_), C2(C2_){};
};

// ============================
// ========= Fragment
// ============================
/// @brief Fragment groups range of atoms and bonds (and angles, dihedrals, inversions) that belong e.g. to the same molecule, or to the same residue. Useful especially for rigid-body dynamics and Bound-Boxes acceleration of non-covalent interactions
struct Fragment{
    int   imolType;
    Vec2i atomRange;
    Vec2i confRange;
    Vec2i bondRange;
    Vec2i angRange;
    Vec2i dihRange;

    Vec3d  pos;
    Quat4d rot;
    Vec3d  * pos0s;
    //Molecule * mol;     // ToDo : we can replace this by MolID to leave dependence on Molecule_h
    uint32_t color;


    void finish(int ia,int ic, int ib,int ig, int id){ atomRange.y=ia; confRange.y=ic; bondRange.y=ib; angRange.y=ig; dihRange.y=id; };

    Fragment()=default;
    Fragment( Vec2i atomRange_, Vec2i confRange_, Vec2i bondRange_,Vec2i angRange_,Vec2i dihRange_):atomRange(atomRange_),confRange(confRange_),bondRange(bondRange_),angRange(angRange_),dihRange(dihRange_){};
    Fragment( int ia,int ic,int ib,int ig, int id):atomRange{ia,ia},confRange{ic,ic},bondRange{ib,ib},angRange{ig,ig},dihRange{id,id}{};
    //Fragment(Molecule* mol_, Vec3d pos_, Quat4d rot_, Vec2i atomRange_ ):
    Fragment(int imolType_, Vec3d pos_, Quat4d rot_, Vec2i atomRange_, Vec3d* pos0s_ ):
        imolType(imolType_),
        pos(pos_),rot(rot_),
        atomRange{atomRange_},bondRange{0,0},angRange{0,0},dihRange{0,0}, //mol{mol_},
        pos0s{pos0s_}{};
};


// ============================
// ========= splitByBond
// ============================

//int splitGraphs( int nb, Vec2i* bonds, int a0, int b0 ){
int splitGraphs( int nb, Vec2i* bonds, int b0, std::unordered_set<int>& innodes ){
    //printf( "# ======== splitGraphs() \n" );
    std::unordered_set<int> exbonds; // excluded bonds
    exbonds.insert(b0);
    int n0;
    do{ // Breadth-first search in bond graph with exclusion
        n0=innodes.size();
        //printf( "#### splitGraphs.n0= %i \n", n0 );
        //printf("inodes: "); for(int i:innodes){ printf("%i ",i); } ;printf("\n");
        for( int ib=0; ib<nb; ib++ ){                         // go over all bonds
            //printf( "ib %i n0 %i \n", ib, n0 );
            if( exbonds.find(ib) != exbonds.end() ) continue; // if bond in excluded bonds, skip
            const Vec2i& b = bonds[ib];
            int ia=-1;
            if     ( innodes.find(b.a) != innodes.end() ){ ia=b.b; }   // if atom.a in nodes, add atom b
            else if( innodes.find(b.b) != innodes.end() ){ ia=b.a; }   // if atom.b in nodes, add atom a
            if(ia>=0){
                //printf( "splitGraphs.add(ib=%i,ia=%i)\n", ib, ia );
                innodes.insert(ia);
                exbonds.insert(ib);
            }
        }
    }while( innodes.size()>n0 ); // as long as new nodes are added
    return innodes.size();
}
#include  "globals.h"
int splitByBond( int ib, int nb, Vec2i* bond2atom, Vec3d* apos, int* selection, Vec3d& ax, Vec3d& p0 ){
    const Vec2i& b = bond2atom[ib];
    ax = (apos[b.b]-apos[b.a]).normalized();
    std::unordered_set<int> innodes1; innodes1.insert( b.a );  std::unordered_set<int>* sel1;
    std::unordered_set<int> innodes2; innodes2.insert( b.b );  std::unordered_set<int>* sel2;
    MM::splitGraphs( nb, bond2atom, ib, innodes1 );
    MM::splitGraphs( nb, bond2atom, ib, innodes2 );
    if(innodes1.size()<innodes2.size()){ sel1=&innodes1; sel2=&innodes2; p0=apos[b.a]; }else{ sel1=&innodes2; sel2=&innodes1; ax.mul(-1.); p0=apos[b.b]; } 
    int n=0;
    for( int i:*sel1){ selection[n]=i; n++; };
    for( int i:*sel2){ selection[n]=i; n++; };
    return sel1->size();
}


// ============================
// ========= Builder
// ============================
/// @brief Comprehensive builder for for building and editing molecular topology and building instances of force-fields for paticular molecule or system.
/// @details It implements many algorithms for automatic finding of bonding topology, assignment of atomic types, adding/removing explicit free electron paris and capping atoms, substitution, segmentation to groups, etc.
class Builder{  public:
    //int verbosity = 0;
    //bool bDebug = false;

    std::unordered_set<int> selection;
    std::vector<int>        atom_permut;
    std::vector<int>        atom2group;
    int ngroups = 0;


    //static int iDebug = 0;
    std::vector<Atom>       atoms;
    std::vector<Bond>       bonds;
    std::vector<Angle>      angles;
    std::vector<Dihedral>   dihedrals;
    std::vector<Inversion>  inversions;
    std::vector<AtomConf>   confs;
    //std::vector<int>  atom_neighs;

    bool bPBC  = false;
    Mat3d lvec = Mat3dIdentity;
    //Mat3d lvec = Mat3dIdentity*1000.0;  // lattice vectors for PBC (periodic boundary conditions)
    //std::vector<Vec3i> bondPBC;

    MMFFparams* params = 0;  // Each function which needs this can take it as parameter
    std::vector       <std::string>*     atomTypeNames = 0;
    std::unordered_map<std::string,int>* atomTypeDict  = 0;

    std::unordered_set<int> capping_types;
    std::unordered_set<int> sp3types;

    std::vector<Fragment>   frags;

    // ToDo: we should rather use /home/prokop/git/FireCore/cpp/common/molecular/MolecularGraph.h
    //std::vector<int> graph_color; 
    //std::vector<int> graph_dist;

#ifdef Molecule_h
    //std::vector<Molecule> mols;
    std::vector<Molecule*>              molTypes;
    std::unordered_map<std::string,int> molTypeDict;
    std::unordered_map<size_t,size_t> fragTypes;
    std::unordered_map<size_t,size_t> mol2molType;
#endif // Molecule_h


    //MMFF forcefield parametes
    double Lepair        = 0.5; 
    double Kepair        = 10.0;
    double Ksp_default   = 1.0;
    double Kpp_default   = 0.5;
    double Kpp_e_default = 0.25;

    int ignoreType=-1;
    Quat4d defaultREQ  {  1.5, 0.0, 0.0, 0.0    };
    Bond   defaultBond { -1, {-1,-1}, 1.5, 10.0 };
    Angle defaultAngle { -1, {-1,-1}, M_PI, 0.5 };
    //Angle defaultAngle{ -1, {-1,-1}, 0.0, 0.5 };

    Bond bondBrush = defaultBond;

    int itypHcap  =-1;
    int itypEpair =-1;
    int itype_min = 1; // type 0 is * (not valid type)

    Atom capAtom      = Atom{ (int)NeighType::H,     -1,-1, {0,0,0}, Atom::HcapREQ };
    Atom capAtomEpair = Atom{ (int)NeighType::epair, -1,-1, {0,0,0}, {0,0,0} };
    Atom capAtomPi    = Atom{ (int)NeighType::pi,    -1,-1, {0,0,0}, {0,0,0} };
    Bond capBond      = Bond{ -1,  {-1,-1},  1.07, 100/const_eVA2_Nm };
    Vec3d    capUp   = Vec3d{0.0,0.0,1.0};
    bool bDummyPi    = false;
    bool bDummyEpair = false;
    bool bAutoTypes  = true;
    bool bAddCaps    = true;
    bool bAddECaps   = false;

    // =================== Functions =====================

    void randomFragmentCollors(){
        printf("Builder::randomFragmentCollors()\n");
        srand( 1234 );
        for(int i=0; i<frags.size(); i++){
            //frags[i].color = hash_Wang( 55 + i )&0xFF  + ((hash_Wang( 4487 + i*12 )&0xFF)<<8)+ ((hash_Wang( 15455 + i*123 )&0xFF)<<16);
            //int r = rand()&0xFF;
            //int g = rand()&0xFF;
            //int b = rand()&0xFF;
            int r = (rand()>>23)&0xFF;
            int g = (rand()>>23)&0xFF;
            int b = (rand()>>23)&0xFF;
            //frags[i].color = ( rand()&0xFF  + ((rand()&0xFF)<<8)+ ((rand()&0xFF)<<16)) | 0xFF000000;
            frags[i].color = ( r + (g<<8) + (b<<16) ) | 0xFF000000;
            printf("frags[%i].color %X (%i,%i,%i)\n", i, frags[i].color, r, g, b );
        }
    }

    int addCappingTypesByIz( int iZ ){
        //printf( "Builder::addCappingTypesByIz()\n" );
        int n=0; 
        for( int i=0; i<params->atypes.size(); i++ ){ 
            if(params->atypes[i].iZ==iZ){ 
                capping_types.insert(i);
                //printf( "Builder::addCappingTypesByIz()[%i] `%s`\n", i, params->atypes[i].name );
                n++;
            } 
        } 
        return n; 
    }

    // =================== Geometry Functions =====================

    Mat3d rotationFromAtoms( int i0, int i1, int i2 ){
        Mat3d rot;
        Vec3d center = atoms[i0].pos;
        rot.fromDirUp( (atoms[i1].pos-center).normalized(), atoms[i2].pos-center);
        return rot;
    }

    Vec3d vecBetweenAtoms(int i, int j){ return atoms[j].pos-atoms[i].pos; }

    int rayBonds( const Vec3d& ro, const Vec3d& rd, double R ){
        int    imin=-1;
        double rmin=1e+300;
        for(int i=0; i<bonds.size();i++){
            const Vec2i& b  = bonds[i].atoms;
            const Vec3d& p0 = atoms[b.a].pos;
            const Vec3d& p1 = atoms[b.b].pos;
            //double r = rayLineDist( ro, rd, p0, p1-p0 );
            double r = capsulaIntersect( ro, rd, p0, p1, R );
            if(r<rmin){ rmin=r; imin=i; }
        }
        return imin;
    }
    void bbox( Vec3d& pmin, Vec3d& pmax, int i0=0, int n=-1, bool bInit=true){
        natom_def(n,i0);
        if(bInit){ pmin=Vec3dmax; pmax=Vec3dmin; }
        for(int i=0; i<n; i++){ 
            const Vec3d& p=atoms[i].pos;
            pmin.setIfLower  (p);
            pmax.setIfGreater(p);
        }
    }
    void move_atoms     ( Vec3d dshift,                                                                        int i0=0, int imax=-1 ){ if(imax<0){imax=atoms.size();} for(int i=i0; i<imax; i++){ atoms[i].pos.add(dshift); } }
    void transform_atoms( Mat3d M,                         Vec3d orig_old=Vec3dZero, Vec3d orig_new=Vec3dZero, int i0=0, int imax=-1 ){ if(imax<0){imax=atoms.size();} for(int i=i0; i<imax; i++){ Vec3d p; M.dot_to( atoms[i].pos-orig_old, p); p.add(orig_new); atoms[i].pos=p; } }
    void rotate_atoms   ( double angle, Vec3d axis=Vec3dZ, Vec3d orig_old=Vec3dZero, Vec3d orig_new=Vec3dZero, int i0=0, int imax=-1 ){ Mat3d M; M.fromRotation(angle,axis);    transform_atoms( M,orig_old,orig_new,i0,imax); }
    void orient_atoms   ( Vec3d fw, Vec3d up,              Vec3d orig_old=Vec3dZero, Vec3d orig_new=Vec3dZero, int i0=0, int imax=-1 ){ Mat3d M; M.fromDirUp(fw,up); transform_atoms( M,orig_old,orig_new,i0,imax); }

    void changeCell( const Mat3d& lvs, Vec3d orig_old=Vec3dZero, Vec3d orig_new=Vec3dZero, int i0=0, int n=-1 ){
        Mat3d M,MM; 
        //lvec.invert_to(M); 
        lvec.invert_T_to(M); 
        //MM.set_mmul_TN(lvec,M);
        MM.set_mmul_TN(lvs,M);
        //MM = M;
        //MM.set_mmul(lvec,M);
        //MM.set_mmul(lvs,M);
        //printf("Debug changeCell()  lvec\n"); lvec .print();
        //printf("Debug changeCell()  lvs\n"); lvs   .print();
        //printf("Debug changeCell()  M (inv(lvs))\n"); M .print();
        //printf("Debug changeCell() MM\n"); MM.print(); //exit(0);
        transform_atoms( MM,orig_old,orig_new,i0,n);
        lvec=lvs;
    }


    // =================== Functions =====================


    /*
    void selectShorterSegment( const Vec3d& ro, const Vec3d& rd ){
        int ib = rayBonds( ro, rd, 0.3 );
        std::unordered_set<int> innodes1; innodes1.insert( bonds[ib].a );
        std::unordered_set<int> innodes2; innodes2.insert( bonds[ib].b );
        splitGraphs( bonds.size(), &bonds[0], ib, innodes1 );
        splitGraphs( bonds.size(), &bonds[0], ib, innodes2 );
        std::unordered_set<int>* sel;
        if( innodes1.size()<innodes2.size()  ){ sel=innodes1; }else{ sel=innodes2; }
        selection.erase();
        for( int i:*sel){ selection.insert(i); };
    }
    */


    int findHighestValence(){
        int imax=-1;
        int nmax=-1;
        for(int i=0; i<atoms.size(); i++){
            //const AtomConf* c = getAtomConf(int ia);
            int ic = atoms[i].iconf;
            if(ic<0)continue;
            int nb = confs[ic].nbond;
            if(nb>nmax){ nmax=nb; imax=i; } 
            
        }
        return imax;
    }

    /*

    // ToDo: we should rather use /home/prokop/git/FireCore/cpp/common/molecular/MolecularGraph.h

    int branch_Graph( int i, int oi=-1 ){}

    int walk_graph( int i, int oi ){
        int ic = atoms[i].iconf;
        if(ic){ ic<; };
    }

    void findBridges( int ia0=-1 ){
        int nc = confs.size();
        int na = atoms.size();
        color   .resize(nc);
        distance.resize(nc);
        for( int& c: color ){ c=-1; }

        if(ia<0){ ia=findHighestValence(); }

        branch_Graph( ia );


    }
    */

    int findNthAtomOfType( int ityp, int n){
        int j=0;
        for(int i=0; i<atoms.size(); i++){
            if( atoms[i].type==ityp ){
                j++; if(j==n) return i;
            }
        }
        return -1;
    }

    void clearBonds(){
        //atoms.clear();
        bonds.clear();
        //bondPBC.clear();
        angles.clear();
        dihedrals.clear();
        confs.clear();
        for(Atom& a:atoms){ a.iconf=-1; };
    }

    void clear(){
        atoms.clear();
        confs.clear();
        bonds.clear(); 
        //bondPBC.clear();
        angles.clear();
        dihedrals.clear();
#ifdef Molecule_h
        //mols .clear();
        frags.clear();
        fragTypes.clear();
#endif // Molecule_h
        //printf("MM::Builder::clear() DONE\n");
    }

    void bindParams( MMFFparams* params_ ){
        params = params_;
        atomTypeNames = &params->atomTypeNames;
        atomTypeDict  = &params->atomTypeDict;
        itypHcap  = params->atomTypeDict.at("H");
        itypEpair = params->atomTypeDict.at("E");
    }

    void initDefaultAtomTypeDict(){
        makeDefaultAtomTypeDict( atomTypeNames, atomTypeDict );
    }

    // ============= Add Capping Hydrogens

    const AtomConf* getAtomConf(int ia)const{
        int ic=atoms[ia].iconf;
        if(ic>=0){ return &confs[ic]; }
        return 0;
    }

    Vec2i getBondAtomTypes(int ib){
        const MM::Bond& b = bonds[ib];
        return Vec2i{ atoms[b.atoms.a].type, atoms[b.atoms.b].type };
    }

    int getBondToNeighbor( int ia, int ja )const {
        const AtomConf* conf = getAtomConf(ia);
        if(conf){
            for(int i=0; i<conf->nbond; i++){
                int ib  = conf->neighs[i];
                if(ib<0) continue;
                int jai = bonds[ib].getNeighborAtom(ia);
                if(jai==ja){ return ib; }
            }
        }
        return -1;
    }

    inline int getBondByAtoms(int i, int j)const{
        int ib;
        ib = getBondToNeighbor( i, j ); if( ib>=0 ) return ib;
        ib = getBondToNeighbor( j, i ); if( ib>=0 ) return ib;
        return -1;
    }

    AtomConf* addConfToAtom( int ia, const AtomConf* conf=0 ){
        //printf( "MM::Builder.addConfToAtom ia %i \n", ia );
        int ic = confs.size();
        atoms[ia].iconf = ic;
        if   (conf){ confs.push_back( *conf      );                       }
        else       { confs.push_back(  AtomConf()); confs.back().init0(); }
        confs.back().iatom=ia;
        return &confs.back();
    }

    int tryAddConfToAtom( int ia ){
        int t = atoms[ia].type;
        //printf( "Builder::tryAddConfsToAtoms()[ia=%i] t %i capping_types.contains(t)=%i \n", ia, t, capping_types.contains(t) );
        if( capping_types.contains( t ) ) return -1;
        if( atoms[ia].iconf < 0 ){
            addConfToAtom( ia, 0 );
            return confs.size()-1;
        }
        return -1;
    }

    int tryAddConfsToAtoms( int i0=0, int imax=-1 ){
        if(imax<0){ imax=atoms.size(); }
        int n=0;
        for(int ia=0; ia<imax; ia++){
            // int t = atoms[ia].type;
            // //printf( "Builder::tryAddConfsToAtoms()[ia=%i] t %i capping_types.contains(t)=%i \n", ia, t, capping_types.contains(t) );
            // if( capping_types.contains( t ) ) continue;
            // if( atoms[ia].iconf < 0 ){
            //     addConfToAtom( ia, 0 );
            //     n++;
            // }
            tryAddConfToAtom( ia );
        }
        return n;
    }

    AtomConf* insertAtom(const Atom& atom, const AtomConf* conf ){
        atoms.push_back(atom);
        return addConfToAtom( atoms.size()-1, conf );
    }
    int insertAtom(Atom& atom ){ int ia=atoms.size(); atom.id=ia; atoms.push_back(atom); return ia; }

    int insertAtom( int ityp, const Vec3d& pos, const Quat4d* REQ=0, int npi=-1, int ne=0 ){
        //printf( "insertAtom ityp %i pos( %g %g %g ) npi=%i ne=%i \n", ityp, pos.x, pos.y, pos.z, npi, ne );
        Quat4d REQloc;
        if(REQ==0)
            if(params){ 
                AtomType& at = params->atypes[ityp];
                REQloc.x=at.RvdW;
                REQloc.y=at.EvdW;
                REQloc.z=0;
                REQ=&REQloc;
            }else{ REQ=&defaultREQ; }
        int iconf=-1;
        if(npi>=0){ if( !capping_types.contains(ityp)){ 
            //printf( "insertAtom npi>0 => make Conf \n" );
            iconf=confs.size();
            confs.push_back( AtomConf(atoms.size(), npi, ne ) );
        }}
        atoms.push_back( Atom    ( ityp,-1,iconf, pos, *REQ )  );
        //printf( "insertAtom[%i]", atoms.size() ); atoms.back().print(); puts("");
        return atoms.size()-1;
    }

    int insertAtom( int ityp, const Vec3d* pos=0, const Quat4d* REQ=0, int npi=-1, int ne=0 ){
        if(pos==0)pos=&Vec3dZero;
        int ia = insertAtom( ityp, *pos, REQ, npi, ne );
        //if(bConf) addConfToAtom( ia, 0 );
        return ia;
    }
    int insertAtom( std::string name, const Vec3d* pos=0, const Quat4d* REQ=0, int npi=-1, int ne=0){ int ityp = params->atomTypeDict.at(name); return insertAtom(ityp,pos,REQ,npi,ne); };

    void randomizeAtomPos(double R){
        for(int i=0;i<atoms.size();i++){
            atoms[i].pos.addRandomCube(R);
        }
    }

    void removeAtom(int i, bool checkBrute=true){
        int iend = atoms.size()-1;
        _swap( atoms[i], atoms[iend] );
        atoms.resize(iend);
    };

    bool tryAddBondToAtomConf( int ib, int ia, bool bCheck ){
        int ic = atoms[ia].iconf;
        //printf( "MM::Builder.addBondToAtomConf ia %i ib %i ic %i \n", ia, ib, ic );
        if(ic>=0){
            if(bCheck){
                int ing = confs[ic].findNeigh(ib);
                //printf( "a[%i]ng[%i] ing %i Found? %i \n", ia,ib, ing, 0<=ing );
                if( 0<=ing ){
                    //printf( " ia %i ib %i ing %i RETURN \n", ia, ib, ing );
                    return true; // neighbor already present in conf
                }
            }
            //printf( "MM::Builder.addBondToAtomConf ia %i ib %i ic %i \n", ia, ib, ic );
            bool success = confs[ic].addBond(ib);
            //printf( "MM::Builder.addBondToAtomConf ia %i ib %i success %i \n", ia, ib, success );
            if(!success){
<<<<<<< HEAD
                printf( "MM::Builder.addBondToAtomConf ia %i confs[%i].addBond(%i) success=%i (failed) \n", ia, ic, ib, success );
                //printf("ERROR: in confs[%i].addBond(%i) => exit \n", ic, ib); 
                printf("confs[%i]: ", ic ); confs[ic].print(); printf("\n");
                printBondsOfAtom( ia );
                int it1 = atoms[bonds[ib].atoms.a].type;
                int it2 = atoms[bonds[ib].atoms.b].type;
                printf( "bond(%i-%i) %s-%s \n", bonds[ib].atoms.a, bonds[ib].atoms.b, params->atypes[it1].name, params->atypes[it2].name );
                printBonds();
=======
                printf("ERROR: in Builder::tryAddBondToAtomConf(ia=%i) confs[%i].addBond(%i) failed => exit \n", ia, ic, ib); 
                int it1 = atoms[bonds[ib].atoms.a].type;
                int it2 = atoms[bonds[ib].atoms.b].type;
                int it  = atoms[ia].type;
                printf("ia %i t %i %-8s ic %i", ia, it, params->atypes[it].name ); confs[ic].print();
                printf( "\nbond[%i](%i-%i) %s-%s \n", ib, bonds[ib].atoms.a, bonds[ib].atoms.b, params->atypes[it1].name, params->atypes[it2].name );
>>>>>>> 96a751c7
                exit(0); 
            }
            //int order = bonds[ib].type;
            //if(order>1){ for(int i=0; i<order-1; i++)confs[ic].addPi(); };
        }
        return false; // some neighbor already present ?
    }

    bool addBondToConfs( int ib, bool bCheck ){
        bool ret=false;
        const Bond& bond = bonds[ib];
        ret|=tryAddBondToAtomConf( ib, bond.atoms.i, bCheck );
        ret|=tryAddBondToAtomConf( ib, bond.atoms.j, bCheck );
        return ret; // some neighbor already present ?
    }
    bool tryAddBondsToConfs( int i0=0, int imax=-1, bool bCheck=true ){
        bool ret=false;
        if(imax<0) imax=bonds.size();
        for(int ib=i0; ib<imax; ib++){
            ret|=addBondToConfs( ib, true );
        }
        return ret;  // some neighbor already present ?
    }

    int insertBond(const Bond& bond, bool bCheck=false ){
        int ib = bonds.size();
        bonds.push_back(bond);
        //printf( "insertBond[%i]", bonds.size() ); bonds.back().print(); puts("");
        tryAddBondToAtomConf( ib, bond.atoms.i, bCheck );
        tryAddBondToAtomConf( ib, bond.atoms.j, bCheck );
        return ib;
    }

    int insertBond( Vec2i ias, int order, bool bCheck=false ){
        double k=0,l0=1.0;
        if(params){
            int iat=atoms[ias.i].type;
            int jat=atoms[ias.j].type;
            params->getBondParams( iat, jat, order, l0, k );
        }
        return insertBond( Bond(order, ias, l0, k), bCheck );
    };

    Vec2d assignBondParamsUFF( int ib ){
        Bond& b = bonds[ib];
        const Atom& ai = atoms[b.atoms.i];
        const Atom& aj = atoms[b.atoms.j];
        int npi=0; if(ai.iconf>=0){ npi=confs[ai.iconf].npi; }
        int npj=0; if(aj.iconf>=0){ npj=confs[aj.iconf].npi; }
        const AtomType& ti    = params->atypes[ai.type];
        const AtomType& tj    = params->atypes[aj.type];
        const ElementType* ei = params->elementOfAtomType(ai.type);
        const ElementType* ej = params->elementOfAtomType(aj.type);
        double Ei = fabs(ei->Eaff);
        double Ej = fabs(ej->Eaff);
        double Qi = ei->Quff;
        double Qj = ej->Quff;

        double BO = 1 + _min( npi, npj );            
        double ri = ti.Ruff;
        double rj = tj.Ruff;

        double rBO = -0.1332*(ri+rj)*log( BO );
        double rEN = ri*rj*sq( sqrt(Ei) - sqrt(Ej) )/( Ei*ri + Ej*rj );
        double rij = ri + rj + rBO - rEN;

        //double kij   = 664.12 * Qi*Qj/( rij*rij*rij ); 
        double kij   = 28.79898 * Qi*Qj/( rij*rij*rij ); 
        
        printf( "bondUFF[%s,%s,%g] r=%g(%g,%g|%g,%g) k=%g(%g,%g) E(%g,%g)   %s %s %i %i \n", ti.name, tj.name, BO, rij,ri,rj,rBO,rEN,      kij,   Qi,Qj,Ei,Ej , ei->name,ej->name, ti.element, tj.element     );
        return { rij, kij };

    }

    void assignBondParams( int ib ){
        //printf( "MMFFBuilder::assignBondParams(ib=%i)\n", ib );
        Bond& b = bonds[ib];
        //printf( "MMFFBuilder::assignBondParams(ib=%i|ia=%i,ja=%i) order=%g \n", ib, b.atoms.i, b.atoms.j, b.order );
        const Atom& ai = atoms[b.atoms.i];
        const Atom& aj = atoms[b.atoms.j];
        printf( "MMFFBuilder::assignBondParams(ib=%i|ia=%i,ja=%i) types: %i=%s %i=%s \n", ib, b.atoms.i, b.atoms.j,  ai.type, params->atypes[ai.type].name, aj.type, params->atypes[aj.type].name );
        int order=1;
        if( (ai.iconf>=0)&&(aj.iconf>=0) ){ 
            const AtomConf& ci = confs[ai.iconf];
            const AtomConf& cj = confs[aj.iconf];
            order+=_min( ci.npi, cj.npi ); 
            //printf("assignBondParams[%i] (%i,%i|%i) pi(%i,%i) \n", ib,  ai.type, aj.type, order, ci.npi, cj.npi );

            // Assign pi-pi allignment 
            bool bpi=ci.npi>0;
            bool bpj=cj.npi>0; 
            if     ( bpi && bpj                       ){ b.kpp=Kpp_default;   }  // pi-pi alignement
            else if( bpi&&(cj.ne>0) || bpj&&(ci.ne>0) ){ b.kpp=Kpp_e_default; }  // pi-epair alignment

        }
        //printf( "MMFFBuilder::assignBondParams(ib=%i|ia=%i,ja=%i) types(%i,%i) order=%i \n", ib, b.atoms.i, b.atoms.j, ai.type, aj.type, order );
        //getBondTypeId( ai.type, aj.type, uint8_t order );
        params->getBondParams( ai.type, aj.type, order, b.l0, b.k );
        //printf("assignBondParams[%i] (%i,%i|%i) -> l0 %g k %g \n", ib,  ai.type, aj.type, order,   b.l0, b.k );
    }

    void assignAllBondParams(){ for(int i=0;i<bonds.size();i++){ assignBondParams(i); } };

    //void addCap(int ia,Vec3d& hdir, Atom* atomj, int btype){
    void addCap(int ia,const Vec3d& hdir, Atom* atomj, double l=1.0 ){
        //printf( "addCap(%i)\n", ia );
        int ja=atoms.size();
        Atom atom_tmp;
        if(atomj==0){
            atom_tmp=capAtom;
            atomj=&atom_tmp;
        }
        atomj->pos = atoms[ia].pos + hdir*l;
        insertAtom(*atomj);
        // { // Debug
        //     Atom& a= atoms.back();
        //     printf( "addCap[%i : %i ] pos(%g,%g,%g) pos0(%g,%g,%g) hdir(%g,%g,%g) \n", atoms.size(), ia, a.pos.x,a.pos.y,a.pos.z, atoms[ia].pos.x,atoms[ia].pos.y,atoms[ia].pos.z, hdir.x,hdir.y,hdir.z );
        // }
        Bond B=capBond;
        B.atoms.set(ia,ja);
        int ib = insertBond( B );
        if(params)assignBondParams(ib);
    }

    //void addCap(int ia,Vec3d& hdir, Atom* atomj, int btype){
    Vec3d addEpair(int ia, const Vec3d& hdir, double l=-0.5, bool bInsertBond=true, bool bInsertAtoms=true ){
        //printf( "addEpairsByPi[%i] h(%g,%g,%g) bInsertBond=%i bInsertAtoms=%i\n", ia, hdir.x,hdir.y,hdir.z, bInsertBond, bInsertAtoms );
        int ja=atoms.size();
        capAtom.type = itypEpair;
        if(params){ 
            int ityp = atoms[ia].type;
            capAtom.type = params->atypes[ityp].ePairType; 
            if( capAtom.type<itype_min ){ 
                printf("ERROR: in MM::Builder::addEpair(ia=%i) type %i %8-s : capAtom.type(%i) < itype_min(%i) \n", ia, ityp, params->atypes[ityp].name, capAtom.type, itype_min );
            }
            if(l<0)l=params->atypes[capAtom.type].Ruff;  // NOTE: we use Ruff as default length for epair, this is questionable, but this parameter has no other use for epair
        }else{ l=-l; }
        //printf( "addEpair[%i] type %i |h|=%g l=%g\n", ja, capAtom.type,   hdir.norm(), l );
        capAtom.pos = atoms[ia].pos + hdir*l;
        if(bInsertAtoms)insertAtom(capAtom);
        if(bInsertBond){
            capBond.atoms.set(ia,ja);
            insertBond( capBond );
        }
        return capAtom.pos;
    }

    //void addCap(int ia,Vec3d& hdir, Atom* atomj, int btype){
    void addBondedAtom(int ia, int ityp, bool bConf ){
        int ja=atoms.size();
        int npi=-1; if(bConf){npi=0;};
        insertAtom( ityp, 0, 0, npi, 0 );
        insertBond( {ia,ja}, 1 );
    }

    void makeConfGeom(int nb, int npi, Vec3d* hs){
        Mat3d m;
        if(nb==3){ // defined by 3 sigma bonds
            //printf( "makeConfGeom nb=%i npi=%i \n", 3, npi );
            m.b.set_cross( hs[1]-hs[0], hs[2]-hs[0] );
            m.b.mul( -1/m.b.norm() );
            if(npi==0){ // sp3 no-pi
                if( 0 < m.b.dot( hs[0]+hs[1]+hs[2] ) ){ m.b.mul(-1.); }
                hs[3]=m.b;
            }else{
                hs[3]=m.b;
            }
        }else if(nb==2){ // defined by 2 sigma bonds
            //printf( "makeConfGeom nb=%i npi=%i \n", 2, npi );
            m.fromCrossSafe( hs[0], hs[1] );
            if      (npi==0){ // -CH2- like sp3 no-pi  => 109.5 deg.
                const double cb = 0.81649658092; // sqrt(2/3)
                const double cc = 0.57735026919; // sqrt(1/3)
                hs[nb  ] = m.c*cc+m.b*cb;
                hs[nb+1] = m.c*cc-m.b*cb;
                //printf( "hs:\n" );
            }else if(npi==1){ // =CH- like  sp 1-pi
                hs[nb  ] = m.c;
                hs[nb+1] = m.b;
            }else{            // #C- like sp 2-pi
                hs[nb  ] = m.c;
                hs[nb+1] = m.b;
            }
        }else if(nb==1){
            //printf( "makeConfGeom nb=%i npi=%i \n", 1, npi );
            m.c = hs[0]; m.c.normalize();
            m.c.getSomeOrtho(m.b,m.a);
            if      (npi==0){ // -CH3 like sp3 no-pi => 109.5 deg.
                const double ca = 0.81649658092;  // sqrt(2/3)
                const double cb = 0.47140452079;  // sqrt(2/9)
                const double cc =-0.33333333333;  // 1/3
                hs[nb  ] = m.c*cc + m.b*(cb*2) ;
                hs[nb+1] = m.c*cc - m.b* cb    + m.a*ca;
                hs[nb+2] = m.c*cc - m.b* cb    - m.a*ca;
            }else if(npi==1){ // =CH2 like sp2 1-pi,   => 60 deg.
                //const double ca = 0.87758256189;  // 1/2  // this seems to be wrong,   0.87758256189^2 + 0.5^2 = 1.02015115293, should be 1.0
                const double ca = 0.86602540378;    // 1/2
                const double cc =-0.5;              // sqrt(1/8)
                hs[nb  ] = m.c*cc + m.a*ca;
                hs[nb+1] = m.c*cc - m.a*ca;
                hs[nb+2] = m.b;
            }else{            // #CH sp  2-pi
                hs[nb  ] = m.c*-1;
                hs[nb+1] = m.b;
                hs[nb+2] = m.a;
            }
        }else if(nb==0){
            //printf( "makeConfGeom nb=%i npi=%i \n", 0, npi );
            m.c = hs[0]; m.c.normalize();
            m.c.getSomeOrtho(m.b,m.a);
            if      (npi==0){ //  CH4 like sp3 no-pi  => 109.5 deg.
                const double ca = 0.81649658092;  // sqrt(2/3)
                const double cb = 0.47140452079;  // sqrt(2/9)
                const double cc =-0.33333333333;  // 1/3
                hs[nb  ] = m.c*cc + m.b*(cb*2) ;
                hs[nb+1] = m.c*cc - m.b* cb    + m.a*ca;
                hs[nb+2] = m.c*cc - m.b* cb    - m.a*ca;
                hs[nb+3] = m.c;
            }
        }
        //if( (nb==2) && (npi=1) ){ printf( "hs angles %g %g %g \n", hs[0].getAngle(hs[1])/M_PI, hs[0].getAngle(hs[2])/M_PI, hs[0].getAngle(hs[3])/M_PI ); }
    }


    void makeConfGeomCap(int nb, int npi, Vec3d* hs){
        Mat3d m;
        // --- sp3
        if(npi==0){
            if      (nb==3){
                //printf( "makeConfGeomCap() sp3 (1,1,1,0)\n" );
                m.b.set_cross( hs[1]-hs[0], hs[2]-hs[0] );
                m.b.mul( -1/m.b.norm() );
                if( 0 < m.b.dot( hs[0]+hs[1]+hs[2] ) ){ m.b.mul(-1.); }
                hs[3]=m.b;
            }else if(nb==2){
                //printf( "makeConfGeomCap() sp3 (1,1,0,0)\n" );
                m.fromCrossSafe( hs[0], hs[1] );
                const double cb = 0.81649658092; // sqrt(2/3)
                const double cc = 0.57735026919; // sqrt(1/3)
                hs[nb  ] = m.c*cc+m.b*cb;
                hs[nb+1] = m.c*cc-m.b*cb;
            }else if(nb==1){
                //printf( "makeConfGeomCap() sp3 (1,0,0,0)\n" );
                m.c = hs[0]; m.c.normalize();
                m.c.getSomeOrtho(m.b,m.a);
                const double ca = 0.81649658092;  // sqrt(2/3)
                const double cb = 0.47140452079;  // sqrt(2/9)
                const double cc =-0.33333333333;  // 1/3
                hs[nb  ] = m.c*cc + m.b*(cb*2) ;
                hs[nb+1] = m.c*cc - m.b* cb    + m.a*ca;
                hs[nb+2] = m.c*cc - m.b* cb    - m.a*ca;
            }
        }else
        // --- sp2
        if(npi==1){

        }else
        // --- sp1
        if(npi==2){
        }
        //printf("hs[0] l=%6.3f", hs[0].norm()); printVec(hs[0]);
        //printf("hs[1] l=%6.3f", hs[1].norm()); printVec(hs[1]);
        //printf("hs[2] l=%6.3f", hs[2].norm()); printVec(hs[2]);
        //printf("hs[3] l=%6.3f", hs[3].norm()); printVec(hs[3]);
    }




    bool makeConfGeomPi(int nb, int npi, const Vec3d& pi_dir, Vec3d* hs){
        //Mat3d m;
        if(nb==1){  // e.g. =O
            if(npi==1){
                Vec3d lf; lf.set_cross( pi_dir, hs[0] ); lf.normalize();
                hs[1] = lf*+0.86602540378+hs[0]*-0.5;
                hs[2] = lf*-0.86602540378+hs[0]*-0.5;
                // what was this old bad number: -0.87758256189
                return true;
            }else if(npi==2){
                Vec3d lf; lf.set_cross( pi_dir, hs[0] ); lf.normalize();
                hs[1] = hs[0]*-1.0;
                return true;
            }
        }
        return false;
    }


    Mat3d findMainAxes(int i0=0,int imax=-1, const bool bRemoveCog=true, const bool bRot=true, Vec3i permut=Vec3i{2,1,0} ){
        if(imax<0){ imax=atoms.size();}
        Mat3d M=Mat3dZero;
        Mat3d R;
        Vec3d cog=Vec3dZero;
        for(int i=i0; i<imax; i++){ cog.add(atoms[i].pos); }; cog.mul( 1./(imax-i0) );
        for(int i=i0; i<imax; i++){
            const Vec3d p = atoms[i].pos-cog; 
            M.addOuter(p,p,1.0);
        }
        Vec3d evs;
        M.eigenvals(evs);
        evs.sort();
        //printf( "findMainAxes() evs: %g %g %g \n", evs.x,evs.y,evs.z );
        M.eigenvec( evs.array[permut.x], R.a );
        M.eigenvec( evs.array[permut.y], R.b );
        M.eigenvec( evs.array[permut.z], R.c );
        if(bRot){
            for(int i=i0; i<imax; i++){
                Vec3d p;
                R.dot_to( atoms[i].pos-cog, p ); 
                if(bRemoveCog){ atoms[i].pos=p; }else{ atoms[i].pos=p+cog; }
            }
        }
        return R;
    }

    /*
    bool checkPointSymmetry( int i0=0,int imax=-1, double tol=0.1 ){
        if(imax<0){ imax=atoms.size();}
        for(int i=i0; i<imax; i++){ 
            atoms[i]
        }
    };
    */

    void findSymmetry( int* found, int i0=0,int imax=-1, double tol=0.1 ){
        /// this function should be called after findMainAxes()
        double tol2=tol*tol;
        if(imax<0){ imax=atoms.size();}
        bool bPoint=true;
        bool bX=true;
        bool bY=true;
        bool bZ=true;
        for(int i=i0; i<imax; i++){ 
            const Atom& A = atoms[i]; 
            bool bPoint_i=false;
            bool bX_i=false;
            bool bY_i=false;
            bool bZ_i=false;
            double r2min_x = 1e+300;
            double r2min_y = 1e+300;
            double r2min_z = 1e+300;
            double r2min_p = 1e+300;
            int imin_x=-1;
            int imin_y=-1;
            int imin_z=-1;
            int imin_p=-1;
            for(int j=i0; j<imax; j++){
                const Atom& B = atoms[j]; 
                if( A.type==B.type ){
                    //printf( "#### (a%i:t%i)-(a%i:t%i)\n", i,A.type,  j,B.type );
                    Vec3d d;
                    if( !bPoint_i ){   // point symmetry
                        d = A.pos - B.pos*-1.0;             //printf( "   point d(%g,%g,%g)\n", d.x,d.y,d.z );
                        double r2 = d.norm2();
                        if( r2<tol2 ){ bPoint_i=true; };
                        if( r2<r2min_p ){ r2min_p=r2; imin_p=j; }
                    }
                    if( !bX_i ){   // X-mirror symmetry
                        d=A.pos; d.x*=-1; d.sub(B.pos);     //printf( "   X d(%g,%g,%g) A(%g,%g,%g) B(%g,%g,%g)\n", d.x,d.y,d.z,  A.pos.x,A.pos.y,A.pos.z,  B.pos.x,B.pos.y,B.pos.z );   
                        double r2 = d.norm2();
                        if( r2<tol2 ){ bX_i=true; };
                        if( r2<r2min_x ){ r2min_x=r2; imin_x=j; }
                    }
                    if( !bY_i ){   // Y-mirror symmetry
                        d=A.pos; d.y*=-1; d.sub(B.pos);     //printf( "   Y d(%g,%g,%g)\n", d.x,d.y,d.z ); 
                        double r2 = d.norm2(); 
                        if( r2<tol2 ){ bY_i=true; };
                        if( r2<r2min_y ){ r2min_y=r2; imin_y=j; }
                    }
                    if( !bZ_i ){   // Z-mirror symmetry
                        d=A.pos; d.z*=-1; d.sub(B.pos);     //printf( "   Z d(%g,%g,%g)\n", d.x,d.y,d.z );  
                        double r2 = d.norm2();
                        if( r2<tol2 ){ bZ_i=true; };
                        if( r2<r2min_z ){ r2min_z=r2; imin_z=j; }
                    }
                }
            }
            //printf( "Atom[%i,t=%i] rmin(%g,%g,%g|%g) imin(%i,%i,%i|%i) \n", i, A.type, sqrt(r2min_x),sqrt(r2min_y),sqrt(r2min_z),sqrt(r2min_p), imin_x,imin_y,imin_z,imin_p );
            bPoint&=bPoint_i;   
            bX&=bX_i;
            bY&=bY_i;
            bZ&=bZ_i;
        }
        found[0]=bX;
        found[1]=bY;
        found[2]=bZ;
        found[3]=bPoint;
        printf( "findSymmetry() DONE mirror(x=%i,y=%i,z=%i) point(%i)\n", bX,bY,bZ, bPoint );
    }

    void assignSp3Params( int ityp, int nb, int npi, int ne, int npi_neigh, Quat4d& par ){
        int iZ = params->atypes[ityp].iZ;
        if(npi==0){
            par.x=par.w=-0.3333333; // 108.5 deg
        }else if(npi==1){
            par.x=par.w=-0.5;       // 120 deg
        }else if(npi==2){
            par.x=par.w=-1.0;       // 180 deg
        }

        if( (npi_neigh>0)&&(npi==0) ){
            par.w=-0.1; 
            //par.w=0.0; 
        }
        //if(iZ=8){ // Oxygen
        //    if(npi==0){ par.x=0.0; } // sp2
        //}
    }

    int assignSp3Type( int ityp_old, int nb, int npi, int ne, int npi_neigh ){
        //  SMILE conf  example   nb   npi  ne   ntot       Ass  Asp   Kpp
        // ----- Carbon
        // -CH2- sp3       CH4        4    0    0    4      108   -     0
        // =CH-  sp2       CH2=CH2    3    1    0    4      120   -     1
        // #CH   sp1       HC#CH      2    2    0    4      180   -     0
        // ----- Nitrogen
        // -NH-  sp3       NH3        3    0    1    4      108   110   1
        // =N-   sp2       CH2=NH     2    1    1    4      120   90    1
        // #N    sp1       HCN        1    2    1    4      180   90    0
        // ----- Oxygen
        // -O-   sp3       H2O        2    0    2    4      108   90    1
        // =O    sp2       CH2=O      1    1    2    4      120   90    1
        // #O    sp1       CO         1    2    1    4      180   -     0
        // ----- Fuorine
        // -F    sp3/sp1   HF         1    0    1    2      180   -     0
        const AtomType& t = params->atypes[ityp_old];
        int iZ            = t.iZ;
        int ityp          = t.subTypes.array[npi];
        return ityp;
    }

    int assignSp3Type_pi( int ityp_old, int npi )const{
        const AtomType& t = params->atypes[ityp_old];
        int ityp          = t.subTypes.array[npi];
        return ityp;
    }

    int assignResonantType( int ityp_old )const{
        const AtomType& t = params->atypes[ityp_old];
        char tmp_name[8];
        sprintf( tmp_name, "%c_%s", t.name[0], "R" );
        int ityp = params->getAtomType(tmp_name, true);  // search for the subtypes in the atom type dictionary
        return ityp;
    }

    void assignAllSp3Types(){
        //printf("Builder::assignAllSp3Types() \n");
        for(int i=0; i<atoms.size(); i++){
            Atom& A = atoms[i];
            if( params->atypes[A.type].parrent != 0 ) continue; // already assigned
            if( A.iconf>=0 ){
                int npi = confs[A.iconf].npi;
                if( sp3types.count(A.type) == 0 ) continue;
                A.type = assignSp3Type_pi( A.type, npi );
                //printf( "Builder::assignAllSp3Types() [ia=%i] ityp=%i \n", i, A.type );
            }
        }
    }

    int getNeighType( int ia, int j, int* neighs ){
        int ja = neighs[ ia*4 + j];
        //printf( "getNeighType() ia %i j %i ja %i\n", ia, j, ja );
        if( (ja<0)||(ja>atoms.size()) ) return -1;
        return atoms[ ja ].type;
    }

    const char* getAtomTypeName(int ia){ return params->atypes[atoms[ia].type].name; };

    int countNeighPi( int ia, int* neighs ){
        int npi=0;
        int ic = atoms[ia].iconf;
        if(ic<0) return false;
        const AtomConf& c = confs[ic];
        for(int i=0; i<4; i++){
            int ja = neighs[i];
            if(ja<0) continue;
            int jc = atoms[ja].iconf;
            if(jc<0) continue;
            if( confs[jc].npi ){ npi++; }
            //printf( "atom[%i]ng[%i] c.npi=%i npi_sum=%i \n", ia, i, confs[jc].npi, npi );
        }
        return npi;
    }

    bool hasNeighborOfType( int ia, int n, const int* its, int* Ns, int* neighs ){
        int ic = atoms[ia].iconf;
        for(int j=0; j<n; j++){ Ns[j]=0; };
        if(ic<0) return false;
        const AtomConf& c = confs[ic];
        for(int i=0; i<4; i++){
            int ja = neighs[i];
            if(ja<0) continue;
            int jt = atoms[ja].type;
            for(int j=0; j<n; j++){
                if( jt==its[j] ) Ns[j]++;
            }
        }
        //printf("hasNeighborOfType(%i|%s){", ia, getAtomTypeName(ia) );
        //for(int j=0; j<n; j++){ printf( "%i,", bls[j]); };
        //printf("}\n" );
        return true;
    }



#define _Atyp(T)  const int i##T = params->getAtomType(#T);
#define _Btyp(E,T) const int E##_##T = _##E.size(); _##E.push_back(i##T);
#define _TCap(T1,T2) else if( ingt==i##T1 ){ itnew=i##T2; }
#define T(i)   (count[i]>0)

    int assignSpecialTypes( int* neighs ){
        //printf("#===========assignSpecialTypes() \n");
        // ------ C
        const int nt0=10;
        std::vector<int> _C;
        std::vector<int> _N;
        std::vector<int> _O;
        std::vector<int> _H;

        //  ==========  Type Definition

        // ------ C
        _Atyp(C_3) 
        _Atyp(C_2) 
        _Atyp(C_1) 
        _Atyp(C_R) 
        _Atyp(C_ene)  
        _Atyp(C_yne) 
        _Atyp(C_CH3)
        _Atyp(C_ald) 
        _Atyp(C_COO)
        // ------ O
        _Atyp(O)
        _Atyp(O_3)
        _Atyp(O_2)
        _Atyp(O_1)
        _Atyp(O_R)
        _Atyp(O_OH)
        _Atyp(O_ald)
        _Atyp(O_sCOO)
        _Atyp(O_pCOO)
        // ------ N
        _Atyp(N)
        _Atyp(N_3)
        _Atyp(N_2)
        _Atyp(N_1)
        _Atyp(N_R)
        // ------ H
        _Atyp(H)
        _Atyp(H_OH)
        _Atyp(H_COO)
        _Atyp(H_NH2)
        _Atyp(H_CH3)
        _Atyp(H_ene)
        _Atyp(H_yne)
        _Atyp(H_ald)

        //  ==========  Neighbor definition
        // ---- C
        _Btyp(C,C_2)
        _Btyp(C,C_R)
        _Btyp(C,O_3)
        _Btyp(C,O_2)
        _Btyp(C,N_2)
        // ---- O
        _Btyp(O,C_COO)
        _Btyp(O,C_2)
        _Btyp(O,C_R)
        _Btyp(O,C_ald)
        // ---- N
        _Btyp(N,C_2)
        _Btyp(N,C_R)
        _Btyp(N,O_2)

        int  na=atoms.size();
        int  count[100];
        int  nnew=0;
        //for(int i=0; i<na;i++){ printf("aneigs[%i]{%i,%i,%i,%i}\n", i, neighs[i*4+0],neighs[i*4+1],neighs[i*4+2],neighs[i*4+3]); }
        for(int ia=0; ia<na; ia++){
            int* ngs  = neighs+ia*4;
            Atom& A           = atoms[ia];
            const AtomType& t = params->atypes[A.type];
            int iZ            = t.iZ;
            int npineigh = countNeighPi( ia, ngs );
            int itnew =A.type;

            //printf( "atom[%i] %s=%i iZ %i \n", ia, t.name, A.type, iZ );
            switch (iZ){
                case 1: {  // H
                    int ingt =  getNeighType( 0, 0, ngs );       // if(ingt>-1)printf( "H[%i]-(%i|%s)\n", ia, ingt, params->atypes[ingt].name );
                    //printf("H ingt=%i\n", ingt );
                    if(ingt>=0){
                        if (false){}    
                        _TCap(O_OH ,H_OH )
                        _TCap(N_3,H_NH2)
                        _TCap(N_R,H_NH2)
                        _TCap(C_3,H_CH3)
                        _TCap(C_CH3,H_CH3)
                        _TCap(C_2,H_ene)
                        _TCap(C_R,H_ene)
                        _TCap(C_ene,H_ene)
                        _TCap(C_yne,H_yne)
                        _TCap(C_ald,H_ald)
                    }
                }break;
                case 6: { // C
                    //printf("C%i npineigh %i \n", ia, npineigh );
                    hasNeighborOfType( ia, _C.size(), &_C[0], count, ngs  );
                    if  ( (A.type==iC_2) ){
                        if      ( ( T(C_O_3) && T(C_O_2) ) ){ itnew = iC_COO; } // -COOH
                        else if ( ( T(C_O_2)             ) ){ itnew = iC_ald; } // -(C=O)-
                        //else if ( ( count[C_C_2] + count[C_C_R] + count[C_N_2] + count[C_O_2] )>=2 ){ itnew = iC_R;  } // Conjugated sp2 carbond ()
                        else if ( npineigh>=2 ){ itnew = iC_R; };
                    }
                }break;
                case 7: { // N
                    //printf("N \n");
                    //hasNeighborOfType( ia, _N.size(), &_N[0], count, ngs );
                    if( A.type==iN_3 ) if( npineigh>=1 ){ itnew = iN_R; };
                }break;
                case 8: { // O
                    //printf("O \n");
                    hasNeighborOfType( ia, _O.size(), &_O[0], count, ngs );
                    if( T(O_C_COO) ){ // COOH
                        if      (A.type==iO_3){ itnew=iO_sCOO; } // -OH of -COOH
                        else if (A.type==iO_2){ itnew=iO_pCOO; } // =O  of -COOH
                    }else if( T(O_C_ald)     ){ itnew=iO_ald;  } // -(C=O)-

                }break;
            }
            if( (itnew>=0) && (itnew!=A.type) ){ 
                //printf( "atom[%i] type %i -> %i (%s) \n", ia, A.type, itnew, params->atypes[itnew].name );
                A.type = itnew;
                nnew++; 
            }
        }
        return nnew;
    }
#undef _Atyp
#undef _Btyp 
#undef _TCap
#undef T

    int assignSpecialTypesLoop( int nmax, int* neighs ){
        int nnew=0;
        int itr=0;
        for(itr=0; itr<nmax; itr++){
            //printf( "# --- assignSpecialTypesLoop[%i] \n", itr );
            int ni = assignSpecialTypes( neighs ); 
            nnew+=ni; 
            if( ni==0 ){ return nnew; } 
        }
        printf("ERROR: assignSpecialTypesLoop not converged in %i iterations\n", itr ); exit(0);
        return nnew;
    }

    // advanced atom-type assignement
    void assignTypes( int* neighs=0, int niterMax=10, bool bDeallocNeighs=true ){ 
        // assign all like X_3 or X_2 or X_1
        assignAllSp3Types();
        bDeallocNeighs &= (neighs==0);
        makeNeighs            ( neighs, 4        );
        assignSpecialTypesLoop( niterMax, neighs );
        //printAtomConfs(false);
        if(bDeallocNeighs)delete [] neighs;
    }


    void addCaps( int ia, int ncap, int ne, int nb, const Vec3d* hs ){
        bool Hmask[]{1,1,1,1};
        //if(nH!=ncap) Hmask[rand()%ncap]=0;
        //bool breverse = (nH==2)&&(ncap==3);
        bool breverse;
        if(ncap<4){
            if(ne>0) Hmask[rand()%ncap]=0;
            breverse = (ne>1);
        }else{
            for(int i=0;i<ne;i++)Hmask[3-i]=0;
            breverse = 0;
        }
        //printf( "addCaps[%i] ne %i b %i \n", ia, ne, bDummyEpair ); 
        //printf( "makeSPConf: atom[%i] ncap %i nH %i nb %i npi %i ne %i Hmask{%i,%i,%i,%i}  \n", ia, ncap, nH, nb,npi,ne,  (int)Hmask[0],(int)Hmask[1],(int)Hmask[2],(int)Hmask[3] );
        for(int i=0; i<ncap; i++){
            if     (Hmask[i]!=breverse){ addCap(ia,hs[nb+i],&capAtom     ); }
            else if(bDummyEpair       ){ addCap(ia,hs[nb+i],&capAtomEpair); }
        }
    }

    int addCapTopo(int ia){
        int ic = atoms[ia].iconf;
        if(ic<0) return -1;
        AtomConf& conf = confs[ic];
        int ncap = N_NEIGH_MAX-conf.nbond - conf.npi;
        AtomType&  typ = params->atypes[ atoms[ia].type ];
        int ne   = typ.nepair;
        int nH   = ncap-ne;
        //printf( "addCapTopo[%i] ne,nH(%i,%i) nb,npi(%i,%i) \n", ia, ne, nH, conf.nbond, conf.npi );
        for(int i=0; i<ne; i++){ addBondedAtom(ia,itypEpair,false); };
        for(int i=0; i<nH; i++){ addBondedAtom(ia,itypHcap ,false); };
        return nH;
    }
    int addAllCapTopo(){
        int n=0,na=atoms.size();
        for(int i=0;i<na;i++){
            int nH = addCapTopo(i);
            n+=nH;
        }
        return n;
    }

    void loadNeighbors(int ia, int nb, const int* neighs, Vec3d* hs ){
        if( nb>N_NEIGH_MAX   ){ printf("ERROR: loadNeighbors: nb %i > N_NEIGH_MAX %i \n", nb, N_NEIGH_MAX ); exit(0); }
        //if( ia>=atoms.size() ){ printf("ERROR: loadNeighbors: ia %i >= atoms.size() %i \n", ia, atoms.size() ); exit(0); }
        for(int i=0;i<nb;i++){
            int ib = neighs[i];
            if(ib<0 || ib>=bonds.size()){ printf("ERROR: loadNeighbors: ib %i >= nbonds.size() %i \n", ib, bonds.size() ); exit(0); }
            int ja = bonds[ib].getNeighborAtom(ia);
            if(ja<0 || ja>=atoms.size()){ printf("ERROR: loadNeighbors: ja %i >= atoms.size() %i \n", ja, atoms.size() ); exit(0); }
            hs[i]  = atoms[ja].pos - atoms[ia].pos;
            hs[i].normalize();
        }
    }

    AtomConf* tryGetNeighDirs( int ia, Vec3d* hs ){
        int ic=atoms[ia].iconf;
        if(ic<0){ return 0; }
        AtomConf& conf = confs[ic];
        int nb = conf.nbond;
        if(nb<2){ return 0; };
        loadNeighbors( ia, nb, conf.neighs, hs );
        makeConfGeom( nb, conf.npi, hs);
        //if(conf.npi>=0) conf.pi_dir = hs[3]; 
        return &conf;
    }
    
    void makeSPConf(int ia,int npi,int ne){
        //if(nH==0){ // ToDo : check reasonable limits npi, nh
        int ic = atoms[ia].iconf;
        AtomConf& conf = confs[ic];
        conf.clearNonBond();
        int nb   = conf.nbond;
        int ncap = 4-nb-npi;   // number of possible caps
        int nH   = ncap-ne;
        if(!bAddECaps) ncap=nH;
        //printf("-- "); println(conf);
        if(verbosity>=2)printf( "makeSPConf[ia=%i] nb,npi(%i,%i) ncap,nH,ne(%i,%i,%i)\n", ia, nb,npi, ncap, nH,ne );
        //printf( "makeSPConf[%i] npi=%i ne=%i ncap=%i bDummyEpair=%i bAddCaps=%i \n", ia, npi,ne,ncap, bDummyEpair,bAddCaps  );
        Vec3d hs[4];
        loadNeighbors(ia, nb, conf.neighs, hs );
        makeConfGeom(conf.nbond, npi, hs);
        if(bAddCaps && (ncap>0) )               addCaps( ia, ncap, ne, nb, hs );
        if(bDummyPi){ for(int i=0; i<npi; i++){ addCap(ia,hs[i+ncap+nb],&capAtomPi); } }
        conf.npi=npi;
        conf.ne =ne;
        //printf("-> "); println(conf);
    }

<<<<<<< HEAD
    Atoms* buildBondsAndEpairs( Atoms* mol, bool bPBC, double Rfac=-0.5, bool bDummyEpair=true, bool bAddPi=true, bool bAddECaps=true ){
=======
    Atoms* buildBondsAndEpairs( Atoms* mol, double Rfac=-0.5 ){
>>>>>>> 96a751c7
        clear();
        if(mol->lvec){ lvec = *(mol->lvec); bPBC=true; }
        insertAtoms(*mol);
        //printCappingTypes();
        //printAtomConfs(false, true );
        tryAddConfsToAtoms( 0, -1 );
        cleanPis();
        if( bPBC ){
            autoBondsPBC( Rfac,  0      , mol->n0     ); // we should not add bonds between rigid and flexible parts
            autoBondsPBC( Rfac,  mol->n0, mol->natoms ); 
        }else{ 
            autoBonds( Rfac,  0      , mol->n0     ); // we should not add bonds between rigid and flexible parts
            autoBonds( Rfac,  mol->n0, mol->natoms ); 
        }
        //builder.printAtomConfs(false, true );
        checkNumberOfBonds( true, true );
<<<<<<< HEAD
        if(bDummyEpair){
            bDummyEpair = true;
            autoAllConfEPi( ); 
        }
=======
        bDummyEpair = true;
        autoAllConfEPi( ); 
>>>>>>> 96a751c7
        //builder.printAtomConfs(false, true );
        setPiLoop       ( 0, -1, 10 );
        addAllEpairsByPi( 0, -1 );  
        addSigmaHoles();     
        //builder.printAtomConfs(false, true );
        //exit(0);
        return exportAtoms(); 
    }

<<<<<<< HEAD
    void exportElectrons(){

    }



=======
>>>>>>> 96a751c7
/*
    int addEpairsToAtoms(int ia, double l=0.5 ){
        int ic=atoms[ia].iconf;
        if(ic<0)return false;
        AtomConf& conf = confs[ic];
        int nb   = conf.nbond;
        Vec3d hs[4];
        for(int i=0;i<nb;i++){
            int ib = conf.neighs[i];
            int ja = bonds[ib].getNeighborAtom(ia);
            hs[i]  = atoms[ja].pos - atoms[ia].pos;
            hs[i].normalize();
        }
        makeConfGeom( nb, conf.npi, hs);
        //printf( "addEpairsToAtoms.1(%i) nb=%i npi=%i ne=%i ntot=%i \n", ia, conf.nbond, conf.npi, conf.ne, conf.n  );
        int ne=conf.ne;
        conf.ne=0;
        conf.n-=ne;
        //printf( "addEpairsToAtoms.2(%i) nb=%i npi=%i ne=%i ntot=%i \n", ia, conf.nbond, conf.npi, conf.ne, conf.n  );
        makeConfGeomPi(int nb, int npi, const Vec3d& pi_dir, Vec3d* hs);                
        for( int i=0; i<ne; i++ ){
            int ib=nb+i;
            //printf( "addEpairsToAtoms[%i] i=%i ib=%i h(%g,%g,%g) \n", ia, i, ib, hs[ib].x,hs[ib].y,hs[ib].z );
            addCap(ia,hs[ib],&capAtomEpair, l );
        }
        //printf( "addEpairsToAtoms.3(%i) nb=%i npi=%i ne=%i ntot=%i \n", ia, conf.nbond, conf.npi, conf.ne, conf.n  );
        return conf.ne;
    }

    bool setPiDir(int ia){
        Vec3d hs[4];
        AtomConf* conf = tryGetNeighDirs( int ia, Vec3d* hs );
        if( conf ){
            conf.npi=hs[3];
            return true;
        }
        return false;
    }
*/

    /**
     * Sets the pi direction vector for a given atom configuration according to the directions of pi-vectors of its neighbors.
     * 
     * @param ic The index of the atom configuration.
     * @return True if the pi direction vector was successfully set, false otherwise.
     */
    bool setPiByNeigh(int ic){
        //int ic=atoms[ia].iconf;
        //if(ic<0)return false;
        AtomConf& conf = confs[ic]; 
        Vec3d p = conf.pi_dir;
        double r2 = p.norm2();
        if(r2>0.1){ return false; } // already set
        p = Vec3dZero;
        const int* ngs = conf.neighs;
        for(int i=0; i<conf.nbond; i++){
            int ib = ngs[i];
            int ja = bonds[ib].getNeighborAtom(conf.iatom);
            //printf( "setPiByNeigh[%i] i=%i ib=%i ja=%i \n", ic, i, ib, ja );
            int jc = atoms[ja].iconf;
            if(jc<0) continue;
            Vec3d pi = confs[jc].pi_dir;
            if(i>0){
                double c = p.dot(pi); if(c<0){ pi.mul(-1.); };
            }
            p.add(pi);
        }
        double r = p.norm();
        if(r<1e-6){ return false; }
        p.mul(1./r);
        conf.pi_dir=p;
        return true;
    }

    // TBD what is ia0 here for? 
    int setPiLoop( int ia0=0, int imax=-1, int nMaxIter=10 ){
        //printf( "setPiLoop() confs.size()=%i \n", confs.size() );
        if(imax<0){ imax=atoms.size(); }
        for(int itr=0; itr<nMaxIter; itr++){
            int new_pi=0;
            for(int ic=0; ic<confs.size(); ic++){
                new_pi += setPiByNeigh(ic);
            }
            if(new_pi==0)return itr;
        }
        return nMaxIter;
    }

    bool autoConfEPi(int ia, double l=-0.5 ){
        int ic=atoms[ia].iconf;
        if(ic<0)return false;
        int ityp=atoms[ia].type;
        //params->assignRE( ityp, REQ );
        AtomConf& conf = confs[ic];
        int ne = params->atypes[ityp].nepair;
        if(conf.npi>2){ printf( "ERROR int autoConfEPi(ia=%i).1 np(%i)>2 => Exit() \n", ia, conf.npi, N_NEIGH_MAX ); exit(0); }
        if  ( (conf.nbond+conf.nH+ne)>N_NEIGH_MAX  ){ printf( "ERROR int autoConfEPi(ia=%i) ne(%i)+nb(%i)+nH(%i)>N_NEIGH_MAX(%i) => Exit() \n", ia, ne, conf.nbond, conf.nH, N_NEIGH_MAX ); exit(0);}
        else{ conf.ne=ne; }
        conf.fillIn_npi_sp3();
<<<<<<< HEAD

        if(params){ // limit the number of pi-bonds
            const ElementType* el = params->elementOfAtomType( atoms[ia].type );
            //printf( "atom[%i] typ=%i %s %s piMax=%i \n", ia, atoms[ia].type, params->atypes[atoms[ia].type].name, el->name,  el->piMax );
            conf.npi = _min( conf.npi, el->piMax );
        }

=======
        if(conf.npi>2){ printf( "ERROR int autoConfEPi(ia=%i).2 np(%i)>2 => Exit() \n", ia, conf.npi, N_NEIGH_MAX ); exit(0); }
>>>>>>> 96a751c7
        int nb = conf.nbond;
        if(nb>=2){ // for less than 2 neighbors makeConfGeom does not make sense
            Vec3d hs[4];
            //AtomConf* conf = tryGetNeighDirs( ia, hs );
            loadNeighbors( ia, conf.nbond, conf.neighs, hs );
            makeConfGeom (     conf.nbond, conf.npi,    hs );

            

            // { // Debug
            //     sprintf( tmpstr, "atom%03i_hs.xyz", ia );
            //     FILE* fout=fopen(tmpstr, "w");
            //     fprintf(fout,"5\n");
            //     fprintf(fout,"#\n");
            //     Vec3d p = atoms[ia].pos;
            //     fprintf(fout, "%s %g %g %g\n",  params->atypes[ityp].name, p.x,p.y,p.z  );
            //     for(int i=0;  i<nb; i++){ Vec3d p_=p+hs[i]; fprintf(fout, "H %g %g %g\n", p_.x,p_.y,p_.z  ); }
            //     for(int i=nb; i<4;  i++){ Vec3d p_=p+hs[i]; fprintf(fout, "E %g %g %g\n", p_.x,p_.y,p_.z  ); }
            //     fclose(fout);
            // }

            if(conf.npi>0){ conf.pi_dir=hs[3]; }
            if( bDummyEpair && (conf.ne>0) ){
                conf.ne=0;
                conf.n-=ne;
                for( int i=0; i<ne; i++ ){
                    int ib=nb+i;
                    //printf( "addEpairsToAtoms[%i] i=%i ib=%i |h|=%g \n", ia, i, ib, hs[ib].norm() );
                    addEpair(ia,hs[ib],l);
                }
            }
        }
        if(conf.npi>2){ printf( "ERROR int autoConfEPi(ia=%i).3 np(%i)>2 => Exit() \n", ia, conf.npi, N_NEIGH_MAX ); exit(0); }
        return true;
    }
    int autoAllConfEPi( int ia0=0, int imax=-1 ){
        //printf( "autoAllConfEPi() bDummyEpair=%i \n", bDummyEpair  );
        int n=0;
        if(imax<0){ imax=atoms.size(); }
        for(int ia=ia0;ia<imax;ia++){
            if( autoConfEPi(ia) ){n++;}
        }
        return n;
    }

<<<<<<< HEAD
    int addEpairsByPi(int ia, double l=-0.5, Vec3d* epos=0, bool byPi=true ){
        //printf( "addEpairsByPi[%i] \n", ia  );
        int ic=atoms[ia].iconf;
        if(ic<0)return 0;
        //int ityp=atoms[ia].type;
=======
    bool addEpairsByPi(int ia, double l=-0.5 ){
        /// Add electron-pair (i.e. positively charge dummy atom) to all node atoms
        //printf( "addEpairsByPi[%i] \n", ia  );
        int ic=atoms[ia].iconf;
        if(ic<0)return false;
        int ityp=atoms[ia].type;
        if( params->atypes[ityp].ePairType<itype_min )return false;
        //printf( "addEpairsByPi[%i] l=%g t: %i %-8s \n", ia, l, ityp, params->atypes[ityp].name  );
>>>>>>> 96a751c7
        AtomConf& conf = confs[ic];
        int ne = conf.ne;
        //if( (ne<1)||(conf.nbond<2)||(conf.npi>2) )return 0;
        if( (ne<1) )return 0;
        //printf( "addEpairsByPi[%i] ne=%i nb=%i npi=%i epos=%p\n", ia, ne, conf.nbond, conf.npi, epos );
        conf.n-=ne;
        int nb = conf.nbond;
        Vec3d hs[4];
        loadNeighbors ( ia, nb,       conf.neighs, hs );
        if(byPi){ makeConfGeomPi( nb, conf.npi, conf.pi_dir, hs ); }
        else    { makeConfGeom( nb, conf.npi, hs ); }
        //if(byPi){ makeConfGeomPi( nb, conf.npi, conf.pi_dir, hs ); } // NOTE: we need to asign pi_dir before calling makeConfGeomPi(), this is however necessary for atoms like =O which do not have other bonds direction of e-pair is not defined if pi-plane is not defined
        //else    { makeConfGeom  ( nb, conf.npi,              hs ); }  
        //printf( "addEpairsByPi[%i, typ=%i=%s] npi=%i hs[0](%6.3f,%6.3f,%6.3f) hs[1](%6.3f,%6.3f,%6.3f) hs[2](%6.3f,%6.3f,%6.3f) hs[3](%6.3f,%6.3f,%6.3f) \n", ia, ityp, params->atypes[ityp].name,  hs[0].x,hs[0].y,hs[0].z,   hs[1].x,hs[1].y,hs[1].z,   hs[2].x,hs[2].y,hs[2].z, hs[3].x,hs[3].y,hs[3].z );

        // { // Debug
        //     sprintf( tmpstr, "atom%03i_hs.xyz", ia );
        //     FILE* fout=fopen(tmpstr, "w");
        //     fprintf(fout,"5\n");
        //     fprintf(fout,"#\n");
        //     Vec3d p = atoms[ia].pos;
        //     fprintf(fout, "%s %g %g %g\n",  params->atypes[ityp].name, p.x,p.y,p.z  );
        //     for(int i=0;  i<nb; i++){ Vec3d p_=p+hs[i]; fprintf(fout, "H %g %g %g\n", p_.x,p_.y,p_.z  ); }
        //     for(int i=nb; i<4;  i++){ Vec3d p_=p+hs[i]; fprintf(fout, "E %g %g %g\n", p_.x,p_.y,p_.z  ); }
        //     fclose(fout);
        // }

        bool bIns = (epos==nullptr);

        for( int i=0; i<ne; i++ ){
            int ib=nb+i;
            //printf( "addEpairsToAtoms[%i] i=%i ib=%i |h|=%g |hb|=%g |hpi|=%g  l=%g \n", ia, i, ib, hs[ib].norm(), hs[0].norm(), conf.pi_dir.norm(), l );
            if(bIns){
                conf.ne=0;
                addEpair(ia,hs[ib], l, bIns, bIns );
            }else{
                epos[i] = addEpair(ia,hs[ib], l, bIns, bIns );
            }
        }
        return ne;
    }
    int addAllEpairsByPi( int ia0=0, int imax=-1, bool byPi=true, bool bUseParams=true, double Lep=-0.5 ){
        //printf( "addEpairsByPi[%i] l=%g\n", ia, l  );
        int n=0;
        if(imax<0){ imax=atoms.size(); }
        for(int ia=ia0;ia<imax;ia++){
            double l = Lep;
            if(bUseParams){
                int ityp=atoms[ia].type;
                l = params->atypes[ityp].Hb;
            }
            if( addEpairsByPi(ia ) ){n++;}
        }
        return n;
    }

<<<<<<< HEAD
    bool addCapByPi(int ia, int cap_typ, double l=1.0 ){
        int ic=atoms[ia].iconf;
        if(ic<0)return false;
        //int ityp=atoms[ia].type;
        AtomConf& c = confs[ic];
        c.updateNeighs();
        int nCap = 4 - (c.ne + c.npi + c.nbond);
        if(nCap<=0) return false;
        Atom A = capAtom; A.type = cap_typ; A.iconf=-1;
        printf( "addCapsByPi[%i] nCap=%i conf: ", ia, nCap ); c.print(); //printf("\n");
        Vec3d hs[4];
        loadNeighbors ( ia, c.nbond,    c.neighs, hs );
        //makeConfGeomPi( c.nbond, c.npi, c.pi_dir, hs );
        //makeConfGeom( c.nbond, c.npi, hs);
        makeConfGeomCap( c.nbond, c.npi, hs );
        int nb0 = c.nbond;
        for( int i=0; i<nCap; i++ ){
            int ib=nb0+i;
            printf( "addCapsByPi[%i] i=%i ib=%i |h|=%g |hb|=%g |hpi|=%g  l=%g \n", ia, i, ib, hs[ib].norm(), hs[0].norm(), c.pi_dir.norm(), l );
            //addEpair(ia,hs[ib],l);
            addCap(ia,hs[ib], &A, l );
        }
        return true;
    }
    int addAllCapsByPi( int cap_typ, int ia0=0, int imax=-1, bool byPi=true ){
        int n=0;
        if(imax<0){ imax=atoms.size(); }
        for(int ia=ia0;ia<imax;ia++){
            if( addCapByPi(ia,cap_typ) ){n++;}
        }
        return n;
    }
=======
>>>>>>> 96a751c7

    bool addSigmaHole(int ia, double l=-0.5 ){
        //printf( "addSigmaHole[%i] l=%g \n", ia, l  );
        /// Add sigma hole (positively charge dummy atom) to all node atoms with just 1 neighbor
        int ic=atoms[ia].iconf;
        if(ic<0)return false;             // check if it is node atom
        int ityp=atoms[ia].type;
        if( params->atypes[ityp].ePairType<itype_min )return false;
        //printf( "addSigmaHole[%i] l=%g t: %i %-8s \n", ia, l, ityp, params->atypes[ityp].name  );
        AtomConf& conf = confs[ic];
        if(conf.nbond!=1) return false;  // check if there is jsut 1 neighbor
        int ib  = conf.neighs[0];
        int iab = bonds[ib].getNeighborAtom(ia);
        Vec3d h = atoms[ia].pos - atoms[iab].pos;
        h.normalize();
        addEpair(ia,h,l);
        return true;
    }
    int addSigmaHoles( int ia0=0, int imax=-1, bool bUseParams=true, double Lep=-0.5  ){
        int n=0;
        if(imax<0){ imax=atoms.size(); }
        for(int ia=ia0;ia<imax;ia++){
            double l = Lep;
            if(bUseParams){
                int ityp=atoms[ia].type;
                l = params->atypes[ityp].Hb;
            }
            if( addSigmaHole(ia ) ){n++;}
        }
        return n;
    }

    int listEpairBonds( Vec2i*& bs, Vec3d*& dirs ){
        std::vector<Vec2i> _bs;
        std::vector<Vec3d> _dirs;
        int nfound=0;
        for( int ia=0; ia<atoms.size(); ia++ ){
            // NOTE: we must loop over host atoms because e-pairs are capping atoms, so they don't have neighbor-list (conf)
            int ic = atoms[ia].iconf;
            if(ic<0)continue;
            AtomConf& conf = confs[ic];
            for(int i=0; i<N_NEIGH_MAX; i++){
                int ib = conf.neighs[i];
                if(ib<0)continue;
                if(ib>=bonds.size()){ printf("ERROR listEpairBonds[%i](ia=%i) ib(%i)>bonds.size(%i) \n", nfound, ia, ib, bonds.size() ); exit(0); }
                int ja = bonds[ib].getNeighborAtom(ia);
                if( atoms[ja].iconf == -1 ){
                    int it = atoms[ja].type;
                    if( params->atypes[it].name[0]=='E' ){
                        //printf("listEpairBonds[%i](%i,%i) types(%s,%s) \n", nfound, ia, ja, params->atypes[atoms[ia].type].name, params->atypes[it].name  );
                        _bs  .push_back( (Vec2i){ia,ja} );   //   ia = Host_atom_index ja= Electron_Pair_Index
                        _dirs.push_back( atoms[ja].pos - atoms[ia].pos );
                        //printf("listEpairBonds[%i](%i,%i) types(%s,%s) dir(%g,%g,%g)\n", nfound, ia, ja, params->atypes[atoms[ia].type].name, params->atypes[it].name, _dirs.back().x,_dirs.back().y,_dirs.back().z  );
                        nfound++;   
                    };
                }
            }
        }
        bs   = new Vec2i[nfound];
        dirs = new Vec3d[nfound];
        for(int i=0; i<nfound; i++){
            bs  [i] = _bs  [i];
            dirs[i] = _dirs[i];
        }
<<<<<<< HEAD
        return nfound;
    }

=======
//exit(0);
        return nfound;
    }



>>>>>>> 96a751c7
    bool tryMakeSPConf(int ia, bool bAutoEPi=false){
        const AtomConf* conf = getAtomConf(ia);
        //printf("tryMakeSPConf %i conf %li\n", ia, (long)conf  );
        if(conf){
            //printf("tryMakeSPConf: proceed !!! \n"  );
            if(bAutoEPi)autoConfEPi(ia);
            makeSPConf(ia,conf->npi,conf->ne);
            return true;
        }
        return false;
    }

    int makeAllConfsSP( bool bAutoEPi=false ){
        int n=0,na=atoms.size();
        for(int i=0;i<na;i++){
            if(tryMakeSPConf(i,bAutoEPi)){n++;}
        }
        return n;
    }

    int cleanPis(){ int n=0; for( AtomConf& c:confs ){ n+=c.npi; c.clean_pi_sp3(); }; return n; }

    int countPiE(int& npi, int i0=0, int n=-1)const{
        nconf_def(n,i0);
        //printf("Builder::countPiE() n %i i0 %i \n", n,i0);
        int ne=0; 
        npi=0;
        for(int i=0; i<n;i++){
            const AtomConf& c = confs[i0+i]; 
            npi+=c.npi;
            ne +=c.ne;
        }
        return ne;
    }

    int getAtom_npi(int ia)const{
        const Atom& A = atoms[ia];
        if(A.iconf<0)return 0;
        return confs[A.iconf].npi;
    }

    int getAtom_ne(int ia)const{
        const Atom& A = atoms[ia];
        if(A.iconf<0)return 0;
        return confs[A.iconf].ne;
    }

    // int getAtom_nb(int ia){
    //     const Atom& B = atoms[ja];
    //     if(A.iconf<0)return 0;
    //     return confs[A.iconf].npi;
    // }


    int countAtomPiNeighs(int ia)const{
        int npi=0;
        const Atom& A = atoms[ia];
        if(A.iconf<0) return -1;
        const AtomConf& c= confs[A.iconf];
        for(int i=0; i<c.nbond; i++){
            int ib = c.neighs[i];
            int ja = bonds[ib].getNeighborAtom(ia);
            if( getAtom_npi(ja)>0 ) npi++;
        }
        return npi;
    }

    int selectBondsBetweenTypes( int imin, int imax, int it1, int it2, bool byZ=false, bool bOnlyFirstNeigh=false ){
        printf( "Builder::selectBondsBetweenTypes[%i,%i] it1 %i it2 %i byZ %i bOnlyFirstNeigh %i \n", imin, imax, it1, it2, byZ, bOnlyFirstNeigh );
        selection.clear();
        std::unordered_set<int> nodes;
        for(int ib=imin; ib<imax; ib++){
            const Vec2i& b = bonds[ib].atoms;
            const Atom&  A = atoms[b.a];
            const Atom&  B = atoms[b.b];
            bool match;
            bool reverse;
            if( byZ ){
                int iz1 = params->atypes[A.type].iZ;
                int iz2 = params->atypes[B.type].iZ;
                //printf( "selectBondsBetweenTypes[%i] zs(%i,%i) ts(%i,%i) \n", ib, iz1,iz2,   it1, it2  );
                match   = (iz1==it1)&&(iz2==it2);
                reverse = (iz1==it2)&&(iz2==it1); 
            }else{
                match   = (A.type==it1)&&(B.type==it2);
                reverse = (A.type==it2)&&(B.type==it1); 
            }
            match |= reverse;
            if(match){
                //printf( "selectBondsBetweenTypes match ib=%i \n", ib, b.a,b.b  );
                if(bOnlyFirstNeigh){
                    int ia;
                    if(reverse){ ia=b.b; }else{ ia=b.a; };
                    int na = nodes.count(ia); 
                    if( na==0 ){
                        selection.insert(ib);
                        nodes.insert(ia);
                    }
                }else{
                    selection.insert(ib);
                }
            }
        }
        return selection.size();
    }


    int pickBond( const Vec3d& ro, const Vec3d& rh, double Rmax ){
        return rayPickBond( ro, rh, bonds.size(), [&](int ib,Vec3d&pa,Vec3d&pb){ 
            Vec2i b = bonds[ib].atoms; pa=atoms[b.i].pos; pb=atoms[b.j].pos;
        }, Rmax, false );
    }

    // ============= Angles

    void addAnglesToBond( int ib, int n,const int* neighs, double a0, double k ){
        for(int j=0; j<n; j++){
            angles.push_back( (Angle){-1,  (Vec2i){ neighs[ib], neighs[j]}, a0,k} );
            //printf("[%li]",angles.size()); println(angles.back());
        }
    }

    void addAnglesUpToN( int n, const int* neighs, double a0, double k ){
        for(int i=0; i<n; i++){ addAnglesToBond( i, i, neighs, a0, k ); }
    }

    bool addAnglesToAtom( int ia, double ksigma, double kpi ){
        const AtomConf* conf = getAtomConf(ia);
        if(conf==0) return false;
        int nsigma = conf->nbond;
        //printf("addAnglesToAtom[%i] nsigma %i npi %i \n", ia, nsigma, conf->npi  );
        // ------ Pi Bonds
        if( bDummyPi && (conf->npi>0) ){
            //printf( "addAnglesToAtom[%i] angles to dummy Pi-orbital \n", ia );
            //nsigma -= conf->npi; // ToDo : Check this
            for(int i=0;i<conf->npi;i++){ addAnglesToBond( i+nsigma, i+nsigma, conf->neighs, M_PI_2, kpi ); }
        }
        // ------- Sigma bonds
        static const double a0s[]{ 0.0, 0.0, M_PI, 120*M_PI/180, 109.5*M_PI/180 };
        static const double Ks []{ 0.0, 0.0, 1.4,           1.2,            1.0 };
        if(nsigma>=2){
            int iangType = nsigma+conf->ne;
            double a0 = a0s[iangType];
            ksigma   *=  Ks[iangType];
            //printf( "addAnglesToAtom[%i] ns %i npi %i a0,ks %g %g   {%g,%g,%g,%g} %g \n", ia, nsigma, conf->npi, a0, ksigma, a0s[0],a0s[1],a0s[2],a0s[3] , a0s[nsigma] );
            addAnglesUpToN( nsigma, conf->neighs, a0, ksigma );
            if(verbosity>2){
                printf("addAnglesToAtom[%i] ", ia); printAtomConf(ia);
                printf( " Sigma(%i,a0[%i] %g, k %g)", ia,  nsigma,conf->npi, iangType,  a0*(180/M_PI), ksigma );
                if(bDummyPi && (conf->npi>0) ){ printf( " Pi(n%i,a0 %g, k %g)", conf->npi,  M_PI_2*(180/M_PI), kpi ); }else{ puts(""); };
            }
        }
        return true;
    }

    void autoAngles(double ksigma, double kpi){
        for(int i=0; i<atoms.size(); i++){
            if(atoms[i].iconf>=0){
                addAnglesToAtom( i, ksigma, kpi );
            }
        }
    }

    bool addTorsionsToBond( int ibond ){
        Vec2i b = bonds[ibond].atoms;
        const AtomConf* ca = getAtomConf(b.i);
        const AtomConf* cb = getAtomConf(b.j);
        if( (ca==0) || (cb==0)) return false;
        int ityp = atoms[b.i].type;
        int jtyp = atoms[b.j].type;
        for(int i=0; i<ca->nbond; i++ ){
            for(int j=0; j<cb->nbond; j++ ){
                int ib = ca->neighs[i];
                int jb = cb->neighs[j];
                int ia = bonds[ ib ].getNeighborAtom(b.i);  int iat = atoms[ia].type;
                int ja = bonds[ jb ].getNeighborAtom(b.j);  int jat = atoms[ja].type;
                Dihedral tor;
                DihedralType* dtyp = params->getDihedralType( iat, ityp, jtyp, jat, bonds[ibond].type );
                tor.a0    = dtyp->ang0;
                tor.k     = dtyp->ang0;
                tor.n     = dtyp->n;
                tor.atoms = Quat4i{iat,ityp,jtyp,jat};
                tor.bonds = {ibond,ib,jb};
                dihedrals.push_back( tor );
            }
        }
        return true;
    }

    void autoTorsions(){
        for(int ib=0; ib<bonds.size(); ib++){
            addTorsionsToBond( ib );
        }
    }

    // =============== Dihedrals

    bool insertDihedralByAtom(const Quat4i& ias, Dihedral& tors ){
        int ib1 = getBondByAtoms(ias.x,ias.y); if(ib1<0) return false;
        int ib2 = getBondByAtoms(ias.y,ias.z); if(ib2<0) return false;
        int ib3 = getBondByAtoms(ias.z,ias.w); if(ib3<0) return false;
        tors.bonds.set(ib1,ib2,ib3);
        dihedrals.push_back(tors);
        return true;
    }


void assignTorsions( bool bNonPi=false, bool bNO=true ){
    printf( "MM::Builder::assignTorsions()\n" );
    int default_order = 2;
    int nb = bonds.size();
    //Quat4i*  tors2atom =0;
    //Quat4d*  torsParams=0;
    //std::vector<Quat4i> tors2atom;
    //std::vector<Quat4d> torsParams;
    for(int ib=0; ib<nb; ib++ ){
        //printf( "assignTorsions[ib=%i]\n", ib );
        Vec2i b = bonds[ib].atoms;
        int ic = atoms[b.i].iconf;
        int jc = atoms[b.j].iconf;
        if( (ic<0)||(jc<0) ) continue;  // must be bond between node atoms
        const AtomConf& ci = confs[ic];
        const AtomConf& cj = confs[jc];
        printf( "#### assignTorsions[ib=%i,%s-%s]   ci.npi=%i cj.npi=%i bNonPi=%i \n", ib, params->atypes[ atoms[b.i].type ].name, params->atypes[ atoms[b.j].type ].name, ci.npi, cj.npi, bNonPi );
        if((ci.npi>1)||(cj.npi>1)) continue;          // No triple-bond torsion
        if((ci.npi==0)||(cj.npi==0)){ // sp3 atoms only if O or N attaced to sp2
            if(!bNonPi)continue;
            int iZ = params->atypes[ atoms[b.i].type ].iZ;
            int jZ = params->atypes[ atoms[b.j].type ].iZ;
            printf( "#### assignTorsions[ib=%i,%s-%s]  iZ=%i jZ=%i ci.npi=%i cj.npi=%i bNonPi=%i \n", ib, params->atypes[ atoms[b.i].type ].name, params->atypes[ atoms[b.j].type ].name,  iZ,jZ, ci.npi, cj.npi, bNonPi );
            if(( ((iZ==7)||(iZ==8)) && ( cj.npi==1 ) )
             ||( ((jZ==7)||(jZ==8)) && ( ci.npi==1 ) )){
            }else{ continue; }
        }

        int order = bonds[ib].type;
        if(order<0){
            printf( "WARRNING: in assignTorsions[ib=%i] order=%i changed to %i \n", ib, order, default_order ); 
            order=default_order;
        } 

        for(int i=0; i<ci.nbond; i++ ){
            if( ci.neighs[i] == ib ) continue;
            int iia = bonds[ci.neighs[i]].getNeighborAtom(b.i);
            for(int j=0; j<cj.nbond; j++ ){
                if( cj.neighs[j] == ib ) continue;
                int jja = bonds[cj.neighs[j]].getNeighborAtom(b.j);
                printf( "dih atoms{%i,%i,%i,%i} types{%i,%i,%i,%i} type_names{%s,%s,%s,%s}\n",   iia,b.i,b.j,jja,    atoms[iia].type,atoms[b.i].type,atoms[b.j].type,atoms[jja].type,  params->atypes[atoms[iia].type].name,params->atypes[atoms[b.i].type].name,params->atypes[atoms[b.j].type].name,params->atypes[atoms[jja].type].name     );
                DihedralType* diht = params->getDihedralType( atoms[iia].type, atoms[b.i].type, atoms[b.j].type, atoms[jja].type, order, true, true );
                if(diht==0){ printf("ERROR in MM::Builder::assignTorsions(ib=%i,%i,%i) cannot find angle type(%i,%i,%i,%i|%i) =>Exit()\n", ib,i,j, atoms[iia].type, atoms[b.i].type, atoms[b.j].type, atoms[jja].type, order ); exit(0); };
                //tors2atom .push_back( Quat4i{ iia,b.i,b.j,jja} );
                //torsParams.push_back( Quat4d{cos(dih->ang0), sin(dih->ang0), dih->k, dih->n} );
                dihedrals.push_back( Dihedral{ diht->bo, Quat4i{iia,b.i,b.j,jja}, diht->n, diht->k, diht->ang0 } );

            }
        }
    }
    printf( "MM::Builder::assignTorsions() DONE\n" );
}




    /*
    void setAtoms( const Atom* brushAtom, const Vec3d* ps=0, int imin=0, int imax=-1,  ){
        if(imax<0){ imax=atoms.size(); }
        for(int i=imin;i<imax;i++){
            if(ps       )brushAtom.pos = ps[i];
            if(brushAtom)builder.insertAtom( *brushAtom, true);
        }
    }
    void setBondTypes( Bond brushBond, const Vec2i* bond2atom=0, int imin=0, int imax=-1 ){
        if(imax<0){ imax=bonds.size(); }
        for(int i=imin;i<imax;i++){
            if(bond2atom)brushBond.atoms=bond2atom[i];
            builder.insertBond(brushBond);
        }
    }
    */
    void insertAtoms( int n, Atom brushAtom, const Vec3d* ps, bool withConf=true ){
        for(int i=0;i<n;i++){
            brushAtom.pos = ps[i];
            if(withConf){ insertAtom( brushAtom, 0 ); }
            else        { insertAtom( brushAtom    ); }
        }
    }
    void insertBonds( int n, Bond brushBond, const Vec2i* bond2atom ){
        for(int i=0;i<n;i++){
            brushBond.atoms=bond2atom[i];
            insertBond( brushBond );
        }
    }
    void setConfs( int npi, int ne, int imin=0, int imax=-1 ){
        if(imax<0){ imax=atoms.size(); }
        for(int i=imin;i<imax;i++){
            makeSPConf( i, npi, ne );
        }
    }

    void touchingAtoms( int i0, int imax, const Vec3d& p, double R0, double Rfac, std::vector<int>& found ){
        for(int i=i0; i<imax; i++){  // for pbc we need all atom pairs
            const Atom& A = atoms[i];
            Vec3d dp = A.pos - p; // pbc here
            double Rj = params->atypes[A.type].Ruff;
            //double Rj = (R0 + A.REQ.x)*Rfac;    // Using RvdW
            double R = (Rj+R0)*Rfac;
            //printf( "touchingAtoms[%i] R=%g Ri+j=%g Ri=%g Rj=%g \n", i, R, R0+Rj, R0, Rj );
            if(  dp.norm2() < (R*R) ){
                //if(verbosity>2) 
                //printf( "bond[%i,%i] r %g R %g(%g,%g) \n", i0-1, i,    dp.norm(), R, R0, Rj );
                found.push_back(i);
            }
            //else{printf( "NON bond[%i,%i] r %g R %g \n", i0-1, i, dp.norm(), R );}
        }
    }

    // ToDo:  R=0.5 worsk for hydrocarbons (HCNOF), R=0.65 works for silicon (SiH), we should assign it according to the bond types maybe ?
    int autoBonds( double R=-1.20, int i0=0, int imax=-1 ){
        //printf( "MM::Builder::autoBonds() \n" );
        //if(verbosity>0){ printf( "MM::Builder::autoBonds() \n" ); }
        if(imax<0)imax=atoms.size();
        bool byParams = (R<0);
        double Rfac   = -R;
        //if( byParams && (params==0) ){ printf("ERROR in MM::Builder.autoBonds() byParams(R<0) but params==NULL \n"); exit(0); }
        std::vector<int> found;
        int nbond=0;
        for(int i=i0; i<imax; i++){
            //printf( "autoBonds() atom[%i] typ(%i==%s)\n", i, atoms[i].type,  params->atypes[ atoms[i].type ].name );
            const Atom& A = atoms[i];
            bool bCap_i = capping_types.count( A.type ) > 0; 
            //double Ri = A.REQ.x;   // Using RvdW
            double Ri = params->atypes[A.type].Ruff;   
            found.clear();
            touchingAtoms( i+1, imax, A.pos, Ri, Rfac, found );
            for(int j:found){
                if( bCap_i ){ if( capping_types.count( atoms[j].type ) > 0 ) continue ; }  // prevent bonds between two capping atoms
                //printf( "bond[%i] (%i,%i) %s-%s \n", nbond, i,j,  params->atypes[ atoms[i].type ].name, params->atypes[ atoms[j].type ].name    );
                bondBrush.ipbc=Vec3i8{ -1,-1,-1 };
                bondBrush.atoms={i,j};
                insertBond( bondBrush );
                nbond++;
            }
        }
        //printf( "MM::Builder::autoBonds() DONE !!!!!!!!!!!!!!!!\n\n\n" );
        return nbond;
    }

    inline Vec3d pbcShift( Vec3i G ){ return lvec.a*G.a + lvec.b*G.b + lvec.c*G.c; }

    // find 
    int autoBondsPBC( double R=-1.35, int i0=0, int imax=-1, Vec3i npbc=Vec3iOne ){
        //printf( "MM::Builder::autoBondsPBC() \n" );
        //if(verbosity>0){ printf( "MM::Builder::autoBondsPBC() \n" );                             }
        //if(verbosity>1){ printf( "MM::Builder::autoBondsPBC() builder.lvec: \n" ); lvec.print(); };
        if(imax<0)imax=atoms.size();
        bool byParams = (R<0);
        double Rfac   = -R;
        //if( byParams && (params==0) ){ printf("ERROR in MM::Builder.autoBonds() byParams(R<0) but params==NULL \n"); exit(0); }
        std::vector<int> found;
        int nbond=0;
        for(int i=i0; i<imax; i++){
            const Atom& A = atoms[i];
            bool bCap_i = capping_types.count( A.type ) > 0; 
            //double Ri = A.REQ.x;  // Using RvdW
            double Ri = params->atypes[A.type].Ruff;
            int ipbc=0;
            //if(verbosity>1)
            //printf( "autoBondsPBC() Atom[%i] R %g \n", i, R );
            for(int ix=-npbc.x;ix<=npbc.x;ix++){
                for(int iy=-npbc.y;iy<=npbc.y;iy++){
                    for(int iz=-npbc.z;iz<=npbc.z;iz++){
                        int   j0=i+1;
                        //Vec3d vpbc = lvec.a*ix + lvec.b*iy + lvec.c*iz;
                        //Vec3d vpbc; lvec.dot_to_T( {(double)ix,(double)iy,(double)iz} );
                        //Vec3d p = A.pos - pbcShift( {ix,iy,iz} );
                        Vec3d p = A.pos - lvec.lincomb( ix, iy, iz );
                        found.clear();
                        // find overlapping atoms
                        touchingAtoms( j0, imax, p, Ri, Rfac, found ); 
                        //if(i==12)printf( "# pbc[%i,%i,%i][%i] nfound %i \n", ix,iy,iz, ipbc, found.size() );
                        for(int j:found){
                            if( bCap_i ){ if( capping_types.count( atoms[j].type ) > 0 ) continue ; }  // prevent bonds between two capping atoms
                            //bondPBC.push_back( {ix,iy,iz} );
                            //bondBrush.ipbc=Vec3i8{ix,iy,iz};
                            bondBrush.ipbc=Vec3i8{ (int8_t)ix, (int8_t)iy, (int8_t)iz };
                            bondBrush.atoms={i,j};
                            insertBond( bondBrush );
                            nbond++;
                        }
                        ipbc++;
                    }
                }
            }
        }
        //printf( "MM::Builder::autoBondsPBC() DONE\n" );
        return nbond;
    }


    Vec3i shortesPBCbond( int ib, Vec3i npbc=Vec3iOne ){
        Bond& b = bonds[ib];
        Vec3d dij = atoms[b.atoms.j].pos - atoms[b.atoms.i].pos;
        Vec3i ipbc_min = {0, 0, 0};
        double r2min = 1e300;
        for (int ix = -npbc.x; ix <= npbc.x; ix++) {
            for (int iy = -npbc.y; iy <= npbc.y; iy++) {
                for (int iz = -npbc.z; iz <= npbc.z; iz++) {
                    Vec3d p = dij + lvec.lincomb(ix, iy, iz);
                    double r2 = p.norm2();
                    if (r2 < r2min) {
                        r2min = r2;
                        ipbc_min = {ix, iy, iz};
                    }
                }
            }
        }
        b.ipbc = Vec3i8{(int8_t)ipbc_min.x, (int8_t)ipbc_min.y, (int8_t)ipbc_min.z};
        return ipbc_min;
    }


    bool checkAllAtomsBonded( bool bPrint=true, bool bExit=true, int nbmax=N_NEIGH_MAX, int nbmin=1 ){
        std::vector<int> nbonds(atoms.size(),0);
        for(int ib=0; ib<bonds.size(); ib++){
            const Bond& b = bonds[ib];
            nbonds[b.atoms.i]++;
            nbonds[b.atoms.j]++;
        }
        bool bRet = false;
        for(int i=0; i<atoms.size(); i++){
            int nb=nbonds[i];
            if( (nb<nbmin)||(nb>nbmax) ){
                printf( "ERROR in Builder::checkAllAtomsBonded(): atom[%i].nbonds is out of range (%i,%i)\n", i, nb, nbmin, nbmax );
                bRet=true;
            }
        }
        return bRet;
    }

    bool checkNumberOfBonds( bool bPrint=true, bool bExitOnError=true, bool bAllAtomsBonded=true ){
        const int na = atoms.size();
        std::vector<int> nbonds(na,0); 
        //for(int ia=0; ia<na; ia++){ printf( "checkNumberOfBonds nbonds[%i]=%i\n", ia, nbonds[ia] ); };
        for(int ib=0; ib<bonds.size(); ib++){
            const Vec2i& b = bonds[ib].atoms;
            //printf( "checkNumberOfBonds[ib=%i] b(%i,%i)\n", ib, b.i, b.j );
            nbonds[ b.i ] ++;
            nbonds[ b.j ] ++; 
        }
        bool err = false;
        for(int ia=0; ia<na; ia++){
            const Atom& A = atoms[ia];
            const AtomType& t = params->atypes[A.type];
            //printf( "checkNumberOfBonds nbonds[%i]=%i\n", ia, nbonds[ia] );
            if(bAllAtomsBonded) { if( nbonds[ia]<=0 ){ err|=true; if( bPrint ){ printf( "WARNING checkNumberOfBonds[%i] `%s` has no bonds nbond(%i)<1 bonds\n", ia, t.name, nbonds[ia] ); } } }
            if(A.iconf>=0){
                const AtomConf& c = confs[A.iconf];
                int nb = nbonds[ia];
                if( nb>N_NEIGH_MAX){ err|=true; if( bPrint ){ printf( "WARNING checkNumberOfBonds[%i] `%s` nbonds(%i)>N_NEIGH_MAX (%i)\n", ia, t.name, nb, N_NEIGH_MAX ); } }
                if( nb>t.valence  ){ err|=true; if( bPrint ){ printf( "WARNING checkNumberOfBonds[%i] `%s` nbonds(%i)>valence     (%i)\n", ia, t.name, nb, t.valence   ); } }
                if( nb!=c.nbond   ){ err|=true; if( bPrint ){ printf( "WARNING checkNumberOfBonds[%i] `%s` nbonds(%i)!=conf.nbond (%i)\n", ia, t.name, nb, c.nbond     ); } } 
            }else{
                if( nbonds[ia]>1  ){ err|=true; if( bPrint ){ printf( "WARNING checkNumberOfBonds[%i] `%s` capping atom has %i>1 bonds\n", ia, t.name, nbonds[ia] ); } }
            }
        }
        if( err && bExitOnError ){ printf("ERROR in checkNumberOfBonds() => Exit()\n"); exit(0); }
        return err;
    }

    // =============== Configurations

    bool checkConfValid( int ia, bool bPrint=true )const{
        int natoms = atoms.size();
        int nbonds = bonds.size();
        int ic     = atoms[ia].iconf;
        if( ic<0 ) return true;
        if( ic>=confs.size() ){  if( bPrint ){ printf( "checkConfValid(ia=%i) ic(%i) >= confs.size(%li)\n", ia, ic, confs.size() ); } return false; }
        const AtomConf& conf = confs[ic];
        int nbond = conf.nbond;
        if( nbond>N_NEIGH_MAX ){  if( bPrint ){ printf( "checkConfValid(ia=%i|ic=%i) nbond(%i) > N_NEIGH_MAX(%i)\n", ia, ic, nbond, N_NEIGH_MAX ); } return false; }
        for( int i=0; i<nbond; i++){
            int ib = conf.neighs[i];
            if( (ib<0) || (ib>=nbonds) ){  if( bPrint ){ printf( "checkConfValid(ia=%i|ic=%i) bond[%i] ib(%i) >= bonds.size(%i)\n", ia, ic, i, ib, nbonds ); } return false; }
            Vec2i b = bonds[ib].atoms;
            if( (b.i>=natoms) || (b.j>=natoms) ){  if( bPrint ){ printf( "checkConfValid(ia=%i|ic=%i) bond[%i] atoms(%i,%i) >= atoms.size(%i)\n", ia, ic, i, ib, b.i, b.j, natoms ); } return false; }
            if( (b.i!=ia) && (b.j!=ia) ){  if( bPrint ){ printf( "checkConfValid(ia=%i|ic=%i) bond[%i] ib(%i)  none of atoms b(i=%i,j=%i) != ia(%i)\n", ia, ic, i, ib, b.i, b.j, ia ); } return false; }
        }
        return true;
    }

    int checkConfsValid( bool bExit=true, bool bPrint=true, bool bPrintArraysExit=true )const{
        int nbad = 0;
        for(int ia=0;ia<atoms.size(); ia++){ if( !checkConfValid( ia, bPrint ) ) nbad++; }
        if( nbad>0) {
            if( bPrint ){ printf( "checkConfsValid() failed: nbad(%i)\n", nbad ); }
            if( bExit  ){ 
                if( bPrintArraysExit ){
                    printAtomConfs();
                    printBonds();
                }
                exit(0); 
            }
        }
        return nbad;
    }

    int checkBond2Conf(bool bPrint=true)const{
        for(int i=0;i<bonds.size(); i++){
            //printf("checkBond2Conf b[%i]\n", i );
            const Bond& b = bonds[i];
            int i_ = getBondByAtoms(b.atoms.i,b.atoms.j);
            if(i_!= i){
                if(bPrint){
                    printf( "MMFFbuilder.checkBond2Conf: getBondByAtoms(bond[%i/%li]) returned %i \n", i,bonds.size(), i_ );
                }
                return i;
            }
        }
        return -1;
    }

    int checkConf2Bond(bool bPrint)const{
        int nb=0;
        std::vector<int> ng(atoms.size(), 0);
        for(const Bond& b: bonds){ ng[b.atoms.i]++; ng[b.atoms.j]++; };
        for(int ia=0;ia<atoms.size(); ia++){
            //printf("checkConf2Bond[%i] \n", ia );
            const AtomConf* conf = getAtomConf(ia); // we need to modify it
            if(conf==0){
                if( nb<bonds.size() ){
                    if(bPrint){
                        printf( "MMFFbuilder.checkConf2Bond: atom[%i/%li].conf==null nb(%i)<bonds.size(%li) \n", ia, atoms.size(), nb,bonds.size()  );
                    }
                    return ia;
                } else continue;
            }
            int nbconf = conf->nbond;
            if(nbconf != ng[ia] ){
                    if(bPrint){
                        printf( "MMFFbuilder.checkConf2Bond: atom[%i/%li].conf.nbond==%i but counted %i bonds \n", ia, atoms.size(), nbconf, ng[ia] );
                        println( (*conf) );
                    }
                    return ia;
            }
            for(int j=0; j<nbconf; j++){
                int ib = conf->neighs[j];
                int ja = bonds[ib].getNeighborAtom(ia);
                if(ja<0){
                    if(bPrint){
                        printf( "MMFFbuilder.checkConf2Bond: atom[%i/%li].neighs[%i/%i]->bonds[%i/%li].getNeighborAtom(%i) returned %i \n", ia,atoms.size(), j,nbconf, ib,bonds.size(), ia, ja );
                        println( (*conf)   );
                        println( bonds[ib] );
                    }
                    return ia;
                }
            }
            //printf("checkConf2Bond[%i] nb %i \n", ia, nb );
            nb+=nbconf;
        }
        return -1;
    }

    bool checkBondOrdered( int ib )const{ const Vec2i& b=bonds[ib].atoms; return b.a<b.b; }
    bool checkBondsOrdered( bool bOrder, bool bPrint ){ 
        bool ret=false;
        for(int ib=0; ib<bonds.size(); ib++){
            if( !checkBondOrdered( ib ) ){
                ret=true;
                if(bPrint) printf( "WARRNING bond[%i] is not ordered atoms(%i,%i) \n", ib, bonds[ib].atoms.a, bonds[ib].atoms.b );
                if(bOrder){ Vec2i& b=bonds[ib].atoms; _swap(b.a,b.b); bonds[ib].ipbc.mul(-1); }
            }
        }
        return ret;
    }

    bool checkAtomHasBond(int ia, int ib, bool bDefault=true)const{
        int ic = atoms[ia].iconf;
        if(ic>=0){
            int i = confs[ic].findNeigh(ib);
            //printf( "Builder::checkAtomHasBond ia=%i neighs[%i]=%i \n", ia, i, ib );
            return i>=0;
        }
        return bDefault;
    }

    bool checkNeighsRepeat( bool bPrint=true ){
        bool ret = false;
        for(int ia=0; ia<atoms.size(); ia++ ){
            const Atom& A = atoms[ia];
            if(A.iconf>=0){
                const AtomConf& c = confs[A.iconf];
                bool b = c.checkNeighsRepeat();
                if(b&bPrint){ printf("WARRNING repeating neighbors on atom " ); printAtomConf(ia); puts(""); }
                ret |=b;
            }
        }
        return ret;
    }

    bool checkBondInNeighs( int ib )const{ 
        const Vec2i& b=bonds[ib].atoms; 
        bool ba = checkAtomHasBond(b.a,ib);
        bool bb = checkAtomHasBond(b.b,ib);
        //if(! (ba && bb))printf( "Builder::checkBondInNeighs !bond[%i|%i,%i] %i %i\n", ib, b.a, b.b, ba, bb);
        return ba && bb;
    }

    bool checkBondsInNeighs( bool bPrint=true ){
        bool ret = false;
        for(int ib=0; ib<bonds.size(); ib++ ){
            //printf("\----bond[%i]\n", ib);
            if( ! checkBondInNeighs( ib ) ){
                if(bPrint){ Vec2i b=bonds[ib].atoms; printf("WARNING bond[%i|%i,%i] is not in neighborhood \n", ib, b.a, b.b); printAtomConf(b.a); puts(""); printAtomConf(b.b); puts(""); }
                ret=true;
            }
        }
        return ret;
    }

    bool checkBondsSorted( int iPrint=0 )const{
        int ia=-1,ja=-1;
        if(iPrint>1)printf("checkBondsSorted %li \n", bonds.size() );
        for(int i=0;i<bonds.size(); i++){
            const Vec2i& b = bonds[i].atoms;
            if(iPrint>1)printf( "pair[%i] %i,%i | %i %i  | %i %i %i \n", i, b.i, b.j,   ia,ja ,   b.i>=b.j,  b.i<ia, b.j<=ja );
            if(b.i>=b.j){ if(iPrint>0){ printf("b.i>=b.j b[%i](%i,%i) ia,ja(%i,%i)\n", i,b.i,b.j,ia,ja); }; return false; }
            if(b.i<ia)  { if(iPrint>0){ printf("b.i<ia   b[%i](%i,%i) ia,ja(%i,%i)\n", i,b.i,b.j,ia,ja); }; return false; }
            else if (b.i>ia){ia=b.i; ja=-1; };
            if(b.j<=ja){  if(iPrint>0){ printf("b.j<=ja  b[%i](%i,%i) ia,ja(%i,%i)\n", i,b.i,b.j,ia,ja); }; return false; }
            ja=b.j;
        }
        if(iPrint>1)printf("... checkBondsSorted DONE !\n");
        return true;
    }

    void permutAtoms(int* permut, bool doBonds=false, bool bGroups=true ){
        std::vector<int> atom2group_;
        if(bGroups){
            if(atom2group.size()==0){ bGroups=false; }
            else if (atom2group.size()!=atoms.size()){
                printf("ERROR permutAtoms bGroups && atom2group.size(%i)!=atoms.size(%i)\n", atom2group.size(), atoms.size());
                exit(1);
            }
            atom2group_ = atom2group;
        }

        for(Bond&     b: bonds){ b.atoms.a=permut[b.atoms.a];  b.atoms.b=permut[b.atoms.b]; }
        // Confs are not re-shuffled because they point to bonds, not atoms
        //for(AtomConf& c: confs){ 
        //    for(int j=0; j<N_NEIGH_MAX;j++){
        //        int& ing= c.neighs[j];
        //        if(ing>=0){ ing=permut[ing]; }
        //    }
        //}
        std::vector<Atom> atoms_(atoms);
        for(int ia=0; ia<atoms_.size(); ia++){
            int ja  = permut[ia];
            Atom& A = atoms [ja];
            A       = atoms_[ia];
            if( A.iconf>=0 ){
                confs[A.iconf].iatom = ja;
            }
            if(bGroups){
                atom2group[ja] = atom2group_[ia];
            }
        }
        if(doBonds){
            for(int i=0; i<bonds.size(); i++){
                Bond& b = bonds[i];
                b.atoms.set( permut[b.atoms.i], permut[b.atoms.j] );
            }
        }
    }

    void sortConfAtomsFirst(){
        int natom=atoms.size();
        int permut[natom];
        int j=0;
        for(int i=0; i<natom; i++){ if( atoms[i].iconf>=0 ){ permut[i] = j; j++; } }
        for(int i=0; i<natom; i++){ if( atoms[i].iconf< 0 ){ permut[i] = j; j++; } }
        //for(int i=0; i<natom; i++){ printf( "atom %i->%i \n", i, permut[i] ); }
        //printf( "natom %i \n", natom );
        permutAtoms(permut);
        //exit(0);
    }

    void sortAtomsOfBonds(){
        for(int i=0; i<bonds.size(); i++){ bonds[i].atoms.order(); }
    }


    bool sortBonds(){
        //printf( "sortBonds \n" );
        // sort bonds so that
        //   1) (b.i<b.j)
        //   1) if(bk.i) (b.i<b.j)
        //   1) (b.i<b.j)

        //int bsort    = new[bonds.size()];
        //Bond * bback = new Bond[bonds.size()];
        //int *   invBsort = new int     [bonds.size()];

        // use smart pointer to solve problems with delete[] when return on fail
        std::unique_ptr<Bond[]> bback   (new Bond[bonds.size()]);
        std::unique_ptr<int []> invBsort(new int [bonds.size()]);

        int nga[N_NEIGH_MAX];
        int ngb[N_NEIGH_MAX];

        sortAtomsOfBonds();
        //printBonds();

        int nb=0;
        for(int ia=0; ia<atoms.size(); ia++ ){
            // assume atoms with conf are first, capping are later
            //const AtomConf* conf = getAtomConf(ia);
            if(nb>=bonds.size())break;
            AtomConf* conf = (AtomConf*)getAtomConf(ia); // we need to modify it
            if(!conf){
                printf( "ERROR in MMFF.sortBonds(): atom[%i/%li] without conf (confs.size(%li)) met before all bonds enumerated nb(%i)<bonds.size(%li) \n", ia, atoms.size(), confs.size(), nb, bonds.size() );
                printf( " This algorithm assumes all atoms with conf precede atoms without confs in the array \n" );
                printf( " => return \n" );
                return false;
            }
            int nbconf=conf->nbond;
            int * neighs = conf->neighs;
            //printf( "ia %i nb %i conf.nb %i\n", ia, nb, nbconf );
            for(int i=0;i<nbconf;i++ ){
                int ib=neighs[i];
                if(ib<0){ printf("ERROR in MMFF.sortBonds(): atom[%i].condf inconsistent nbond=%i neigh[%i]<0 \n", ia, conf->nbond, i ); return false; }
                int ja = bonds[ib].getNeighborAtom(ia);
                //if(ja<ia)continue; // this bond was processed before
                nga[i]=ja;
                ngb[i]=ib;
            }
            int ja=-1;
            for(int i=0;i<nbconf;i++ ){      // take bonds on atom in order
                int ipick = selectMinHigher(ja, nbconf, nga );
                ja=nga[ipick];
                //neighs[i] = ngb[ipick]; // make conf sorted
                //printf( " atom[%i].neigh[%i] %i \n", ia, i, ja  );
                //printf( " atom[i %i -> j %i] ng %i \n", ia, ja, i  );
                if(ja<ia)continue;      // this bond was processed before (Hopefully)
                int ib = ngb[ipick];

                //bsort   [nb]=ib;
                bback[nb]   = bonds[ib];
                invBsort[ib]=nb;
                //printf( " bond[%i] -> bond[%i] \n", ib, nb );
                nb++;
            }
            // clean conf so it can be re-inserted
            conf->nbond=0;
            conf->n-=nbconf;
        }
        bonds.clear();
        for(int i=0; i<nb;i++){
            bback[i].atoms.order();
            //bonds[i]=bback[i];
            insertBond( bback[i] );
            //printf( " bond[%i] (%i,%i) \n", i, bback[i].atoms.i, bback[i].atoms.j );
        }
        for(int i=0; i<angles.size();i++){
            Vec2i& bs = angles[i].bonds;
            bs.a = invBsort[bs.a];
            bs.b = invBsort[bs.b];
        }
        for(int i=0; i<dihedrals.size();i++){
            Vec3i& bs = dihedrals[i].bonds;
            bs.a = invBsort[bs.a];
            bs.b = invBsort[bs.b];
            bs.c = invBsort[bs.c];
        }
        return true;
    }

    bool trySortBonds( int iPrint=0 ){
        bool sorted = checkBondsSorted( iPrint );
        if( !sorted ){
            if( !sortBonds() ){
                printf( " ERROR in builder.sortBonds() => exit \n" );
                exit(0);
            }
        }
        return sorted;
    }

    int findBondsToAtom(int ia, int* is=0, bool bPrint=false, int nmax=1000000)const{
        int i=0;
        for(int ib=0; ib<bonds.size(); ib++){
            if( bonds[ib].atoms.anyEqual(ia) ){ 
                if(is){ is[i]=1; i++; }
                if(bPrint){ printf("bond[%i]",ib); bonds[ib].print(); puts(""); }
                if(i>=nmax){ printf("WARRNING findBondsToAtom[ia=%i] found %i>nmax(%i) bonds \n", ia, i, nmax); break; }
            };
        };
        return i;
    }

    void numberAtoms(){
        for(int i=0; i<atoms.size(); i++){ atoms[i].id=i; };
    }

    void setup_atom_permut( bool bPrint=false ){
        atom_permut.resize(atoms.size());
        for(int i=0; i<atoms.size(); i++){ 
            atom_permut[ atoms[i].id ]=i; 
            //printf( "setup_atom_permut[%i]-> %i \n", i, atoms[i].id );
        };
        //for(int i=0; i<atoms.size(); i++){ printf( "atom_permut[%i] %i \n", i, atom_permut[i] ); };
    }

    void printSizes()const{ printf( "sizes: atoms(%i|%i) bonds(%i) angles(%i) dihedrals(%i) \n", atoms.size(), confs.size(), bonds.size(), angles.size(), dihedrals.size() ); };

    void printAtoms()const{
        printf(" # MM::Builder.printAtoms(na=%i) \n", atoms.size() );
        for(int i=0; i<atoms.size(); i++){
            printf("atom[%i]",i); atoms[i].print(); puts("");
        }
    }
    void printBonds()const{
        printf(" # MM::Builder.printBonds(nb=%i) \n", bonds.size() );
        for(int i=0; i<bonds.size(); i++){
            //printf("bond[%i]",i); bonds[i].print(); if(bPBC)printf(" pbc(%i,%i,%i)",bondPBC[i].x,bondPBC[i].y,bondPBC[i].z); puts("");
            printf("bond[%i]",i); bonds[i].print(); if(bPBC)printf(" pbc(%i,%i,%i)",bonds[i].ipbc.x,bonds[i].ipbc.y,bonds[i].ipbc.z); puts("");
            //printf("typs(%i,%i)", atoms[bonds[i].atoms.i].type, atoms[bonds[i].atoms.j].type ); 
        }
    }
    void printBondParams()const{
        printf(" # MM::Builder.printBondParams(nb=%i) \n", bonds.size() );
        for(int i=0; i<bonds.size(); i++){
            const Bond& b = bonds[i];
            printf("bond[%i]a(%i,%i)iZs(%i,%i)l0,k(%g,%g)\n",i, b.atoms.i,b.atoms.j, params->atypes[atoms[b.atoms.i].type].iZ, params->atypes[atoms[b.atoms.j].type].iZ, b.l0, b.k );
        }
    }
    void printAngles()const{
        printf(" # MM::Builder.printAngles(ng=%i) \n", angles.size() );
        for(int i=0; i<angles.size(); i++){
            printf("angle[%i]", i); angles[i].print(); puts("");
        }
    }
    void printConfs()const{
        printf(" # MM::Builder.printConfs(nc=%i) \n", confs.size());
        for(int i=0; i<confs.size(); i++){
            printf("conf[%i]", i); confs[i].print(); puts("");
        }
    }
    void printAtomConf(int i)const{
        const Atom& A = atoms[i];
        printf("atom[%i] %s=%i ic %i ", i, params->atypes[A.type].name, A.type, A.iconf);
        if(A.iconf>=0){
            const AtomConf& c = confs[A.iconf];
            //printf(" Conf[%i] n %i nb %i npi %i ne %i nH %i ", A.iconf, c.n, c.nbond, c.npi, c.ne, c.nH );
            c.print();
        }
    }

    void printAtomNeighs(int ia)const{
        const Atom& A = atoms[ia];
        if(params){ printf("atom[%i] t%i=`%s` c%i ", ia, A.type, params->atypes[A.type].name, A.iconf );  }
        else      { printf("atom[%i] t%i c%i ", ia, A.type, A.iconf ); }        
        if(A.iconf>=0){
            const AtomConf& c = confs[A.iconf];
            printf("nbpeH(%i|%i,%i,%i,%i) neighs{", c.n,c.nbond,c.npi,c.ne,c.nH);
            for(int i=0; i<N_NEIGH_MAX; i++){
                int ib = c.neighs[i];
                int ja=-2;
                if(ib>=0){
                    ja = bonds[ib].getNeighborAtom(ia);
                }
                printf("%3i,", ja );
            }
            printf("}" );
        }
    }

    inline void printBondsOfAtom( int ia ){
        int ic = atoms[ia].iconf;
        if(ic<0){printf("printBondsOfAtom(%i): atom has no conf (capping) \n", ia); return; };
        const AtomConf& c = confs[ic];
        printf("printBondsOfAtom(%i): ", ia);
        for(int i=0; i<c.nbond; i++){
            int ib = c.neighs[i];
            Vec2i b = bonds[ib].atoms;
            printf( "(%i|%i,%i) ", ib, b.i, b.j );
        }
        printf("\n");
    }

    void printAtomConfs( bool bOmmitCap=true, bool bNeighs=false )const{
        printf(" # MM::Builder.printAtomConfs(na=%i,nc=%i) \n", atoms.size(), confs.size() );
        for(int i=0; i<atoms.size(); i++){ if( bOmmitCap && (atoms[i].iconf==-1) )continue;  if(bNeighs){printAtomNeighs(i);}else{printAtomConf(i);} puts(""); }
    }

    void printAtomTypes( )const{
        printf(" # MM::Builder.printAtomTypes(na=%i,nc=%i) \n", atoms.size(), confs.size() );
        for(int i=0; i<atoms.size(); i++){ 
            const Atom& A = atoms[i];
            int it=A.type;
            if(A.iconf>=0){
                AtomConf c = confs[A.iconf];
                printf( "atom[%4i] %ip %ie {%3i,%3i,%3i,%3i} type[%3i]=`%s`   \n", i, c.npi, c.ne, c.neighs[0],c.neighs[1],c.neighs[2],c.neighs[3], it, params->atypes[it].name ); 
            } else{
                printf( "atom[%4i] type[%3i]=`%s`   \n", i, it, params->atypes[it].name  ); 
            }
            
        }
    }

    void printAtomGroupType( int ityp )const{
        //printf(" # MM::Builder.printAtomConfs(na=%i,nc=%i) \n", atoms.size(), confs.size() );
        for(int ia=0; ia<atoms.size(); ia++){ 
            const Atom& A=atoms[ia];
            if( (A.type!=ityp) || (A.iconf==-1) )continue; 
            const AtomConf& conf = confs[A.iconf];
            printf("atom(%i|%i):",ia,A.type);
            for(int i=0; i<conf.nbond; i++){
                int ib=conf.neighs[i];
                //Vec2i = bonds[ib].atoms;
                int ja = bonds[ib].getNeighborAtom(ia);
                printf("(%i|%i)",ja,atoms[ja].type);
            }
            puts("");
        }
    }

    void printCappingTypes()const{
        printf(" # MM::Builder.printCappingTypes(nc=%i) \n", capping_types.size() );
        for(int it: capping_types ){ printf("capping_types[%3i] %8s \n", it, params->atypes[it].name ); }
    }

    void chargeByNeighbors( bool bClean, double factor=0.05, int niters=1, double damp=0.5 ){
        printf("chargeByNeighbors() bClean=%i factor=%g \n", bClean, factor );
        if(bClean)for(int ia=0; ia<atoms.size(); ia++){ atoms[ia].REQ.z = 0; }
        for(int itr=0; itr<niters; itr++){
            for(const Bond& b: bonds){
                Atom& A = atoms[b.atoms.i];
                Atom& B = atoms[b.atoms.j];
                double dQ = ( params->elementOfAtomType(A.type)->Eaff - params->elementOfAtomType(B.type)->Eaff  ) * factor;
                if(itr>0){  dQ += -A.REQ.z + B.REQ.z;  dQ*=damp; }
                A.REQ.z += dQ;
                B.REQ.z -= dQ;
            }
        }
        for(int ia=0; ia<atoms.size(); ia++){ printf("atom[%i] Q=%g \n", ia, atoms[ia].REQ.z ); }; //exit(0);
    }

    void str2groups(const char* buff, int maxSteps=1024, int _0 = 0){
        // this function reads groups from a string and stores them in atom2group 
        // groups are separated by semicolon ";" and atoms in one group are separated by comma ","
        // there can be any number of groups and each group can have any number of atoms 
        // example: "1,3,5; 2,4,7; 8,9,12"
        
        const char* p = buff;
        int group = 0;
        int atom;
        atom2group.resize(atoms.size(),-1); // -1 means not assigned
        
        printf(" # MM::Builder.str2groups(%s) \n", buff );
        
        char* endptr;
        while (*p && group < maxSteps) { // safety limit on groups
            // Skip any whitespace or non-numeric characters until we find a digit or end
            while (*p && !(*p >= '0' && *p <= '9')) {
                if (*p == ';') {
                    group++;
                    printf("str2groups() moving to group: %i\n", group);
                }
                p++;
            }
            // If we hit the end, break
            if (!*p) break;
            // Try to convert the number
            atom = strtol(p, &endptr, 10);
            atom -= _0;
            if (p != endptr) { // if conversion successful
                printf("str2groups() group: %i atom: %i\n", group, atom);
                if (atom >= 0 && atom < atoms.size()) {
                    atom2group[atom] = group;
                }
                p = endptr; // advance past the number
            } else {
                p++; // shouldn't happen, but just in case
            }
        }
        
        if (group >= maxSteps) {
            printf("Warning: str2groups reached maximum groups (%d). Parsing terminated.\n", maxSteps);
        }
        printf("Finished parsing. Found %d groups\n", group + 1);
    }
        
    void printAtom2Groups()const{
        printf("printAtom2Groups() n=%i na=%i \n", atom2group.size(), atoms.size() );
        for(int i=0; i<atom2group.size(); i++){
            printf("atom[%i] group[%i] \n", i, atom2group[i] );
        }
    }

    int write2xyz( FILE* pfile, const char* comment="#comment" )const{
        //write2xyz( pfile, atoms.size(), int* atypes, Vec3d* pos, const std::unordered_map<std::string,int>& atomTypeDict, const char* comment="#comment" ){
        fprintf(pfile, "%i\n",  atoms.size() );
        fprintf(pfile, "%s \n", comment      );
        for(int i=0; i<atoms.size(); i++){
            int ityp         = atoms[i].type;
            const Vec3d&  pi = atoms[i].pos;
            //printf( "write2xyz %i %i (%g,%g,%g) %s \n", i, ityp, pi.x,pi.y,pi.z, params->atypes[ityp].name );
            fprintf( pfile, "%s   %15.10f   %15.10f   %15.10f \n", (*atomTypeNames)[ityp].c_str(), pi.x,pi.y,pi.z );
        };
        return atoms.size();
    }

    int save2xyz( const char * fname, const char* comment="#comment"  )const{
        FILE* pfile = fopen(fname, "w");
        if( pfile == NULL ) return -1;
        int n = write2xyz(pfile, comment );
        fclose(pfile);
        return n;
    }

    int saveMol( const char* fname ){
        FILE* pfile = fopen(fname, "w");
        if( pfile == NULL ) return -1;
        fprintf(pfile, "\n" );
        fprintf(pfile, "SimpleSimulationEngine::MMFFBuilder:: saveMol()\n" );
        fprintf(pfile, "\n" );
        fprintf(pfile, "%3i%3i  0  0  0  0  0  0  0  0999 V2000\n", atoms.size(), bonds.size() );
        for(int i=0; i<atoms.size(); i++){
            int ityp         = atoms[i].type;
            const Vec3d&  pi = atoms[i].pos;
            fprintf( pfile, "%10.4f%10.4f%10.4f %-3s 0  0  0  0  0  0  0  0  0  0  0  0\n",  pi.x,pi.y,pi.z, (*atomTypeNames)[ityp].c_str() );
        }
        for(int i=0; i<bonds.size(); i++){
            int ityp          = bonds[i].type;   if(ityp==-1) ityp=1;
            const Vec2i&  ats = bonds[i].atoms;
            fprintf( pfile, "%3i%3i%3i  0  0  0  0\n",  ats.a+1, ats.b+1, ityp );
        }
        fprintf(pfile,"M  END\n");
        fclose(pfile);
        return atoms.size() + bonds.size();
    }

    int load_xyz( const char * fname, bool noH=false, bool bConf=true ){
        if(verbosity>0)printf( "MM::Builder.load_xyz(%s)\n", fname );
        FILE * pFile = fopen(fname,"r");
        if( pFile == NULL ){
            printf("cannot find %s\n", fname );
            return -1;
        }
        int natoms; Vec3d pos;
        Quat4d REQ=defaultREQ; 
        char at_name[8]; 
        int npi,ne=0;
        const int nbuf=1024;
        char buff[nbuf]; char* line;
        line = fgets( buff, nbuf, pFile ); // number of atoms
        sscanf( line, "%i", &natoms );
        if(verbosity>1)printf( "natoms %i \n", natoms );
        line = fgets( buff, nbuf, pFile ); // comment, ignore
        int n0 = atoms.size();
        for(int i=0; i<natoms; i++){
            line     = fgets( buff, nbuf, pFile ); // comment, ignore
            //int nret     = sscanf( line,     "%s %lf %lf %lf %lf %i  ",    at_name, &pos.x, &pos.y, &pos.z, &REQ.z, &npi );
            //if(verbosity>1)printf(  ".xyz[%i] %s %lf %lf %lf %lf %i\n", i, at_name,  pos.x,  pos.y,  pos.z,  REQ.z,  npi  );
            int nret     = sscanf( line,     "%s %lf %lf %lf %lf %i  ",    at_name, &pos.x, &pos.y, &pos.z, &REQ.z, &REQ.w, &npi );
            if(verbosity>1)printf(  ".xyz[%i] %s %lf %lf %lf %lf %i\n", i, at_name,  pos.x,  pos.y,  pos.z,  REQ.z,  REQ.w,  npi );
            if( nret < 5 ){ REQ.z=0;  };
            if( nret < 6 ){ REQ.w=0;  };
            if( nret < 7 ){ npi  =-1; };
            auto it = atomTypeDict->find( at_name );
            if( it != atomTypeDict->end() ){
                int ityp=it->second;
                if(verbosity>2)printf( " %s -> %i \n", at_name, ityp );
                if(params){
                    params->assignRE( ityp, REQ );
                    ne = params->atypes[ityp].nepair;
                }
                if( noH && (at_name[0]='H') && (at_name[1]='\0')  ) continue;
                insertAtom( it->second, pos, &REQ, npi, ne );
            }
        }
        return atoms.size() - n0;
    }

    /// @brief Load a .mol file (MDL molfile format).
    ///
    /// The file is expected to have a header (first 4 lines), followed by a block of
    /// atom lines and then a block of bond lines. The 5th line (index 4) must contain
    /// the number of atoms and bonds.
    /// Load a MDL .mol file.
    /// The file is assumed to contain:
    ///   - A header with at least 5 lines.
    ///   - The 5th line (index 4) provides the number of atoms and bonds.
    ///   - Next, the atom block (one line per atom) with at least 4 tokens:
    ///         x y z element
    ///   - Then the bond block (one line per bond) with at least 3 tokens:
    ///         bond_id atom1 atom2 ...
    int load_mol(const char* fname, const Vec3d& pos0=Vec3dZero, const Mat3d& rot=Mat3dIdentity ) {
        if(verbosity>0)printf( "MM::Builder.load_mol(%s)\n", fname );
        FILE* fp = fopen(fname, "r");
        if(fp == NULL){
            printf("ERROR in MM::Builder::load_mol(): Cannot open %s\n", fname);
            return -1;
        }
        const int nbuf = 1024;
        char buff[nbuf];
        int lineIndex = 0;
        int na = 0, nb = 0;
        int n0 = atoms.size();

        int ifrag=-1;
        startFragment();
        ifrag   = frags.size()-1;  // frags.size()-1
        
        while (fgets(buff, nbuf, fp)) {
            // The 5th line (lineIndex==4) should contain atom and bond counts.
            if (lineIndex == 4) {
                if (sscanf(buff, "%d %d", &na, &nb) < 2) {
                    printf("Error reading atom/bond counts in file %s\n", fname);
                    fclose(fp);
                    return -1;
                }
            }
            // Process atom lines
            else if (lineIndex > 4 && lineIndex <= 4 + na) {
                Vec3d pos;
                char elem[16] = {0};
                int ret = sscanf(buff, "%lf %lf %lf %15s", &pos.x, &pos.y, &pos.z, elem);
                if(ret < 4){
                    printf("Error reading atom at line %d in %s\n", lineIndex, fname);
                    continue;
                }
                
                Quat4d REQ = defaultREQ;
                int npi = -1;
                int ne = 0;
                
                auto it = atomTypeDict->find(elem);
                if(it != atomTypeDict->end()){
                    int ityp = it->second;
                    if(verbosity>2)printf( " %s -> %i \n", elem, ityp );
                    if(params){
                        params->assignRE(ityp, REQ);
                        ne = params->atypes[ityp].nepair;
                    }
                    //if(noH && (elem[0]=='H') && (elem[1]=='\0')) continue;

                    Vec3d p; rot.dot_to(pos,p); p.add( pos0 ); //p.sub(cog);

                    insertAtom(ityp, p, &REQ, npi, ne);
                }
            }
            // Process bond lines
            else if (lineIndex > 4 + na && lineIndex <= 4 + na + nb) {
                int bond_id, a1, a2;
                int ret = sscanf(buff, "%d %d %d", &bond_id, &a1, &a2);
                if(ret < 3){
                    printf("Error reading bond at line %d in %s\n", lineIndex, fname);
                    continue;
                }
                // Convert 1-based atom indices to 0-based
                Bond bond;
                bond.atoms.i = a1 - 1;
                bond.atoms.j = a2 - 1;
                bonds.push_back(bond);
            }
            lineIndex++;
        }
        fclose(fp);
        if(verbosity>0)printf("Builder::load_mol() read atoms[%d] from %s\n", (int)(atoms.size()-n0), fname);
        return ifrag;
    }

    /// @brief Load a .mol2 file (Tripos mol2 format).
    ///
    /// The file must include at least the following sections:
    ///   - @<TRIPOS>MOLECULE (optional lattice vectors via a comment with "lvs")
    ///   - @<TRIPOS>ATOM
    ///   - @<TRIPOS>BOND (if bonds are present)
    /// Load a Tripos .mol2 file.
    /// The file must contain at least:
    ///   - An @<TRIPOS>MOLECULE section (optionally with a lattice comment starting with '#' and containing "lvs")
    ///   - An @<TRIPOS>ATOM section with lines formatted as:
    ///         atom_id atom_name x y z atom_type ... [charge]
    ///   - Optionally an @<TRIPOS>BOND section with lines formatted as:
    ///         bond_id origin_atom_id target_atom_id bond_type
    bool save_mol2(const char* fname, int ifrag=-1) {
        if(verbosity>0)printf( "MM::Builder.save_mol2(%s)\n", fname );
        FILE* fp = fopen(fname, "w");
        if(fp == NULL){
            printf("ERROR in MM::Builder::save_mol2(): Cannot open %s\n", fname);
            return false;
        }

        // Get atom range for the fragment
        int ia0=0,ia1=atoms.size();
        int ib0=0,ib1=bonds.size();
        if(ifrag>=0){
            ia0=frags[ifrag].atomRange.a;
            ia1=frags[ifrag].atomRange.b;
            ib0=frags[ifrag].bondRange.a;
            ib1=frags[ifrag].bondRange.b;
        }
        int na = ia1-ia0;
        int nb = ib1-ib0;

        // Write MOLECULE section
        fprintf(fp, "@<TRIPOS>MOLECULE\n");
        fprintf(fp, "*****\n");
        fprintf(fp, " %d %d 0 0 0\n", na, nb);
        fprintf(fp, "SMALL\n");
        fprintf(fp, "GASTEIGER\n\n");

        // Write ATOM section
        fprintf(fp, "@<TRIPOS>ATOM\n");
        for(int i=ia0; i<ia1; i++){
            const Atom& atom = atoms[i];
            const char* elem = params->atypes[atom.type].name;
            // Format: atom_id atom_name x y z atom_type subst_id subst_name charge
            fprintf(fp, "%6d %-4s %10.4f %10.4f %10.4f %-4s.3 %5d HOH%1d %10.4f\n",
                i+1-ia0,           // atom_id (1-based)
                elem,             // atom_name
                atom.pos.x,       // x
                atom.pos.y,       // y
                atom.pos.z,       // z
                elem,             // atom_type
                1,                // subst_id
                0,                // subst_name number
                atom.REQ.z        // charge
            );
        }

        // Write BOND section
        fprintf(fp, "@<TRIPOS>BOND\n");
        for(int i=ib0; i<ib1; i++){
            const Bond& bond = bonds[i];
            // Format: bond_id origin_atom_id target_atom_id bond_type
            fprintf(fp, "%6d %6d %6d %1d\n",
                i+1-ib0,                    // bond_id (1-based)
                bond.atoms.i+1-ia0,        // origin_atom_id (1-based)
                bond.atoms.j+1-ia0,        // target_atom_id (1-based)
                bond.type                   // bond_type
            );
        }

        fclose(fp);
        if(verbosity>0)printf("Builder::save_mol2() wrote %d atoms and %d bonds to %s\n", na, nb, fname);
        return true;
    }

    int load_mol2(const char* fname, const Vec3d& pos0=Vec3dZero, const Mat3d& rot=Mat3dIdentity ) {
        if(verbosity>0)printf( "MM::Builder.load_mol2(%s)\n", fname );
        FILE* fp = fopen(fname, "r");
        if(fp == NULL){
            printf("ERROR in MM::Builder::load_mol2(): Cannot open %s\n", fname);
            return -1;
        }
        const int nbuf = 1024;
        char buff[nbuf];

        bool bLoadGroups = false;
        char group_str[nbuf];

        bool inMolecule = false;
        bool inAtom = false;
        bool inBond = false;
        int n0 = atoms.size();
        
        int ifrag=-1;
        startFragment();
        ifrag   = frags.size()-1;  // frags.size()-1
        int iline=0;
        while(fgets(buff, nbuf, fp)) {

            if( buff[0]=='@' ){
                // Check section headers
                if (strncmp(buff, "@<TRIPOS>MOLECULE", 17) == 0) {
                    inMolecule = true;
                    inAtom = false;
                    inBond = false;
                }else             
                if (strncmp(buff, "@<TRIPOS>ATOM", 13) == 0) {
                    inMolecule = false;
                    inAtom = true;
                    inBond = false;
                }else 
                if (strncmp(buff, "@<TRIPOS>BOND", 13) == 0) {
                    inAtom = false;
                    inBond = true;
                }else 
                if (strncmp(buff, "@lvs", 4) == 0) {    // expected line like this:    @lvs 20.0 0.0 0.0    0.0 0.5 0.0   20.0 0.0 0.0
                    sscanf( buff+4, "%lf %lf %lf %lf %lf %lf %lf %lf %lf", &lvec.xx, &lvec.xy, &lvec.xz, &lvec.yx, &lvec.yy, &lvec.yz, &lvec.zx, &lvec.zy, &lvec.zz );
                    //sscanf( buff+4, "%lf %lf %lf %lf %lf %lf %lf %lf %lf", &lvec.xx, &lvec.xy, &lvec.xz, &lvec.yx, &lvec.yy, &lvec.yz, &lvec.zx, &lvec.zy, &lvec.zz );
                    printf("Builder::load_mol2() lvec loaded\n"); printMat(lvec);
                    bPBC = true;
                }else
                if( strncmp(buff, "@groups", 7) == 0 ){
                    //str2groups(buff+7, nbuf-7 );
                    strcpy(group_str, buff+7);
                    bLoadGroups=true;
                    //exit(0);
                }
                continue;
            }
            //printf( "---Builder::load_mol2() [%i] a%i b%i %s", iline, inAtom, inBond, buff);
            
            // Process atom lines
            if (inAtom) {
                int  atom_id;
                char atom_name[16];
                char atom_type[32];
                Vec3d pos;
                double charge = 0.0;
                
                int ret = sscanf(buff, "%d %15s %lf %lf %lf %31s", &atom_id, atom_name, &pos.x, &pos.y, &pos.z, atom_type);
                if(ret < 6) continue;
                
                // Try to read charge if present
                sscanf(buff, "%*d %*s %*lf %*lf %*lf %*s %*s %*s %lf", &charge);
                printf( "Builder::load_mol2() [%i] atom_id=%d atom_name=%s pos=(%lf %lf %lf) atom_type=%s charge=%lf\n", iline, atom_id, atom_name, pos.x, pos.y, pos.z, atom_type, charge );
                
                // substitute character '.' with '_' in atom_type
                char* dot = strchr(atom_type, '.'); if(dot) { *dot = '_'; }

                Quat4d REQ = defaultREQ;
                REQ.z = charge;  // Set charge from mol2 file
                //int npi = -1;
                //int ne = 0;
                
                auto it = atomTypeDict->find(atom_type);

                if(it == atomTypeDict->end() ){ // if we cannot fined specific type we try to find just the element  like 'S_3' we try to fine 'S'
                    printf( "Builder::load_mol2() [%i] cannot find type `%s` find element `%s` instead \n", iline, atom_type, atom_name );
                    if(dot) { *dot = '\0'; }else{
                        char* dot = strchr(atom_type, '_');
                        if(dot) { *dot = '\0'; }
                    }
                    it = atomTypeDict->find(atom_type);
                    printf( "Builder::load_mol2() [%i] atom_type `%s` atom_name: `%s` \n", iline, atom_type, atom_name );
                }

                if(it != atomTypeDict->end()){
                    int ityp = it->second;
                    if(verbosity>2)printf( " %s -> %i \n", atom_type, ityp );
                    if(params){
                        params->assignRE(ityp, REQ);
                        //ne = params->atypes[ityp].nepair;
                    }
                    Vec3d p; rot.dot_to(pos,p); p.add( pos0 ); //p.sub(cog);
                    int ia = insertAtom(ityp, p, &REQ, -1, 0 );
                    tryAddConfToAtom( ia );
                }else{
                    printf( "ERROR in MM::Builder::load_mol2(): unknown atom type `%s` for atom(%i) line(%i): %s \n", atom_type, atom_id, iline, buff );
                    exit(1);
                }
            }
            
            // Process bond lines
            if (inBond) {
                int bond_id, a1, a2, bond_type;
                //char bond_type[8];
                int ret = sscanf(buff, "%d %d %d %d", &bond_id, &a1, &a2, &bond_type);
                printf( "Builder::load_mol2() [%i] bond_id=%d a1=%d a2=%d type=%i\n", iline, bond_id, a1, a2, bond_type );
                if(ret < 3) continue;
                // Convert 1-based atom indices to 0-based
                Bond bond;
                bond.atoms.i = a1 - 1;
                bond.atoms.j = a2 - 1;
                bond.type = bond_type;
                //bonds.push_back(bond);
                int ib = insertBond( bond, true );
                if( bPBC ){ shortesPBCbond( ib ); }
            }
            iline++;
        } // while( fgets() )

        if( bLoadGroups ){ 
            str2groups(group_str, 100, 1 );
            printAtom2Groups();
        }

        fclose(fp);
        if(verbosity>0)printf("Builder::load_mol2() END read natoms[%d] nbonds[%d] from %s\n", (int)(atoms.size()-n0), (int)(bonds.size()-n0), fname);
        return ifrag;
    }













    inline void natom_def(int& n,int i0)const{ if(n<0){ n=atoms .size()-i0; }; }
    inline void nconf_def(int& n,int i0)const{ if(n<0){ n=confs .size()-i0; }; }
    inline void nbond_def(int& n,int i0)const{ if(n<0){ n=bonds .size()-i0; }; }
    inline void nang_def (int& n,int i0)const{ if(n<0){ n=angles.size()-i0; }; }
    inline void ndih_def (int& n,int i0)const{ if(n<0){ n=dihedrals.size()-i0; }; }

    void export_REQs(Quat4d* REQs, int i0=0, int n=-1)const{
        natom_def(n,i0);
        //_allocIfNull(REQs,n);
        //printf( "export_REQs n %i @REQs=%li \n", n, (long)REQs );
        for(int i=0; i<n; i++){ 
            //printf( "export_REQs[%i] REQ(%g,%g,%g,%g)\n", i, atoms[i0+i].REQ.x,atoms[i0+i].REQ.y,atoms[i0+i].REQ.z,atoms[i0+i].REQ.w  );
            REQs[i]= atoms[i0+i].REQ; }
    }

    void export_apos(Vec3d* apos, int i0=0, int n=-1)const{
        natom_def(n,i0);
        //_allocIfNull(apos,n);
        for(int i=0; i<n; i++){ apos[i]= atoms[i0+i].pos; }
    }

    int* export_atypes(int*& atypes, int i0=0, int n=-1)const{
        natom_def(n,i0);
        _allocIfNull(atypes,n);
        for(int i=0; i<n; i++){ atypes[i]= atoms[i0+i].type; }
        return atypes;
    }

    void export_bonds(Vec2i* b2a, double* l0s=0, double* ks=0, double* kPis=0, int i0=0, int n=-1)const{
        nbond_def(n,i0);
        for(int i=0; i<n; i++){
            const Bond& b  = bonds[i0+i];
            b2a[i] = b.atoms;
            if(ks )ks [i] = b.k;
            if(l0s)l0s[i] = b.l0;
            if(kPis){
                bool bi  = getAtom_npi( b.atoms.i )==1;
                bool bei = getAtom_ne ( b.atoms.i )>0;
                bool bj  = getAtom_npi( b.atoms.j )==1;
                bool bej = getAtom_ne ( b.atoms.j )>0;
                //printf( "export_bonds[%i|%i,%i]t(%i,%i) ipe(%i,%i) jpe(%i,%i) \n", i, b.atoms.i, b.atoms.j, atoms[b.atoms.i].type, atoms[b.atoms.j].type,    bi,bei,   bj, bej );
                if( bi&&bj ){                   // pi vs pi
                    kPis[i] =  0.25;
                }else if( (bi&&bej) || (bj&&bei) ){  // pi vs e-pair
                    kPis[i] = -0.25;
                }else{
                    kPis[i] = 0;                // other
                }
            }
            //printf( "export_bonds[%i] l0 %g k %g \n", i, b.l0, b.k );
        }
    }

    void export_angles(Vec2i* a2b, double* a0s=0, Vec2d* cs0s=0, double* ks=0, int i0=0, int n=-1)const{
        nang_def(n,i0);
        for(int i=0; i<n; i++){
            const Angle& a = angles[i0+i];
            a2b[i] = a.bonds;
            if(ks )ks [i] = a.k;
            if(a0s)a0s[i] = a.a0;
            if(cs0s)cs0s[i].fromAngle( a.a0 * 0.5 ); // NOTE: we divide angle by 2
        }
    }

    void export_dihedrals(Vec3i* d2b, int* tn=0, double* ks=0, int i0=0, int n=-1)const{
        ndih_def(n,i0);
        for(int i=0; i<n; i++){
            const Dihedral& d = dihedrals[i0+i];
            d2b[i] = d.bonds;
            if(ks)ks[i] = d.k;
            if(tn)tn[i] = d.n;
        }
    }
    
    void assignAtomREQs( const MMFFparams* params ){
        for(int i=0; i<atoms.size(); i++){
            //mmff->aLJq [i]  = atoms[i].type;
            int ityp = atoms[i].type;
            atoms[i].REQ.x = params->atypes[ityp].RvdW;
            atoms[i].REQ.y = params->atypes[ityp].EvdW;
            atoms[i].REQ.z = 0;
            //atomTypes[i]  = atoms[i].type;
        }
    }

    void startFragment (         ){                          frags.push_back( Fragment( atoms.size(), confs.size(), bonds.size(), angles.size(), dihedrals.size() ) ); }
    int  finishFragment(int i=-1 ){ if(i<0)i=frags.size()-1; frags[i].finish(           atoms.size(), confs.size(), bonds.size(), angles.size(), dihedrals.size()   ); return i; }

    int insertAtoms( int na, int* atypes, Vec3d* apos, Quat4d* REQs=0, double* qs=0, int* npis=0, const Vec3d& pos=Vec3dZero, const Mat3d& rot=Mat3dIdentity, const Vec3d& pos0=Vec3dZero ){
        //printf( "MM::Builder::insertAtoms  natoms %i atypes=%li apos=%li REQs=%li qs=%li npis=%li \n", na, (long)atypes, (long)apos, (long)REQs, (long)qs, (long)npis );
        //startFragment();
        //int natom0  = atoms.size();
        //int nbond0  = bonds.size();
        //std::vector<int> atomInds(mol->natoms);
        //std::vector<int> bondInds(mol->nbonds);
        int ncap=0;
        for(int i=0; i<na; i++){
            //printf( "insert Atom[%i] ityp %i %s \n", i, atypes[i], params->atypes[atypes[i]].name );
            Vec3d p;
            Quat4d REQ;
            int ne=0,npi=0;
            int ityp = atypes[i];
            if( ityp==ignoreType ) continue;
            //if( capping_types.contains(ityp)  ){ ncap++; continue; }
            double q=0; if(qs){ q=qs[i]; }
            if(REQs  ){ REQ=REQs[i];                        }
            else      { params->assignRE( ityp, REQ,true ); }
            if(params){ ne = params->atypes[ityp].nepair; npi=params->atypes[ityp].npi; }
            if(npis  ){npi=npis[i];}
            REQ.z=q;
            //printf( "insert Atom[%i] ityp %i REQ(%g,%g,%g) npi,ne %i %i \n", i, ityp, REQ.x, REQ.y, REQ.z, npi, ne  );
            rot.dot_to( apos[i]-pos0,p); p.add( pos );
            insertAtom( ityp, p, &REQ, npi, ne );
        }
        //finishFragment();
        return 0;
    }

    int insertAtoms( const Atoms& mol, const Vec3d& pos=Vec3dZero, const Mat3d& rot=Mat3dIdentity, const Vec3d& pos0=Vec3dZero ){
        return insertAtoms( mol.natoms, mol.atypes, mol.apos, 0, 0, 0, pos, rot, pos0 );
    }

    void load_atom_pos( Vec3d* apos, int* atypes, int i0=0, int n=-1 ){
        natom_def(n,i0);
        //printf( "load_atom_pos i0 %i n %i @apos=%p \n", i0, n, apos );
        for(int i=0; i<n; i++){
            MM::Atom& a = atoms[i0+i];
            if(apos   ){ 
                //printf( "load_atom_pos[%i] pos(%g,%g,%g)\n", i, apos[i].x, apos[i].y, apos[i].z );
                a.pos  = apos[i]; 
            }
            if(atypes ){ a.type = atypes[i]; }
        }
    }

    int exportAtoms( Vec3d* apos, int* atypes, int i0=0, int n=-1 )const{
        natom_def(n,i0);
        for(int i=0; i<n; i++){
            const Atom& a = atoms[i0+i];
            if(atypes)atypes[i] = a.type;
            if(apos)  apos  [i] = a.pos;
        }
        return n;
    }

    Atoms* exportAtoms( int i0=0, int n=-1 )const{
        natom_def(n,i0);
        Atoms* out = new Atoms( n, bPBC, true );
        if(bPBC){ *(out->lvec)=lvec; };
        exportAtoms( out->apos, out->atypes, i0, n );
        return out;
    }

    int exportElectronPairs( Vec3d* epos, int* espin, bool bBonds=true, bool bEPairs=true )const{
        int epairtype=params->getAtomType("E");
        int ie=0;
        if(bBonds){
            for(int i=0; i<bonds.size(); i++){
                const Bond& b = bonds[i];
                Vec3d p1=atoms[b.atoms.i].pos;
                Vec3d p2=atoms[b.atoms.j].pos;
                if(b.order==1){
                    Vec3d p = (p1+p2)*0.5;
                    epos [ie] = p;
                    espin[ie] = 1;
                    ie++;
                    epos [ie] = p;
                    espin[ie] = -1;
                    ie++;
                }else{
                    printf("exportElectronPairs() bond order %i not supported\n", b.order);
                    exit(0);
                }
                // ToDo: add more electron pairs for double and triple bonds
            }
        }
        if(bEPairs){
            for(int i=0; i<atoms.size(); i++){
                if( atoms[i].type==epairtype ){
                    epos [ie] = atoms[i].pos;
                    espin[ie] = 1;
                    ie++;
                    epos [ie] = atoms[i].pos;
                    espin[ie] = -1;
                    ie++;
                }
            }
        }
        return ie;
    }

    void insertBonds( int nb, Vec2i* b2as, int* btypes ){
        int natom0  = atoms.size();
        for(int i=0; i<nb; i++){
            int btyp = defaultBond.type;
            if(btypes){ btyp=btypes[i]; }
            bonds.push_back( Bond( btyp, b2as[i] + ((Vec2i){natom0,natom0}), defaultBond.l0, defaultBond.k ) );
        }
    }

    int insertAtomsBonds( int nb, Vec2i* b2as, int* btypes, int na, int* atypes,  Vec3d* apos, Quat4d* REQs=0, double* qs=0, int* npis=0, const Vec3d& pos=Vec3dZero, const Mat3d& rot=Mat3dIdentity ){
        //printf( "# MM::Builder::insertFlexibleMolecule  natoms %i nbonds %i \n", mol->natoms, mol->nbonds );
        startFragment();
        insertAtoms( na, atypes, apos, REQs, qs, npis, pos,rot);
        insertBonds( nb, b2as, btypes );
        finishFragment();
        return frags.size()-1;
    }

    void insertFrag( int ifrag, const Vec3d& pos0=Vec3dZero, const Vec3d& pos1=Vec3dZero, const Mat3d& rot=Mat3dIdentity ){
        Vec2i atomRange = frags[ifrag].atomRange;
        Vec2i bondRange = frags[ifrag].bondRange;
        int ia0=atoms.size();
        int ib0=bonds.size();
        int dib=ib0-bondRange.a;
        int dia=ia0-atomRange.a;
        for(int i=atomRange.a; i<atomRange.b; i++){
            Atom A = atoms[i];
            rot.dot_to( A.pos-pos0,A.pos); A.pos.add(pos1);
            if(A.iconf>=0){ 
                AtomConf C = confs[A.iconf];
                C.rebase(dib); 
                C.iatom=atoms.size();
                A.iconf=confs.size();
                confs.push_back(C);
            };
            atoms.push_back(A);
        }
        for(int i=bondRange.a; i<bondRange.b; i++){
            Bond B = bonds[i];
            B.atoms.add(dia,dia);
            bonds.push_back(B);
        }
    }

    void multFragPBC( int ifrag, const Vec3i& nPBC, Mat3d lvs ){
        //printf( "multFragPBC() nPBC(%i,%i,%i) ifrag=%i ) \n", nPBC.x, nPBC.y, nPBC.z,  ifrag );
        lvs.print();
        //printSizes();
        for(int ic=0; ic<nPBC.c; ic++){ for(int ib=0; ib<nPBC.b; ib++){ for(int ia=0; ia<nPBC.a; ia++){
            if( (ia==0)&&(ib==0)&&(ic==0) ) continue;
            Vec3d pos0 = lvs.a*ia + lvs.b*ib + lvs.c*ic;
            startFragment();
            insertFrag( ifrag, Vec3dZero, pos0 );
            finishFragment();
        }}}
        lvec.a.set_mul(lvs.a,nPBC.a);
        lvec.b.set_mul(lvs.b,nPBC.b);
        lvec.c.set_mul(lvs.c,nPBC.c);
        //printSizes();
    }

    int findNearestBondPBC( int ib, int& ifrag0, int ifragMin, int ifragMax, Vec3i8& ipbc ){
        int ia0  = frags[ifrag0].atomRange.a;
        const Vec2i & b     = bonds[ib].atoms;
        const Vec3i8& ipbc0 = bonds[ib].ipbc;
        const Vec3d & pi = atoms[b.i].pos;
        //Vec3d pj = atoms[b.j].pos;
        int jfragMin=-1;
        int jaMin   =-1;
        double r20 = (atoms[b.j].pos-pi).norm2();
        for(int jfrag=ifragMin; jfrag<ifragMax; jfrag++ ){
            if(ifrag0==jfrag) continue;
            int ja0  = frags[jfrag].atomRange.a;
            int ja   =  b.j - ia0 + ja0;
            double r2 = (atoms[ja].pos-pi).norm2();
            if(r2<r20){
                jfragMin=jfrag; jaMin=ja;
                ipbc=Vec3i8{0,0,0};
            }else{
                r2 = (atoms[ja].pos-pi + lvec.a*ipbc0.a + lvec.b*ipbc0.b + lvec.c*ipbc0.c ).norm2();
                if(r2<r20){
                    jfragMin=jfrag; jaMin=ja;
                    ipbc=ipbc0;
                }
            }
        }
        ifrag0=jfragMin;
        return jaMin;
    }

    int removeBondFromConfs(int ib){
        int ic,n=0;
        const Vec2i& b  = bonds[ib].atoms;
        //printf( "BEFORE removeBondFromConfs[%i|%i,%i] \n", ib, b.i, b.j ); printAtomConf(b.i); puts(""); printAtomConf(b.j); puts("");
        ic=atoms[b.i].iconf; if(ic>=0) n+=confs[ic].replaceNeigh(ib,-1);
        ic=atoms[b.j].iconf; if(ic>=0) n+=confs[ic].replaceNeigh(ib,-1);
        //b.set(ia,ja);
        //printf( "AFTER removeBondFromConfs[%i|%i,%i] \n", ib, b.i, b.j ); printAtomConf(b.i); puts(""); printAtomConf(b.j); puts("");
        return n;
    }

    int addBondToConfs(int ib){
        int ic,n=0;
        const Vec2i& b  = bonds[ib].atoms;
        //printf( "BEFORE addBondToConfs[%i|%i,%i] \n", ib, b.i, b.j ); printAtomConf(b.i); puts(""); printAtomConf(b.j); puts("");
        ic=atoms[b.i].iconf; if(ic>=0) n+=confs[ic].replaceNeigh( -1,ib);
        ic=atoms[b.j].iconf; if(ic>=0) n+=confs[ic].replaceNeigh( -1,ib);
        //printf( "AFTER addBondToConfs[%i|%i,%i] \n", ib, b.i, b.j ); printAtomConf(b.i); puts(""); printAtomConf(b.j); puts("");
        return n;
    }

    int correctPBCbonds( int ifragMin, int ifragMax ){
        std::vector<int> ibs; ibs.reserve(100);
        //printf( "correctPBCbonds(ifragMin=%i, ifragMax=%i) \n", ifragMin, ifragMax );
        for(int ifrag=ifragMin; ifrag<ifragMax; ifrag++ ){
            //printf( "correctPBCbonds[ifrag=%i] \n", ifrag );
            const Vec2i& bondRange  = frags[ifrag].bondRange;
            for(int ib=bondRange.a; ib<bondRange.b; ib++){
                //printf( "correctPBCbonds[ib=%i] \n", ib );
                Bond& b = bonds[ib ];
                if( b.ipbc.allEqual(0) ) continue;
                //printf( "correctPBCbonds[ib=%i] (%i,%i) ipbc(%i,%i,%i)\n", ib,  b.atoms.i,b.atoms.j, b.ipbc.x,b.ipbc.y,b.ipbc.z );
                int ifrag0 = ifrag; Vec3i8 ipbc;
                int ja = findNearestBondPBC( ib, ifrag0, ifragMin, ifragMax, ipbc);
                if(ja>=0){ // found?
                    //printf( "correctPBCbonds[%i] (%i,%i)->(%i,%i) \n", ib,  b.atoms.i,b.atoms.j,   b.atoms.i,ja );
                    int nremove = removeBondFromConfs( ib );   if(nremove==0){ printf("!!!! bond[%i] not removed from any conf \n", ib); };
                    b.atoms.set(b.atoms.i,ja);
                    b.ipbc = ipbc;
                    ibs.push_back(ib);
                }  
            }
        }
        for(int ib:ibs){
            int nadd = addBondToConfs(ib);
            if(nadd==0){ printf("!!!! bond[%i] not added to any conf \n", ib); };
        }
        return ibs.size();
    }

    void reindexConfs(int* ias, int* ibs){
        // ToDo: this would be much simpler if Confs are part of atoms
        int nc = confs.size();
        std::vector<int> new_inds(nc,-1);
        int inew=0;
        for(int ic=0; ic<nc; ic++){
            AtomConf& c = confs[ic];
            c.iatom = ias[c.iatom];
            if(c.iatom<0) continue;
            atoms[c.iatom].iconf = inew;
            int nb=0;
            for(int j=0; j<N_NEIGH_MAX; j++){
                int jb = c.neighs[j];
                if(jb<0) continue;
                c.neighs[j] = ibs[jb];
                if( c.neighs[j] >=0 ) nb++;
            }
            c.nbond = nb;
            c.updateNtot();
            confs[inew]=c;
            inew++;
        }
        confs.resize(inew);
    }

    void reindexBonds(int* ias, bool bUpdateConfs=true ){
        int nb = bonds.size();
        std::vector<int> new_inds(nb,-1);
        int inew=0;
        for(int ib=0; ib<nb; ib++){
            Vec2i& b = bonds[ib].atoms;
            b.i = ias[b.i];
            b.j = ias[b.j];
            bool bbad = (b.i==-1)||(b.j==-1);
            if(bbad){ 
                new_inds[ib]=-1; 
            }else{ 
                new_inds[ib]=inew; 
                bonds[inew]=bonds[ib];
                inew++; 
            }
        }
        reindexConfs( ias, new_inds.data() );
        bonds.resize(inew);
    }

    void selectAll    (){ selection.clear(); for(int i=0; i<atoms.size(); i++)selection.insert(i); };
    void selectInverse(){ std::unordered_set<int> s(selection.begin(),selection.end());selection.clear(); for(int i=0; i<atoms.size();i++) if( !s.contains(i) )selection.insert(i);  };
    void selectCaping (){ selection.clear(); for(int i=0; i<atoms.size();i++){ if(atoms[i].iconf<0)selection.insert(i); } }

    int selectRect( const Vec3d& p0, const Vec3d& p1, const Mat3d& rot ){
        printf( "Builder::selectRect() p0(%g,%g,%g) p1(%g,%g,%g) \n", p0.x,p0.y,p0.z, p1.x,p1.y,p1.z );
        Vec3d Tp0,Tp1,Tp;
        //Mat3d rot = (Mat3d)cam.rot;
        rot.dot_to(p0,Tp0);
        rot.dot_to(p1,Tp1);
        _order(Tp0.x,Tp1.x);
        _order(Tp0.y,Tp1.y);
        Tp0.z=-1e+300;
        Tp1.z=+1e+300;
        selection.clear();
        for(int i=0; i<atoms.size(); i++ ){
            rot.dot_to( atoms[i].pos,Tp);
            if( Tp.isBetween(Tp0,Tp1) ){
                selection.insert( i );
            }
        }
        return selection.size();
    }

    int deleteAtoms(int n, int* ias, bool bUpdateBonds=true, bool bUpdateConfs=true, bool bCheckError=true ){
        int na = atoms.size();
        std::vector<int> old_inds(na,-1);
        std::vector<int> new_inds(na,-1);
        // mask removed atoms
        for(int i=0; i<n; i++){ 
            int ia = ias[i];
            //printf("deleteAtoms[%i] ia=%i \n", i,ia);
            if(bCheckError)if( (ia<0)||(ia>=na) ){ printf("Builder::deleteAtoms() ias[%i]=%i out of range 0..atoms.size(%i) => exit()\n", i, ia, na ); exit(0); }
            old_inds[ia]=1; 
        }

        printf("confs before ==== \n"); printAtomConfs();
        //printAtoms();
        // reindex remaining atoms
        int inew = 0;
        int ndel=0;
        for(int i=0; i<na; i++){
            if( old_inds[i]==1 ){
                new_inds[i]=-1;
                ndel++;
                //atoms[inew]=atoms[i];  // Debug
            }else{
                new_inds[i]=inew;
                atoms[inew]=atoms[i];
                inew++;
            }
        }
        //for(int i=0; i<na; i++){    printf("new_inds[%i] == %i \n", i, new_inds[i]);  }
        //printAtoms();
        if(bUpdateBonds) reindexBonds( new_inds.data(), bUpdateConfs );
        atoms.resize(inew);
        printf("confs after ==== \n"); printAtomConfs();
        return ndel;
    }

    inline void changeBondInAtomConf( int ia, int ib, int jb ){ 
        //printf("changeBondInAtomConf ia=%i ib=%i jb=%i \n", ia, ib, jb);
        int ic=atoms[ia].iconf; 
        //printf("changeBondInAtomConf ia=%i ib=%i jb=%i ic=%i\n", ia, ib, jb, ic);
        if(ic>=0){ confs[ ic ].replaceNeigh( ib, jb ); 
            if(jb<0){
                confs[ ic ].sortBonds();
                confs[ ic ].countBonds();
                confs[ ic ].updateNtot();
            }
        }
    }

    void deleteBond(int ib){
        int   jb = bonds.size()-1;
        Vec2i bi = bonds[ib].atoms;
        if(ib!=jb){ // not last bond   
            Vec2i bj = bonds[jb].atoms; 
            changeBondInAtomConf( bi.a, ib, -1 );
            changeBondInAtomConf( bi.b, ib, -1 );
            changeBondInAtomConf( bj.a, jb, ib );
            changeBondInAtomConf( bj.b, jb, ib );
            bonds[ib] = bonds[jb];
        }
        bonds.pop_back();
    }


#ifdef LimitedGraph_h
    bool toLimitedGraph( LimitedGraph<N_NEIGH_MAX>& G, bool bNoCap=true, bool bExitOnError=true, bool bRealloc=true ){
        bool err=false;
        int nc = confs.size();
        int na = atoms.size();
        int nb = bonds.size();
        if( bRealloc ){ if(bNoCap){G.realloc(nc);}else{G.realloc(na);} }
        for(int i=0; i<nb; i++){
            Vec2i b = bonds[i].atoms;
            if(bNoCap){
                int ic1 = atoms[b.a].iconf;
                int ic2 = atoms[b.b].iconf;
                if( (ic1<0)||(ic2<0) ) continue;
                err |= G.addEdge( ic1, ic2 );
                if(err && bExitOnError){ printf( "ERROR in MM::Builder::toLimitedGraph() cannot add bond[%i] neighs are filled nng[%i]=%i nng[%i]=%i  \n => Exit(); \n", i, b.a,G.nneighs[b.a], b.b,G.nneighs[b.b] ); exit(0); };
                //G.print();
            }
        }
        return err;
    }
#endif // LimitedGraph_h


#ifdef Molecule_h

    int substituteMolecule(Molecule* mol, Vec3d up, int ib, int ipivot=0, bool bSwapBond=false, const Vec3i* axSwap=0, Mat3d* rot_=0 ){
        Bond& b = bonds[ib];
        int ia  = b.atoms.i;
        int ja  = b.atoms.j;
        if(bSwapBond) _swap(ia,ja);
        if(verbosity>0)printf( "substituteMolecule() ib=%i ipivot=%i ja=%i \n", ib, ipivot, ja  );
        Atom& A    = atoms[ja];
        Vec3d dir  = A.pos-atoms[ia].pos; dir.normalize();
        Mat3d rot; rot.fromDirUp( dir, up );
        if( axSwap ){ rot.swap_vecs(*axSwap); }
        if(rot_){ *rot_=rot; }
        //printf( "substituteMolecule() dir=(%g,%g,%g) \n", dir.x,dir.y,dir.z  );
        //printf( "substituteMolecule() up =(%g,%g,%g) \n", up.x,up.y,up.z  );
        //printf( "substituteMolecule() rot= \n" ); rot.print();
        { // set pivot atom
            int atyp = mol->atomType[ipivot];
            A.type = atyp;
            A.REQ  = mol->REQs[ipivot];
            if(A.iconf>=0){ 
                confs[A.iconf].init0(); confs[A.iconf].ne = params->atypes[atyp].nepair; 
            }else{ 
                //addConfToAtom(ia); 
            } 
        }
        int natom0  = atoms.size();
        for(int i=1; i<mol->natoms; i++){
            int ne=0,npi=0;
            Quat4d REQ=mol->REQs[i];
            int ityp = mol->atomType[i];
            if(params){
                //printf( "params \n" );
                params->assignRE( ityp, REQ );
                ne = params->atypes[ityp].nepair;
                REQ.z=mol->REQs[i].z;
            }
            if( mol->npis ) npi=mol->npis[i];
            //printf( "insert Atom[%i] ityp %i REQ(%g,%g,%g) npi,ne %i %i \n", i, ityp, REQ.x, REQ.y, REQ.z, mol->npis[i], ne  );
            Vec3d p; rot.dot_to_T(mol->pos[i]-mol->pos[ipivot],p); p.add( A.pos );
            insertAtom( ityp, p, &REQ, npi, ne );
        }
        //printf( "natom0 = %i \n", natom0 );
        for(int i=0; i<mol->nbonds; i++){
            //bonds.push_back( (Bond){mol->bondType[i], mol->bond2atom[i] + ((Vec2i){natom0,natom0}), defaultBond.l0, defaultBond.k } );
            Vec2i b = mol->bond2atom[i];
            if(b.i==ipivot){ b.i=ja; }else{ b.i+=natom0; if(b.i>ipivot)b.i--; };
            if(b.j==ipivot){ b.j=ja; }else{ b.j+=natom0; if(b.j>ipivot)b.j--; };
            //printf("add bond[%i] a(%i,%i) as a(%i,%i)\n", i,  mol->bond2atom[i].i,  mol->bond2atom[i].j,   b.i, b.j );
            bonds.push_back( Bond(mol->bondType[i], b, defaultBond.l0, defaultBond.k ) );
        }
        return ja;
    }

/*
    int substituteMolecule(Molecule* mol, int ia_bone, int ia_frag=0, bool bSwapBond=false ){
        int ib;
        int findBondsToAtom( ia_bone, &ib,false,1);
        int findBondsToAtom( ia_bone, &ib,false,1);
        Bond& b = bonds[ib];
        int ia  = b.atoms.i;
        int ja  = b.atoms.j;
        if(bSwapBond) _swap(ia,ja);
        if(verbosity>0)printf( "substituteMolecule() ib=%i ipivot=%i ja=%i \n", ib, ipivot, ja  );
        Atom& A    = atoms[ja];
        { // set pivot atom
            int atyp = mol->atomType[ipivot];
            A.type = atyp;
            A.REQ  = mol->REQs[ipivot];
            if(A.iconf>=0){ 
                confs[A.iconf].init0(); confs[A.iconf].ne = params->atypes[atyp].nepair; 
            }else{ 
                //addConfToAtom(ia); 
            } 
        }
        int natom0  = atoms.size();
        for(int i=1; i<mol->natoms; i++){
            int ne=0,npi=0;
            Quat4d REQ=mol->REQs[i];
            int ityp = mol->atomType[i];
            if(params){
                //printf( "params \n" );
                params->assignRE( ityp, REQ );
                ne = params->atypes[ityp].nepair;
                REQ.z=mol->REQs[i].z;
            }
            if( mol->npis ) npi=mol->npis[i];
            insertAtom( ityp, p, &REQ, npi, ne );
        }
        for(int i=0; i<mol->nbonds; i++){
            //bonds.push_back( (Bond){mol->bondType[i], mol->bond2atom[i] + ((Vec2i){natom0,natom0}), defaultBond.l0, defaultBond.k } );
            Vec2i b = mol->bond2atom[i];
            if(b.i==ipivot){ b.i=ja; }else{ b.i+=natom0; if(b.i>ipivot)b.i--; };
            if(b.j==ipivot){ b.j=ja; }else{ b.j+=natom0; if(b.j>ipivot)b.j--; };
            //printf("add bond[%i] a(%i,%i) as a(%i,%i)\n", i,  mol->bond2atom[i].i,  mol->bond2atom[i].j,   b.i, b.j );
            bonds.push_back( Bond(mol->bondType[i], b, defaultBond.l0, defaultBond.k ) );
        }
        return ja;
    }
*/

    void clearMolTypes( bool deep ){
        if(deep){ for(Molecule* mol : molTypes ){ mol->dealloc(); delete mol; } }
        molTypeDict.clear();
        molTypes.clear();
    }

    int loadMolTypeXYZ(const char* fname, MMFFparams* params_=0 ){
        if(params_!=0) params=params_;
        Molecule* mol = new Molecule();
        mol->atomTypeDict = &params->atomTypeDict;
        //printf("mol->atypNames %i %i \n", mol->atypNames, &params->atypNames );
        //int iret = mol->load_xyz( fname ); 
        int iret =  params->loadXYZ( fname, mol->natoms, &mol->pos, &mol->REQs, &mol->atomType, &mol->npis, &lvec );
        //mol->printAtomInfo(); //exit(0);
        // TBD how ret can be -1???
        if     ( iret<0  ){ return iret; }
        else if( iret==0 ){ bPBC=false;  }
        else if( iret>0  ){ bPBC=true;   }
        //printf("MM::Builder::loadMolTypeXYZ(%s) bPBC=%i \n", fname, bPBC );
        if(params) params->assignREs( mol->natoms, mol->atomType, mol->REQs );
        int ityp = molTypes.size();
        mol2molType[(size_t)mol]=ityp;
        molTypes.push_back(mol);
        return molTypes.size()-1;
    }

    int loadXYZ_Atoms(const char* fname, MMFFparams* params_=0, int iH=-1, bool bCOG=false, const Vec3d& pos=Vec3dZero, const Mat3d& rot=Mat3dIdentity ){
        printf( "MM::Builder::loadXYZ_Atoms(%s) \n", fname );
        if(params_!=0) params=params_;
        //  this is a bit stupid - we allocate and deallocate mol just because we need some temporary storage for calling params->loadXYZ()
        Atoms   mol;
        Quat4d* REQs=0;
        int iret =  params->loadXYZ( fname, mol.natoms, &mol.apos, &REQs, &mol.atypes, 0, &lvec );
        //printAtomConfs(false, true );
        int ifrag=-1;
        if( iret>=0  ){ 
            if( iret==0 ){ bPBC=false; }else{ bPBC=true; }
            //printf("MM::Builder::loadXYZ_Atoms(%s) iH=%i bCOG=%i \n", fname, iH, bCOG );
            //if(params) params->assignREs( mol.natoms, mol.atypes, REQs );
            Vec3d cog=Vec3dZero;
            if(bCOG) cog=mol.getBBcog();
            startFragment();
            ifrag   = frags.size()-1;  // frags.size()-1
            for(int i=0; i<mol.natoms; i++){
                const int ityp = mol.atypes[i];
                if( ityp==iH ) continue;
                int ne=0,npi=0; 
                Quat4d REQ=REQs[i];
                if(params_){  //printf( "params \n" );
                    params->assignRE( ityp, REQ, true );
                    // printf( "MM::Builder::loadXYZ_Atoms() assignRE[%i] REQ(%g,%g,%g)\n", i, REQ.x,REQ.y,REQ.z );
                    ne = params->atypes[ityp].nepair;
                    REQ.z=REQs[i].z;
                }
                //Quat4d  REQi = REQs[i]; REQi.y = sqrt(REQi.y);
                Vec3d p; rot.dot_to(mol.apos[i],p); p.add( pos ); p.sub(cog);
                //atoms.push_back( (Atom){mol.atypes[i], -1, -1, p, REQi } );
                int ia = insertAtom( ityp, p, &REQ, npi, ne );
                atoms[ia].frag = ifrag;
            }
        }
        //printAtomConfs(false, true );
        delete [] REQs;
        //printf( "MM::Builder::loadXYZ_Atoms(%s) ifrag=%i DONE \n", fname, ifrag );
        return ifrag;
    }

      


    int registerRigidMolType( int natoms, Vec3d* pos, Quat4d* REQs, int* atomType ){
        Molecule* mol = new Molecule();
        mol->allocate( natoms, 0 );
        for(int i=0; i<mol->natoms; i++){ mol->pos[i]=pos[i]; mol->REQs[i]=REQs[i]; mol->atomType[i]=atomType[i]; }
        int ityp = molTypes.size();
        mol2molType[(size_t)mol]=ityp;
        molTypes.push_back(mol);
        return molTypes.size()-1;
    }

    int loadMolType(const std::string& fname, const std::string& label, MMFFparams* params=0, bool bCOG0=false ){
        //printf( "fname:`%s` label:`%s` \n", fname.c_str(), label.c_str()  );
        int itype = loadMolTypeXYZ( fname.c_str(), params );
        if(itype<0) return itype;
        //printf("bCOG0 %i \n", bCOG0 ); exit(0);
        if(bCOG0) molTypes[itype]->cogTo0();
        //printf( "fname:`%s` label:`%s` itype %i \n", fname.c_str(), label.c_str(), itype  );
        molTypeDict[label] = itype;
        return itype;
    }

    int insertFlexibleMolecule_ignorH( Molecule * mol, const Vec3d& pos, const Mat3d& rot, int iH = 1 ){
        printf( "# MM::Builder::insertFlexibleMolecule_ignorH()  natoms %i nbonds %i \n", mol->natoms, mol->nbonds );
        startFragment();
        int natom0  = atoms.size();
        int nbond0  = bonds.size();
        std::vector<int> atomInds(mol->natoms);
        std::vector<int> bondInds(mol->nbonds);
        for(int i=0; i<mol->natoms; i++){
            if( mol->atomType[i]==iH ) continue;
            atomInds[i] = atoms.size();
            Quat4d  REQi = mol->REQs[i];   REQi.y = sqrt(REQi.y);
            Vec3d p; rot.dot_to(mol->pos[i],p); p.add( pos );
            atoms.push_back( (Atom){mol->atomType[i], -1, -1, p, REQi } );
        }
        for(int i=0; i<mol->nbonds; i++){
            //bonds.push_back( (Bond){mol->bondType[i], mol->bond2atom[i] + ((Vec2i){natom0,natom0}), defaultBond.l0, defaultBond.k } );
            bondInds[i] = bonds.size();
            const Vec2i& b = mol->bond2atom[i];
            bonds.push_back( Bond(mol->bondType[i], { atomInds[b.a],atomInds[b.b] }, defaultBond.l0, defaultBond.k ) );
        }
        for(int i=0; i<mol->nang; i++){
            const Vec2i& ang = mol->ang2bond[i];
            angles.push_back( (Angle){ 1, { bondInds[ang.a],bondInds[ang.b] }, defaultAngle.a0, defaultAngle.k } );
        }
        return finishFragment();
    }

    int insertFlexibleMolecule( Molecule * mol, const Vec3d& pos, const Mat3d& rot, int ignoreType=-1 ){
        printf( "# MM::Builder::insertFlexibleMolecule()  natoms %i nbonds %i \n", mol->natoms, mol->nbonds );
        startFragment();
        int ifrag   = frags.size()-1;  // frags.size()-1
        int natom0  = atoms.size();
        int nbond0  = bonds.size();
        for(int i=0; i<mol->natoms; i++){
            int ne=0,npi=0;
            Quat4d REQ=mol->REQs[i];
            int ityp = mol->atomType[i];
            if( ityp==ignoreType ) continue;
            if(params){
                //printf( "params \n" );
                params->assignRE( ityp, REQ );
                ne = params->atypes[ityp].nepair;
                REQ.z=mol->REQs[i].z;
            }
            if( mol->npis ) npi=mol->npis[i];
            //printf( "insert Atom[%i] ityp %i REQ(%g,%g,%g) npi,ne %i %i \n", i, ityp, REQ.x, REQ.y, REQ.z, mol->npis[i], ne  );
            Vec3d p; rot.dot_to(mol->pos[i],p); p.add( pos );
            int ia = insertAtom( ityp, p, &REQ, npi, ne );
            atoms[ia].frag = ifrag;
        }
        for(int i=0; i<mol->nbonds; i++){
            //bonds.push_back( (Bond){mol->bondType[i], mol->bond2atom[i] + ((Vec2i){natom0,natom0}), defaultBond.l0, defaultBond.k } );
            bonds.push_back( Bond(mol->bondType[i], mol->bond2atom[i] + ((Vec2i){natom0,natom0}), defaultBond.l0, defaultBond.k ) );
        }
        for(int i=0; i<mol->nang; i++){
            double alfa0 = defaultAngle.a0;
            if( mol->ang0s ) alfa0 = mol->ang0s[i];
            angles.push_back( (Angle){ 1, mol->ang2bond[i] + ((Vec2i){nbond0,nbond0}), alfa0, defaultAngle.k } );
            //printf( "angle[%i|%i,%i] %g|%g %g \n", i, angles.back().bonds.a, angles.back().bonds.b, angles.back().a0, alfa0, angles.back().k );
        }
        finishFragment();
        return ifrag;
    }

    int insertRigidMolecule( Molecule * mol, const Vec3d& pos, const Mat3d& rot ){
        printf( "insertRigidMolecule() \n" );
        int natoms0 = atoms.size();
        Quat4d qrot; qrot.fromMatrix(rot);
        int ifrag = frags.size();
        //printf( "insertMolecule mol->natoms %i \n", mol->natoms );
        for(int i=0; i<mol->natoms; i++){
            //Quat4d REQi = Vec3d{1.0,0.03,mol->}; // TO DO : LJq can be set by type
            //atoms.push_back( (Atom){mol->atomType[i],mol->pos[i], LJq } );
            Quat4d  REQi = mol->REQs[i];   REQi.y = sqrt(REQi.y); // REQi.z = 0.0;
            Vec3d  p; rot.dot_to(mol->pos[i],p); p.add( pos );
            atoms.push_back( (Atom){mol->atomType[i], ifrag, -1, p, REQi } );
        }
        //size_t mol_id = (size_t)(mol);
        //frags.push_back( (Fragment){natoms0, atoms.size()-natoms0, pos, qrot, mol}  );
        //frags.push_back( Fragment{ mol, pos, qrot,  {natoms0, atoms.size()-natoms0} } );
        molTypes.push_back(mol);
        size_t mol_id = molTypes.size()-1;
        frags.push_back( Fragment{ mol_id, pos, qrot, Vec2i{natoms0, (int)(atoms.size()-natoms0)}, mol->pos } );
        //size_t mol_id = static_cast<size_t>(mol);
        auto got = fragTypes.find(mol_id);
        if ( got == fragTypes.end() ) {
            fragTypes[ mol_id ] = frags.size()-1; // WTF ?
        }else{}
        return ifrag;
    }


    int insertMolecule( Molecule * mol, const Vec3d& pos, const Mat3d& rot, bool rigid, int noH=-1 ){
        //int natom0  = atoms .size();
        //int nbond0  = bonds .size();
        //int nangle0 = angles.size();
        //mols.push_back( (MMFFmol){mol, (Vec3i){natom0,nbond0,nangle0} } );
        if( rigid ){
            return insertRigidMolecule( mol, pos, rot );
        }else{
            if(noH>0){ return insertFlexibleMolecule_ignorH( mol, pos, rot, noH ); }
            else     { return insertFlexibleMolecule       ( mol, pos, rot      ); }
            //return -1;
        }
    }

    int insertMolecule( int itype                 , const Vec3d& pos, const Mat3d& rot, bool rigid ){ return insertMolecule( molTypes[itype]                 , pos, rot, rigid ); }
    int insertMolecule( const std::string& molName, const Vec3d& pos, const Mat3d& rot, bool rigid ){ return insertMolecule( molTypes[ molTypeDict[molName] ], pos, rot, rigid ); }

    int insertFlexibleMolecule( int itype                 , const Vec3d& pos, const Mat3d& rot, int ignoreType=-1 ){ if(itype<0){ return itype; }else{ return insertFlexibleMolecule( molTypes[itype], pos, rot, ignoreType ); }  }
    int insertFlexibleMolecule( const std::string& molName, const Vec3d& pos, const Mat3d& rot, int ignoreType=-1 ){ return insertFlexibleMolecule( molTypeDict[molName], pos, rot, ignoreType ); }
#endif // Molecule_h


#ifdef SimpleForceField_h
    void toSimpleForceField( SimpleForceField& ff ){
        if(idebug>0) printf( " MMFFbuilder.toSimpleForceField na %li nb %li nA %li nd %li \n", atoms.size(), bonds.size(), angles.size(), dihedrals.size() );
        //mmff->deallocate();
        ff.realloc( atoms.size(), bonds.size(), angles.size(), dihedrals.size() );
        for(int i=0; i<atoms.size(); i++){
            ff.apos [i]  = atoms[i].pos;
            if(idebug>0){ printf("[%i]", i); atoms[i].print(); if( atoms[i].iconf>=0){confs[atoms[i].iconf].print();} puts(""); }
        }
        for(int i=0; i<bonds.size(); i++){
            const Bond& b  = bonds[i];
            const Vec2i& ib    = b.atoms;
            ff.bond2atom[i]    = ib;
            //if(params){
            //    params->getBondParams( atoms[ib.x].type, atoms[ib.y].type, bonds[i].type, ff.bond_l0[i], ff.bond_k[i] );
            //}else{
            //    //printf( "no params \n" );
            //    ff.setBondParam(i, b.l0, b.k );
            //}
            ff.setBondParam(i, b.l0, b.k );
            if(idebug>0){  printf( "bond[%i] (%i,%i) %g %g | %g %g\n", i, ff.bond2atom[i].i, ff.bond2atom[i].j, ff.bond_l0[i], ff.bond_k[i], b.l0, b.k ); }
            //bondTypes[i]       = bonds[i].type;
        }
        for(int i=0; i<angles.size(); i++){
            const Angle& a  = angles[i];
            ff.ang2bond[i] = a.bonds;
            ff.setAngleParam(i, a.a0, a.k );
            if(idebug>0){  printf( "angle[%i] (%i,%i) (%g,%g) %g\n", i, ff.ang2bond[i].i, ff.ang2bond[i].j, ff.ang_cs0[i].x, ff.ang_cs0[i].y, ff.ang_k[i] ); }
        }
        for(int i=0; i<dihedrals.size(); i++){
            const Dihedral& d  = dihedrals[i];
            ff.tors2bond[i] = d.bonds;
            ff.setTorsParam( i, d.n, d.k );
            if(idebug>0){ printf( "dihedrals[%i] (%i,%i,%i) %i %g\n", i, ff.tors2bond[i].a, ff.tors2bond[i].b, ff.tors2bond[i].c, ff.tors_n[i], ff.tors_k[i] ); }
        }
        ff.angles_bond2atom();
        ff.torsions_bond2atom();
        //exit(0);
    }
#endif // ForceField_h

void updatePBC( Vec3d* pbcShifts, Mat3d* M=0 ){
    if(M==0) M=&lvec;
    for(int i=0; i<bonds.size(); i++){
        //pbcShifts[i] = pbcShift( bondPBC[i] );
        //pbcShifts[i] = pbcShift( (Vec3i)bonds[i].ipbc );
        const Vec3i8& G = bonds[i].ipbc;
        pbcShifts[i] = M->a*G.a + M->b*G.b + M->c*G.c;
        //if( pbcShifts[i].norm2()>0.1 ){ printf( "PBC-bond[%i]  atoms(%i,%i)  pbcShift(%g,%g,%g) ipb(%i,%i,%i)\n",  bonds[i].atoms.a, bonds[i].atoms.b, pbcShifts[i].x,pbcShifts[i].y,pbcShifts[i].z, bonds[i].ipbc.x,bonds[i].ipbc.y,bonds[i].ipbc.z );  };
    }
}

#ifdef MMFFsp3_h
    //void toMMFFsp3( MMFFsp3& ff, bool bRealloc=true, double K_sigma=1.0, double K_pi=1.0, double K_ecap=0.75, bool bATypes=true ){
    void toMMFFsp3( MMFFsp3& ff, bool bRealloc=true, bool bEPairs=true ){
        int nAmax = atoms.size();
        int nBmax = bonds.size();
        int nCmax = confs.size();
        // {
        //     printf("!!!! WARRNING Debug HACK !!!! Builder::toMMFFsp3(): change array sizes \n");
        //     printf("!!!! Before: nAmax %i nBmax %i \n", nAmax, nBmax);
        //     nAmax = frags[0].atomRange.b;
        //     nBmax = frags[0].bondRange.b;
        //     nCmax = frags[0].confRange.b;
        //     printf("!!!! After: nAmax %i nBmax %i \n", nAmax, nBmax);
        // }
        //printf("toMMFFsp3() verbosity %i \n", verbosity );
        int npi,ne; ne=countPiE( npi, 0,nCmax );
        if(!bEPairs) ne=0;
        int nconf = nCmax;
        int ncap  = nAmax - nconf;
        int nb    = bonds.size();
        if(verbosity>0)printf(  "MM::Builder::toMMFFsp3() nconf %i ncap %i npi %i ne %i \n", nconf, ncap, npi, ne  );
        if(bRealloc)ff.realloc( nconf, nb+ne, npi, ncap+ne );
        export_apos     ( ff.apos  ,0,nAmax);
        export_atypes   ( ff.atype ,0,nAmax);
        export_bonds    ( ff.bond2atom, ff.bond_l0, ff.bond_k, ff.bond_kPi,  0,nBmax);
        if ( ff.nneigh_max != N_NEIGH_MAX  ){ printf( "ERROR in MM::Builder.toMMFFsp3() N_NEIGH_MAX(%i) != ff.nneigh_max(%i) ", N_NEIGH_MAX, ff.nneigh_max ); exit(0); } 
        Vec3d hs[N_NEIGH_MAX];
        int ipi=0;
        //int ja=0;
        int ie0=nconf+ncap;
        int iie = 0;

        for(int i=0; i<ff.nnode*4;  i++){ ff.neighs[i]=-1; };

        //for(int i=0; i<ff.nnode*ff.nneigh_max; i++){ ff.Kneighs[i]=K_sigma; }
        //for(int ia=0; ia<atoms.size(); ia++ ){  
        for(int ia=0; ia<nAmax; ia++ ){
            //printf( "atom[%i] \n", ia  );
            int ic = atoms[ia].iconf;
            //printf( "atom[%i] iconf %i \n", ia, ic  );
            if(ic>=0){
                AtomConf& conf = confs[ic];
                //if(verbosity>1) printf( "atom[%i] conf[%i] n,nb,npi,ne(%i,%i,%i,%i)[", ia, ic, conf.n,conf.nbond,conf.npi,conf.ne  );
                //printf( "atom[%i] conf[%i] n,nb,npi,ne(%i,%i,%i,%i)[ \n", ia, ic, conf.n,conf.nbond,conf.npi,conf.ne  );
                int*    ngs  = ff.neighs + ia*N_NEIGH_MAX;
                int*    nbs  = ff.abonds  + ia*N_NEIGH_MAX;
                //double* kngs = ff.Kneighs + ia*N_NEIGH_MAX;
                // -- atoms
                for(int k=0; k<conf.nbond; k++){
                    int ib = conf.neighs[k];
                    int ja = bonds[ib].getNeighborAtom(ia);
                    hs[k]  = atoms[ja].pos - atoms[ia].pos;
                    hs[k].normalize();
                    ngs[k] = ja;
                    nbs[k] = ib;
                    //kngs[k]=K_sigma;
                }
                for(int k=conf.nbond; k<ff.nneigh_max; k++ ) { nbs[k] = -1; }
                makeConfGeom( conf.nbond, conf.npi, hs );
                //printf( "atom[%i] nb,npi,ne(%i,%i,%i) ngs{%i,%i,%i,%i} h0(%g,%g,%g) h1(%g,%g,%g) h2(%g,%g,%g) h3(%g,%g,%g) \n",  ia, conf.nbond, conf.npi, conf.ne,  conf.neighs[0],conf.neighs[1],conf.neighs[2],conf.neighs[3],    hs[0].x,hs[0].y,hs[0].z,    hs[1].x,hs[1].y,hs[1].z,    hs[2].x,hs[2].y,hs[2].z,    hs[3].x,hs[3].y,hs[3].z   );

                int npi_neigh = countAtomPiNeighs(ia);
                assignSp3Params( ff.atype[ia], conf.nbond, conf.npi, conf.ne, npi_neigh, ff.NeighParams[ia] );

                //if( (conf.nbond==2) && (conf.npi==1) ){ printf( "atom[%i](nb=%i,npi=%i,ne=%i) angles(%g,%g,%g)\n", ia, conf.nbond,conf.npi,conf.ne, hs[3].getAngle(hs[0])/M_PI, hs[3].getAngle(hs[1])/M_PI, hs[3].getAngle(hs[2])/M_PI ); }
                //for(int k=0; k<N_NEIGH_MAX; k++){
                //    if((N_NEIGH_MAX-k)<=conf.npi){ glColor3f(1.,0.,0.); }else{ glColor3f(1.,0.,0.); }
                //    Draw3D::drawVecInPos( hs[k], atoms[ia].pos );
                //}
                // pi-bonds
                for(int k=0; k<conf.npi; k++ ){
                    int ik=N_NEIGH_MAX-1-k;
                    ff.pipos[ipi] = hs[ik];
                    ngs[ik] = -ipi-2;
                    //kngs[ik]=K_pi;
                    //printf( "pi[%i] a[%i] ng[%i] h(%g,%g,%g) \n", ipi, ia, ngs[ik], ff.pipos[ipi].x,ff.pipos[ipi].y,ff.pipos[ipi].z   );
                    ipi++;
                }
                if(bEPairs){
                    // e-cap
                    int etyp=-1;  if(params) etyp=params->atomTypeDict["E"];
                    for(int k=conf.nbond; k<conf.nbond+conf.ne; k++ ){
                        int ie=ie0+iie;
                        ff.apos[ie]=atoms[ia].pos + hs[k]*0.5;
                        ff.atype[ie] = etyp; // electon-pair type
                        //kngs[k] = K_ecap;
                        int ib=nb+iie;
                        ff.bond2atom[ib]=(Vec2i){ia,ie};
                        ff.bond_l0  [ib]=0.5;
                        ff.bond_k   [ib]=defaultBond.k;
                        ngs[k] = ie;
                        nbs[k] = ib;
                        //ngs[k]=0;
                        iie++;
                    }
                }
                if(verbosity>1){ for(int k=0; k<N_NEIGH_MAX; k++ ){ printf( " %i,", ngs[k] ); }; printf( "] \n" ); }
            }
        }
        ff.ne =iie;
        ff.ie0=ie0;
        if( bPBC ){ ff.initPBC(); updatePBC( ff.pbcShifts ); }
        //printf( "check number of pi bonds ipi %i npi %i \n", ipi, npi );
        if(verbosity>0)printf(  "MM::Builder::toMMFFsp3() DONE \n"  );
    }
#endif // MMFFmini_h

void makeNeighs( int*& neighs, int perAtom ){
    int na = atoms.size();
    int ntot= na*perAtom;
    _allocIfNull( neighs, ntot );
    //printf( "MM::Builder::makeNeighs() ntot=%i  ^neighs=%li \n", ntot, neighs );
    for(int i=0;i<ntot; i++){ neighs[i]=-1; }; // back neighbors
    for(int ia=0; ia<na; ia++ ){
        //printf( "MM::Builder::makeNeighs()[%i] \n", ia );
        const Atom& A =  atoms[ia];
        if(A.iconf>=0){
            const AtomConf& conf = confs[A.iconf];
            for(int k=0; k<conf.nbond; k++){
                int ib        = conf.neighs[k];
                if(ib<0) continue;
                const Bond& B = bonds[ib];
                int ja        = B.getNeighborAtom(ia);
                neighs[ ia*perAtom + k ] = ja;
                int jc = atoms[ja].iconf;
                //printf( "makeNeighs[%i|%i] ja %i jc %i \n", ia, k, ja, jc );
                if( jc==-1 ){ neighs[ ja*perAtom ]=ia; }
            }
        }
    }
    //for(int ia=0; ia<na; ia++){ printf( "neigh[%i](%i,%i,%i,%i)\n", ia, neighs[ia*perAtom],neighs[ia*perAtom+1],neighs[ia*perAtom+2],neighs[ia*perAtom+3] ); };
}

#ifdef UFF_h
void toUFF( UFF& ff, bool bRealloc=true ){
    printf( "MM::Builder::toUFF() \n" );

    int natoms      = atoms.size();
    int nbonds      = bonds.size();
    int nangles     = angles.size();
    int ndihedrals  = dihedrals.size();
    int ninversions = inversions.size();
    if(verbosity>0) printf(  "MM::Builder::toUFF() natoms %i nbonds %i nangles %i ndihedrals %i ninversions %i\n", natoms, nbonds, nangles, ndihedrals, ninversions );
    if(bRealloc) ff.realloc( natoms, nbonds, nangles, ndihedrals, ninversions );
    
    for(int i=0; i<nbonds; i++ ){
        const Bond& B = bonds[i];
        ff.bonAtoms[i]  = Vec2i{B.atoms.x, B.atoms.y};
        ff.bonParams[i] = Vec2d{B.k, B.l0};
    }
    for(int i=0; i<nangles; i++ ){
        const Angle& A = angles[i];
        ff.angAtoms[i]  = Vec3i{A.atoms.x, A.atoms.y, A.atoms.z};
        ff.angParams[i] = double5{A.k, A.C0, A.C1, A.C2, A.C3};
    }
    for(int i=0; i<ndihedrals; i++ ){
        const Dihedral& D = dihedrals[i];
        ff.dihAtoms[i]  = Quat4i{D.atoms.x, D.atoms.y, D.atoms.z, D.atoms.w};
        ff.dihParams[i] = Vec3d{D.k, D.d, D.n};
    }
    for(int i=0; i<ninversions; i++ ){
        const Inversion& I = inversions[i];
        ff.invAtoms[i]  = Quat4i{I.atoms.x, I.atoms.y, I.atoms.z, I.atoms.w};
        ff.invParams[i] = Quat4d{I.k, I.C0, I.C1, I.C2};
    }

    for(int ia=0; ia<natoms; ia++ ){
        const Atom& A =  atoms[ia];
        ff.atypes[ia] = A.type;
        ff.apos [ia]  = A.pos; 
        ff.neighs[ia]=Quat4i{-1,-1,-1,-1};
        if(A.iconf>=0){
            AtomConf& conf = confs[A.iconf];
            int* ngs  = ff.neighs[ia].array;
            for(int k=0; k<conf.nbond; k++){
                int ib = conf.neighs[k];
                const Bond& B = bonds[ib];
                int ja = B.getNeighborAtom(ia);
                ngs[k] = ja;
            }
        }
    } 

    ff.makeNeighBs();         
    ff.bakeAngleNeighs();     
    ff.bakeDihedralNeighs();  
    ff.bakeInversionNeighs(); 
    ff.mapAtomInteractions(); 
    ff.printSizes();          
 
    ff.bPBC = bPBC;
    if(verbosity>0)printf("MM::Builder::toUFF DONE\n");

}
#endif // UFF_h

#ifdef MMFFsp3_loc_h
void toMMFFsp3_loc( MMFFsp3_loc& ff, bool bRealloc=true, bool bEPairs=true, bool bUFF=false ){

        //double c0s[3]{-0.33333,-0.5,-1.0}; // cos(angle)   sp1 sp2 sp3
        double ang0s[3]{ 109.5 *M_PI/180.0, 120.0*M_PI/180.0, 180.0*M_PI/180.0 }; // cos(angle)   sp1 sp2 sp3

        int nAmax = atoms.size();
        int nCmax = confs.size();
        int npi,ne; ne=countPiE( npi, 0,nCmax );
        if(!bEPairs) ne=0;
        int nconf = nCmax;
        int ncap  = nAmax - nconf;
        int nb    = bonds.size();
        if(verbosity>0)printf(  "MM::Builder::toMMFFsp3_loc() nconf %i ncap %i npi %i ne %i \n", nconf, ncap, npi, ne  );
        int ntors=0; if(ff.bTorsion) ntors=dihedrals.size();
        if(bRealloc)ff.realloc( nconf, ncap+ne, ntors );
        Vec3d hs[4];
        int ie0=nconf+ncap;
        int iie = 0;

        if(ff.bTorsion){
            for(int i=0; i<ff.ntors; i++){
                const Dihedral& dih=dihedrals[i];
                ff.tors2atom [i]=dih.atoms;
                //ff.torsParams[i]=Quat4d{cos(dih.a0),sin(dih.a0),dih.k,dih.n};
                ff.torsParams[i]=Quat4d{cos(dih.a0),sin(dih.a0),dih.k, (double)dih.n}; 
            }
        }

        //params->printAtomTypeDict();
        int etyp=-1;  if(params) etyp=params->atomTypeDict["E"];
        for(int i=0; i<ff.natoms; i++){ ff.neighs[i]=Quat4i{-1,-1,-1,-1}; };
        for(int i=0; i<ff.nnode;  i++){ ff.bLs[i]=Quat4dZero, ff.bKs[i]=Quat4dZero, ff.Ksp[i]=Quat4dZero, ff.Kpp[i]=Quat4dZero; }; // back neighbors
        for(int ia=0; ia<nAmax; ia++ ){
            const Atom& A =  atoms[ia];
            ff.apos  [ia] = A.pos;
            ff.atypes[ia] = A.type;
            AtomType& atyp = params->atypes[A.type];

            if(A.iconf>=0){
                // Prepare params and orientation
                AtomConf& conf = confs[A.iconf];
                //printf( "Builder::toMMFFsp3_loc() [%i] ", ia ); conf.print(); printf("\n");
                int npi_neigh = countAtomPiNeighs(ia);
                //assignSp3Params( A.type, conf.nbond, conf.npi, conf.ne, npi_neigh, ff.NeighParams[ia] );

                // setup atom (onsite)
                // ff.apars[ia].x = c0s[conf.npi];    // ssC0  // cos(angle) for angles (sigma-siamg)
                // ff.apars[ia].y = 1.0;              // ssK   // stiffness  for angles
                // ff.apars[ia].z = 0.0;              // piC0  // stiffness  for orthogonalization sigma-pi 
                //printf( "MM::Builder::toMMFFsp3_loc()[%i] conf.npi=%i \n", ia, conf.npi );

                if( conf.npi>2 ){ printf("ERROR in MM::Builder::toMMFFsp3_loc(): atom[%i].conf.npi(%i)>2 => exit() \n", ia, conf.npi); printAtomConf(ia); exit(0); }
                //double ang0 = ang0s[conf.npi];
                double ang0   = atyp.Ass*deg2rad;
                ang0 *= 0.5;
                ff.apars[ia].x = cos(ang0);    // ssC0    // cos(angle) for angles (sigma-siamg)
                ff.apars[ia].y = sin(ang0);
                //ff.apars[ia].z = 1.0;          // ssK     // stiffness  for angles
                //ff.apars[ia].w = 0;            // piC0    // angle0 for orthogonalization sigma-pi 

                ff.apars[ia].z = atyp.Kss*4.0;   // ssK     // stiffness  for angles    ... ToDo: check if K/4 or K*4
                ff.apars[ia].w = sin(atyp.Asp*deg2rad);  // piC0    // angle0 for orthogonalization sigma-pi 

                //printf( "atom[%i] npi(%i)=> angle %g cs(%g,%g) \n", ia, conf.npi, ang0*180./M_PI, ff.apars[ia].x, ff.apars[ia].y  ); 

                // setup ff neighbors                
                int*     ngs  = ff.neighs[ia].array;
                double*  bL   = ff.bLs[ia].array;
                double*  bK   = ff.bKs[ia].array;
                double*  Ksp  = ff.Ksp[ia].array;
                double*  Kpp  = ff.Kpp[ia].array;
                //printf( "BEFOR atom[%i] ngs{%i,%i,%i,%i}\n", ia, ngs[0],ngs[1],ngs[2],ngs[3] );

                // --- Generate Bonds
                //printf( "ia[%i nbond=%i \n", ia, conf.nbond  );
                for(int k=0; k<conf.nbond; k++){
                    int ib = conf.neighs[k];
                    const Bond& B = bonds[ib];
                    //{ int ti=atoms[B.atoms.a].type; int tj=atoms[B.atoms.b].type;   printf( "ia,ib[%4i,%4i] l0=%7.3f k=%7.2f ts(%3i,%3i) %s-%s \n", ia, ib, B.l0, B.k, ti,tj, params->atypes[ti].name, params->atypes[tj].name ); }
                    int ja = B.getNeighborAtom(ia);
                    //{ printf( "ia=%4i ja=%4i ib=%i \n", ia, ja, ib ); }
                    const Atom& Aj =  atoms[ja];
                    AtomType& jtyp = params->atypes[Aj.type];
                    hs[k]  = atoms[ja].pos - A.pos;
                    hs[k].normalize();
                    ngs[k] = ja;
                    bL [k]=B.l0;
                    bK [k]=B.k;
                    if(bUFF){
                        Vec2d bLK = assignBondParamsUFF( ib );
                        bL [k]=bLK.x;
                        bK [k]=bLK.y;
                    }
                    //Ksp[k]=0;
                    if( (conf.npi>0)||(conf.ne>0) ){ Ksp[k]= atyp.Ksp;}else{ Ksp[k]=0; }
                    int nej  = getAtom_ne (ja);
                    int npij = getAtom_npi(ja);
                    Kpp[k]   = sqrt( atyp.Kpp * jtyp.Kpp );
                }

                makeConfGeom( conf.nbond, conf.npi, hs );

                if(bEPairs){ // --- Generate electron pairs
                    int ns = conf.nbond+conf.ne;
                    for(int k=conf.nbond; k<ns; k++){    
                        int ie=ie0+iie;
                        ngs [k] =ie;
                        //printf( "atom[%i|%i] ie %i \n", ia, k, ie );
                        ff.apos  [ie] = atoms[ia].pos + hs[k]*Lepair;
                        ff.atypes[ie] = etyp;
                        bK [k]=Kepair;
                        bL [k]=Lepair;
                        //Ksp[k]=0;                angs[iang].x = cos(ang0);
                        if( conf.npi>0 ){ Ksp[k]=atyp.Ksp; }else{ Ksp[k]=0; }  // only electron on atoms without pi-orbital are conjugted with pi-orbitas on neighboring atoms
                        iie++;
                    }
                }
                ff.pipos[ia] = hs[N_NEIGH_MAX-1]; // Pi orientation
                //if(verbosity>1){ for(int k=0; k<N_NEIGH_MAX; k++ ){ printf( " %i,", ngs[k] ); }; printf( "] \n" ); }
                //printf( "AFTER atom[%i] ngs{%i,%i,%i,%i}\n", ia, ngs[0],ngs[1],ngs[2],ngs[3] );
            } // if(A.iconf>=0){
        }

        ff.bPBC = bPBC;
        ff.makeBackNeighs();
        //if( bPBC ){ ff.initPBC(); updatePBC( ff.pbcShifts ); }
        //if(verbosity>0)
        printf(  "MM::Builder::toMMFFsp3_loc() DONE \n"  );
    }

void assignAnglesMMFFsp3( MMFFsp3_loc& ff, bool bUFF=false ){
    printf( "MM::Builder::assignAnglesMMFFsp3()\n" );
    for(int ia=0; ia<ff.nnode; ia++ ){
        printf( "assignAnglesMMFFsp3[ia=%i]\n", ia );
        int iat = ff.atypes[ia];
        AtomType& atyp = params->atypes[iat];
        int*    ngs = ff.neighs[ia].array;
        Vec3d* angs = ff.angles    + ia*6;
        double*  bL   = ff.bLs[ia].array;
        double*  bK   = ff.bKs[ia].array;
        int iang=0;
        for(int i=0; i<3; i++){
            int ing = ngs[i];
            if(ing<0) break;
            int it = ff.atypes[ing];
            for(int j=i+1; j<4; j++){
                int jng  = ngs[j];
                if(jng<0) break; 
                int jt = ff.atypes[jng];
                double ang0;
                double k;
                if(bUFF){
                    double ang0    = atyp.Ass*deg2rad;
                    double Kss_uff = params->assignAngleParamUFF( iat, it, jt, bL[i], bL[j] );
                }else{
                    AngleType* ang = params->getAngleType( it, iat, jt, true, true );
                    if(ang==0){ printf("ERROR in MM::Builder::assignAnglesMMFFsp3(ia=%i,%i,%i) cannot find angle type(%i,%i,%i)(%s,%s,%s) =>Exit()\n", ia,i,j, it, iat, jt,  params->atypes[it].name,params->atypes[iat].name, params->atypes[jt].name ); params->printAngleTypesDict();   exit(0); };
                    ang0 = ang->angle0;
                    k    = ang->stiffness;
                }
                ang0 *= 0.5;
                angs[iang].x = cos(ang0);
                angs[iang].y = sin(ang0);
                angs[iang].z = k;
                iang++; 
            }
        }
    }
}


#endif // MMFFsp3_loc_h




#ifdef MMFFf4_h
void toMMFFf4( MMFFf4& ff,  bool bRealloc=true, bool bEPairs=true ){

        //float c0s[3]{-0.33333,-0.5,-1.0}; // cos(angle)   sp1 sp2 sp3
        float ang0s[3]{ 109.5 *M_PI/180.0, 120.0*M_PI/180.0, 180.0*M_PI/180.0 }; // cos(angle)   sp1 sp2 sp3

        int nAmax = atoms.size();
        int nCmax = confs.size();
        int npi,ne; ne=countPiE( npi, 0,nCmax );
        if(!bEPairs) ne=0;
        int nconf = nCmax;
        int ncap  = nAmax - nconf;
        int nb    = bonds.size();
        if(verbosity>0)printf(  "MM::Builder::toMMFFf4() nconf %i ncap %i npi %i ne %i \n", nconf, ncap, npi, ne  );
        if(bRealloc)ff.realloc( nconf, ncap+ne );
        Vec3d hs[N_NEIGH_MAX];
        int ie0=nconf+ncap;
        int iie = 0;

        for(int i=0; i<ff.nnode;  i++){ ff.neighs[i]=Quat4i{-1,-1,-1,-1};  ff.bLs[i]=Quat4fZero, ff.bKs[i]=Quat4fZero, ff.Ksp[i]=Quat4fZero, ff.Kpp[i]=Quat4fZero; }; // back neighbors

        for(int ia=0; ia<nAmax; ia++ ){
            const Atom& A =  atoms[ia];
            ff.apos[ia].f = (Vec3f) A.pos;
            ff.apos[ia].e = 0;
            if(A.iconf>=0){

                // Prepare params and orientation
                AtomConf& conf = confs[A.iconf];
                int npi_neigh = countAtomPiNeighs(ia);
                //assignSp3Params( A.type, conf.nbond, conf.npi, conf.ne, npi_neigh, ff.NeighParams[ia] );

                // setup atom (onsite)
                // ff.apars[ia].x = c0s[conf.npi];    // ssC0  // cos(angle) for angles (sigma-siamg)
                // ff.apars[ia].y = 1.0;              // ssK   // stiffness  for angles
                // ff.apars[ia].z = 0.0;              // piC0  // stiffness  for orthogonalization sigma-pi 
                // ff.apars[ia].w = 0.0; 
                if( conf.npi>2 ){ printf("ERROR in MM::Builder::toMMFFsp3_loc(): atom[%i].conf.npi(%i)>2 => exit() \n", ia, conf.npi); printAtomConf(ia); exit(0); }
                double ang0 = ang0s[conf.npi];
                ang0 *= 0.5;
                ff.apars[ia].x = cos(ang0);    // ssCos0  // cos(angle) for angles (sigma-siamg)
                ff.apars[ia].y = sin(ang0);    // ssSin0
                ff.apars[ia].z = 1.0;          // ssK     // stiffness  for angles
                ff.apars[ia].w = 0.0;          // piCos0  // stiffness  for orthogonalization sigma-pi 
                //printf( "atom[%i] npi(%i)=> angle %g cs(%g,%g) \n", ia, conf.npi, ang0*180./M_PI, ff.apars[ia].x, ff.apars[ia].y  ); 

                // setup ff neighbors
                
                int*    ngs  = ff.neighs[ia].array;
                float*  bL   = ff.bLs[ia].array;
                float*  bK   = ff.bKs[ia].array;
                float*  Ksp  = ff.Ksp[ia].array;
                float*  Kpp  = ff.Kpp[ia].array;
                // -- atoms
                //printf( "atom[%i] ne %i \n", ia, conf.ne, conf.nbond );
                // --- Generate Bonds
                for(int k=0; k<conf.nbond; k++){
                    int ib        = conf.neighs[k];
                    const Bond& B = bonds[ib];
                    int ja = B.getNeighborAtom(ia);
                    hs[k] = atoms[ja].pos - A.pos;
                    hs[k].normalize();
                    ngs[k] = ja;
                    bL [k]=B.l0;
                    bK [k]=B.k;
                    if( (conf.npi>0)||(conf.ne>0) ){
                        Ksp[k]=Ksp_default;
                    }
                    int nej  = getAtom_ne (ja);
                    int npij = getAtom_npi(ja);
                    Kpp[k]=B.kpp;
                }
                makeConfGeom( conf.nbond, conf.npi, hs );
                if(bEPairs){  // --- Generate electron pairs
                    int ns = conf.nbond+conf.ne;
                    for(int k=conf.nbond; k<ns; k++){    
                        int ie=ie0+iie;
                        ngs [k] =ie;
                        //printf( "atom[%i|%i] ie %i \n", ia, k, ie );
                        ff.apos[ie].f = (Vec3f)( atoms[ia].pos + hs[k]*Lepair );
                        ff.apos[ie].e = 0;
                        bK [k]=Kepair;
                        bL [k]=Lepair;
                        if( conf.npi>0 ) Ksp[k]=Ksp_default;   // only electron on atoms without pi-orbital are conjugted with pi-orbitas on neighboring atoms
                        iie++;
                    }
                }
                ff.pipos[ia].f = (Vec3f)hs[N_NEIGH_MAX-1]; // Pi orientation
                ff.pipos[ia].e = 0;
                //if(verbosity>1){ for(int k=0; k<N_NEIGH_MAX; k++ ){ printf( " %i,", ngs[k] ); }; printf( "] \n" ); }
                //printf( "AFTER atom[%i] ngs{%i,%i,%i,%i}\n", ia, ngs[0],ngs[1],ngs[2],ngs[3] );
            } // if(A.iconf>=0){
        }
        ff.makeBackNeighs();
        if(verbosity>0)printf(  "MM::Builder::toMMFFf4() DONE \n"  );
    }
#endif // MMFFf4_h

#ifdef MMFFmini_h
    void toMMFFmini( MMFFmini& ff, const MMFFparams* params ){
        ff.realloc( atoms.size(), bonds.size(), angles.size(), dihedrals.size() );
        export_apos     ( ff.apos );
        export_bonds    ( ff.bond2atom,   ff.bond_l0, ff.bond_k );
        export_angles   ( ff.ang2bond, 0, ff.ang_cs0, ff.ang_k  );
        export_dihedrals( ff.tors2bond,   ff.tors_n,  ff.tors_k );

        if( bPBC ){ ff.initPBC(); updatePBC( ff.pbcShifts ); }

        ff.angles_bond2atom();
        ff.torsions_bond2atom();
    }

    // ----  OLD version ----
    /*
    void toMMFFmini( MMFFmini& ff, const MMFFparams* params ){
        //printf( "na %i nb %i nA %i \n", atoms.size(), bonds.size(), dihedrals.size() );
        //mmff->deallocate();
        ff.realloc( atoms.size(), bonds.size(), angles.size(), dihedrals.size() );
        for(int i=0; i<atoms.size(); i++){
            ff.apos [i]  = atoms[i].pos;
            //println(atoms[i]);
            //if( atoms[i].iconf>=0 ) println(confs[atoms[i].iconf]);
        }
        for(int i=0; i<bonds.size(); i++){
            const Bond& b  = bonds[i];
            const Vec2i& ib    = b.atoms;
            ff.bond2atom[i]    = ib;
            if(params){
                params->getBondParams( atoms[ib.x].type, atoms[ib.y].type, bonds[i].type, ff.bond_l0[i], ff.bond_k[i] );
            }else{
                //printf( "no params \n" );
                ff.setBondParam(i, b.l0, b.k );
            }
            //printf( "bond[%i] (%i,%i) %g %g | %g %g\n", i, ff.bond2atom[i].i, ff.bond2atom[i].j, ff.bond_l0[i], ff.bond_k[i], b.l0, b.k );
            //bondTypes[i]       = bonds[i].type;
        }
        //printf( "toMMFFmini . Angles.size() %i \n", angles.size() );
        for(int i=0; i<angles.size(); i++){
            const Angle& a  = angles[i];
            ff.ang2bond[i] = a.bonds;
            ff.setAngleParam(i, a.a0, a.k );
            //printf( "angle[%i] (%i,%i) (%g,%g) %g\n", i, ff.ang2bond[i].i, ff.ang2bond[i].j, ff.ang_cs0[i].x, ff.ang_cs0[i].y, ff.ang_k[i] );
        }
        for(int i=0; i<dihedrals.size(); i++){
            const Dihedral& d  = dihedrals[i];
            ff.tors2bond[i] = d.bonds;
            ff.setTorsParam( i, d.n, d.k );
            //printf( "dihedrals[%i] (%i,%i,%i) %i %g\n", i, ff.tors2bond[i].a, ff.tors2bond[i].b, ff.tors2bond[i].c, ff.tors_n[i], ff.tors_k[i] );
        }
        ff.angles_bond2atom();
        ff.torsions_bond2atom();
        //exit(0);
    }
    */
#endif // MMFFmini_h

#ifdef MMFF_h
    void toMMFF( MMFF * mmff, MMFFparams* params ){
        //mmff->deallocate();
        mmff->allocate( atoms.size(), bonds.size(), angles.size(), 0 );
        //int * atomTypes = new int[atoms.size()];
        //int * bondTypes = new int[bonds.size()];
        for(int i=0; i<atoms.size(); i++){
            mmff->atypes[i] = atoms[i].type;
            mmff->atom2frag[i] = atoms[i].frag;
            mmff->apos [i]  = atoms[i].pos;
            mmff->REQ  [i]  = atoms[i].REQ;
            //atomTypes[i]  = atoms[i].type;
            //printf( "iatom %i atype %i ifrag %i pos (%g,%g,%g) REQ (%g,%g,%g) \n", i, atoms[i].type, atoms[i].frag, atoms[i].pos.x,atoms[i].pos.y,atoms[i].pos.z, atoms[i].REQ.x,atoms[i].REQ.y,atoms[i].REQ.z );
        }
        for(int i=0; i<bonds.size(); i++){
            mmff->bond2atom[i] = bonds[i].atoms;
            Vec2i ib           = bonds[i].atoms;
            params->getBondParams( atoms[ib.x].type, atoms[ib.y].type, bonds[i].type, mmff->bond_0[i], mmff->bond_k[i] );
            //bondTypes[i]       = bonds[i].type;
        }
        for(int i=0; i<angles.size(); i++){
            mmff->ang2bond[i] = angles[i].bonds;
            mmff->ang_0[i] = {1.0,0.0}; // TODO FIXME
            mmff->ang_k[i] = 0.5;       // TODO FIXME
        }
        if( frags.size()>0 ){
            mmff->allocFragment( frags.size() );
            for(int i=0; i<frags.size(); i++){
                MM::Fragment& fragi = frags[i];
                mmff->frag2a  [i] = fragi.atomRange.x;
                mmff->fragNa  [i] = fragi.atomRange.y;
                //mmff->fapos0s [i] = fragi.mol->pos;
                double * posi= (mmff->poses + i*8);
                *(Vec3d *)(posi  )= fragi.pos;
                *(Quat4d*)(posi+4)= fragi.rot;
            }
        }
        //params.fillBondParams( mmff->nbonds, mmff->bond2atom, bondTypes, atomTypes, mmff->bond_0, mmff->bond_k );
        //delete [] atomTypes;
        //delete [] bondTypes;
    }
#endif // MMFF_h

#ifdef EFF_h
//#if defined(EFF_h) || defined(EFF_old_h)
    void toEFF( EFF& ff, const EFFAtomType* params, double esize, double dpair ){
        //int ne = bonds.size() * 2; // ToDo
        int ne = 0;
        int na = 0;
        for(int i=0; i<atoms.size(); i++){
            int ityp = atoms[i].type;
            if( ityp==capAtomEpair.type || ityp==capAtomPi.type ) continue;
            na++;
            ne += params[ ityp ].ne;
            printf( "[%i] ityp %i ne %i  %i \n", i, ityp, params[ityp].ne, ne );
        }
        printf( "na %i ne %i | %i \n", atoms.size(), ne, bonds.size()*2 );
        ff.realloc( na, ne );
        for(int i=0; i<na; i++){
            int ityp = atoms[i].type;
            if( ityp==capAtomEpair.type || ityp==capAtomPi.type ) continue;
            //printf( "[%i] ityp %i \n" );
            ff.apos [i]  = atoms[i].pos;
            //ff.aQ [i]  = params[ ityp ].ne; // ToDo
            ff.aPars[i]  = EFF::default_AtomParams[ityp];
        }
        for(int i=0; i<bonds.size(); i++){
            const MM::Bond& b  = bonds[i];
            const Vec2i& ib    = b.atoms;
            double c1=0.5-dpair;
            double c2=1-c1;
            int i2 = i*2;
            ff.epos [i2] = atoms[ib.a].pos*c1 + atoms[ib.b].pos*c2;
            ff.esize[i2] = esize;
            ff.espin[i2] = 1;
            i2++;
            ff.epos [i2] = atoms[ib.a].pos*c2 + atoms[ib.b].pos*c1;
            ff.esize[i2] = esize;
            ff.espin[i2] = -1;
            //break;
        }
        // ToDo:  pi-bonds & e-pairs

    }

    /*
    int countValenceElectrons(){
        int ne=0;
        for(int i=0; i<atoms.size(); i++){

        }
    }
    */
#endif  // EFF_h


#ifdef EFF_old_h
    void toEFF_old( EFF& ff, const EFFAtomType* params, double esize, double dpair ){
        //int ne = bonds.size() * 2; // ToDo
        int ne = 0;
        int na = 0;
        for(int i=0; i<atoms.size(); i++){
            int ityp = atoms[i].type;
            if( ityp==capAtomEpair.type || ityp==capAtomPi.type ) continue;
            na++;
            ne += params[ ityp ].ne;
            printf( "[%i] ityp %i ne %i  %i \n", i, ityp, params[ityp].ne, ne );
        }
        printf( "na %i ne %i | %i \n", atoms.size(), ne, bonds.size()*2 );
        ff.realloc( na, ne );
        for(int i=0; i<na; i++){
            int ityp = atoms[i].type;
            if( ityp==capAtomEpair.type || ityp==capAtomPi.type ) continue;
            //printf( "[%i] ityp %i \n" );
            ff.apos [i]  = atoms[i].pos;
            ff.aQ   [i]  = params[ ityp ].ne; // ToDo
        }
        for(int i=0; i<bonds.size(); i++){
            const MM::Bond& b  = bonds[i];
            const Vec2i& ib    = b.atoms;
            double c1=0.5-dpair;
            double c2=1-c1;
            int i2 = i*2;
            ff.epos [i2] = atoms[ib.a].pos*c1 + atoms[ib.b].pos*c2;
            ff.esize[i2] = esize;
            ff.espin[i2] = 1;
            i2++;
            ff.epos [i2] = atoms[ib.a].pos*c2 + atoms[ib.b].pos*c1;
            ff.esize[i2] = esize;
            ff.espin[i2] = -1;
            //break;
        }
        // ToDo:  pi-bonds & e-pairs

    }

    /*
    int countValenceElectrons(){
        int ne=0;
        for(int i=0; i<atoms.size(); i++){

        }
    }
    */
#endif  // EFF_old_h

    void assignUFFtypes_trivial( int* neighs, double* BOs, int* BOs_int, bool* set_atom, bool* set_bond ){

        for(int ia=0; ia<atoms.size(); ia++){
            Atom& Ai = atoms[ia];
            AtomConf& Ci = confs[Ai.iconf];
            if( params->atypes[Ai.type].name[0] == 'H' ){ // all hydrogens
                Ai.type = params->getAtomType("H_", true);
                set_atom[ia] = true;
                int ja = neighs[ia*4];
                int ib = getBondByAtoms( ia, ja );
                BOs[ib] = 1.0;
                BOs_int[ib] = 1;
                set_bond[ib] = true;
            } else {
                AtomConf& Ci = confs[Ai.iconf];
                if( params->atypes[Ai.type].name[0] == 'C' && Ci.nbond == 4 ){ // all sp3 carbons
                    Ai.type = params->getAtomType("C_3", true);
                    set_atom[ia] = true;
                    for(int in=ia*4; in<ia*4+4; in++){
                        int ja = neighs[in];
                        int ib = getBondByAtoms( ia, ja );
                        BOs[ib] = 1.0;
                        BOs_int[ib] = 1;
                        set_bond[ib] = true;
                    }    
                }else if( params->atypes[Ai.type].name[0] == 'N' && Ci.nbond == 3 ){ // all sp3 nitrogens
                    // not setting ufftype and final bond orders, as some may be resonant
                    for(int in=ia*4; in<ia*4+3; in++){
                        int ja = neighs[in];
                        int ib = getBondByAtoms( ia, ja );
                        BOs_int[ib] = 1;
                    }    
                }else if( params->atypes[Ai.type].name[0] == 'N' && Ci.nbond == 1 ){ // all sp1 nitrogens
                    Ai.type = params->getAtomType("N_1", true);
                    set_atom[ia] = true;
                    int ja = neighs[ia*4];
                    int ib = getBondByAtoms( ia, ja );
                    BOs[ib] = 3.0;
                    BOs_int[ib] = 3;
                    set_bond[ib] = true;
                    Atom& Aj = atoms[ja];
                    // nitrile group
                    if( params->atypes[Aj.type].name[0] == 'C' ){ 
                        Aj.type = params->getAtomType("C_1", true);
                        set_atom[ja] = true;
                        for(int jn=ja*4; jn<ja*4+2; jn++){
                            int ka = neighs[jn];
                            if( ka == ia ) continue;
                            int jb = getBondByAtoms( ja, ka );
                            BOs[jb] = 1.0;
                            BOs_int[jb] = 1;
                            set_bond[jb] = true;
                        }
                    }
                }else if( params->atypes[Ai.type].name[0] == 'O' && Ci.nbond == 2 ){ // all sp3 oxygens
                    // not setting ufftype and final bond orders, as some may be resonant
                    for(int in=ia*4; in<ia*4+2; in++){
                        int ja = neighs[in];
                        int ib = getBondByAtoms( ia, ja );
                        BOs_int[ib] = 1;
                    }    
                }else if( params->atypes[Ai.type].name[0] == 'O' && Ci.nbond == 1 ){ // all sp2 oxygens
                    // not setting ufftype and final bond orders, as some may be resonant
                    int ja = neighs[ia*4];
                    int ib = getBondByAtoms( ia, ja );
                    BOs_int[ib] = 2;
                }
            }
        }

    }

    void assignUFFtypes_nitro( int* neighs, double* BOs, int* BOs_int, bool* set_atom, bool* set_bond ){

        for(int ia=0; ia<atoms.size(); ia++){
            Atom& Ai = atoms[ia];
            if( params->atypes[Ai.type].name[0] == 'H' ) continue;
            AtomConf& Ci = confs[Ai.iconf];
            if( params->atypes[Ai.type].name[0] == 'N' && Ci.nbond == 3 ){ 
                int n = 0;
                for(int in=ia*4; in<ia*4+3; in++){
                    int ja = neighs[in];
                    Atom& Aj = atoms[ja];
                    if ( params->atypes[Aj.type].name[0] == 'O' ){n++;};
                }
                if( n == 2 ){
                    Ai.type = params->getAtomType("N_R", true);
                    set_atom[ia] = true;
                    for(int in=ia*4; in<ia*4+3; in++){
                        int ja = neighs[in];
                        Atom& Aj = atoms[ja];
                        if ( params->atypes[Aj.type].name[0] == 'O' ){
                            Aj.type = params->getAtomType("O_R", true);
                            set_atom[ja] = true;
                            int ib = getBondByAtoms( ia, ja );
                            BOs[ib] = 1.5;
                            set_bond[ib] = true;
                        }else{
                            int ib = getBondByAtoms( ia, ja );
                            BOs[ib] = 1.0;
                            set_bond[ib] = true;
                        }
                    }
                }
            }
        }

    }

    bool assignUFFtypes_checkall( int* neighs, int* BOs_int ){

        // check saturation
        for (; true; ) {
            bool changed = false;
            for(int ia=0; ia<atoms.size(); ia++){
                bool found = false;
                Atom& A = atoms[ia];
                if( params->atypes[A.type].name[0] == 'H' ) continue;
                AtomConf& C = confs[A.iconf];
                // skip already set atoms
                for(int in=ia*4; in<ia*4+C.nbond; in++){
                    int ja = neighs[in];
                    int ib = getBondByAtoms( ia, ja );
                    if( BOs_int[ib] < 0 ){ found = true; break; }
                }
                if( !found ) continue;
                // look for atoms that misses only one bond (or only single bonds)
                int nset = 0;
                int val = 0;
                for(int in=ia*4; in<ia*4+C.nbond; in++){
                    int ja = neighs[in];
                    int ib = getBondByAtoms( ia, ja );
                    if( BOs_int[ib] > 0 ){ nset++; val+=BOs_int[ib]; }
                }
                // if found, set it
                if( ( nset == C.nbond - 1 ) || ( C.nbond - nset == params->atypes[A.type].valence - val ) ){
                    changed = true;
                    if( nset == C.nbond-1 ){
                        for(int in=ia*4; in<ia*4+C.nbond; in++){
                            int ja = neighs[in];
                            int ib = getBondByAtoms( ia, ja );
                            if( BOs_int[ib] < 0 ){ BOs_int[ib] = params->atypes[A.type].valence - val; break; }
                        }
                    }else if( C.nbond - nset == params->atypes[A.type].valence - val ){
                        for(int in=ia*4; in<ia*4+C.nbond; in++){
                            int ja = neighs[in];
                            int ib = getBondByAtoms( ia, ja );
                            if( BOs_int[ib] < 0 ){ BOs_int[ib] = 1; }
                        }
                    }
                }
            }
            if (!changed) break;
        }

        // check if we are done
        bool done = true;
        // check if the bond orders are all set
        for (int ib = 0; ib < bonds.size(); ib++) {
            if ( BOs_int[ib] < 0 ) { done = false; break; }
        }
        return done;

    }

    bool assignUFFtypes_checkatom( int ia, int* neighs, int* BOs_int ){

        bool exclude = true;
        Atom& A = atoms[ia];
        AtomConf& C = confs[A.iconf];
        for(int in=ia*4; in<ia*4+C.nbond; in++){
            int ja = neighs[in];
            int ib = getBondByAtoms( ia, ja );
            if( BOs_int[ib] < 0 ){ exclude = false; break; }
        }
        return exclude;

    }

    void assignUFFtypes_treewalk( int* neighs, int* BOs_int ){

        // see if the problem is trivial
        bool done = assignUFFtypes_checkall ( neighs, &BOs_int[0] );
        if ( done ) return;

        // --- explore the graph
        // NB: at this point, only sp2 C, sp2 N and sp C (both triple bond and 2x double bond) are left to be assigned
        // TBD use arrays instead of vectors
        std::vector<int> BOs_int_tmp0(bonds.size());
        std::vector<int> BOs_int_tmp1(bonds.size());
        std::vector<int> BOs_int_tmp2(bonds.size());
        std::vector<int> BOs_int_tmp3(bonds.size());
        for (int ib = 0; ib < bonds.size(); ib++) { BOs_int_tmp0[ib] = BOs_int[ib]; }

        // pick an atom to attempt assigning a double bond
        for(int ia1=0; ia1<atoms.size(); ia1++){
            Atom& A1 = atoms[ia1];
            if( params->atypes[A1.type].name[0] == 'H' ) continue;
            if ( assignUFFtypes_checkatom( ia1, neighs, &BOs_int[0] ) ) continue;
            // pick a a neighbor
            AtomConf& C1 = confs[A1.iconf];
            for(int in1=ia1*4; in1<ia1*4+C1.nbond; in1++){
                int ib1 = getBondByAtoms( ia1, neighs[in1] );
                if( BOs_int_tmp0[ib1] > 0 ) continue;
                // try to set it up as a double bond
                for (int ib = 0; ib < bonds.size(); ib++) { BOs_int_tmp1[ib] = BOs_int_tmp0[ib]; }
                BOs_int_tmp1[ib1] = 2;
                // see if this solves the problem
                if ( assignUFFtypes_checkall ( neighs, &BOs_int_tmp1[0] ) ){ 
                    for (int ib = 0; ib < bonds.size(); ib++) { BOs_int[ib] = BOs_int_tmp1[ib]; } 
                    return; 
                }

                // otherwise, continue with the second nested attempt
                // pick an atom to attempt assigning a double bond
                for(int ia2=0; ia2<atoms.size(); ia2++){
                    Atom& A2 = atoms[ia2];
                    if( params->atypes[A2.type].name[0] == 'H' ) continue;
                    if ( assignUFFtypes_checkatom( ia2, neighs, &BOs_int[0] ) ) continue;
                    // pick a a neighbor
                    AtomConf& C2 = confs[A2.iconf];
                    for(int in2=ia2*4; in2<ia2*4+C2.nbond; in2++){
                        int ib2 = getBondByAtoms( ia2, neighs[in2] );
                        if( BOs_int_tmp1[ib2] > 0 ) continue;
                        // try to set it up as a double bond
                        for (int ib = 0; ib < bonds.size(); ib++) { BOs_int_tmp2[ib] = BOs_int_tmp1[ib]; }
                        BOs_int_tmp2[ib2] = 2;
                        // see if this solves the problem
                        if ( assignUFFtypes_checkall ( neighs, &BOs_int_tmp2[0] ) ){ 
                            for (int ib = 0; ib < bonds.size(); ib++) { BOs_int[ib] = BOs_int_tmp2[ib]; } 
                            return; 
                        }

                        // otherwise, continue with the third nested attempt
                        // pick an atom to attempt assigning a double bond
                        for(int ia3=0; ia3<atoms.size(); ia3++){
                            Atom& A3 = atoms[ia3];
                            if( params->atypes[A3.type].name[0] == 'H' ) continue;
                            if ( assignUFFtypes_checkatom( ia3, neighs, &BOs_int[0] ) ) continue;
                            // pick a a neighbor
                            AtomConf& C3 = confs[A3.iconf];
                            for(int in3=ia3*4; in3<ia3*4+C3.nbond; in3++){
                                int ib3 = getBondByAtoms( ia3, neighs[in3] );
                                if( BOs_int_tmp2[ib3] > 0 ) continue;
                                // try to set it up as a double bond
                                for (int ib = 0; ib < bonds.size(); ib++) { BOs_int_tmp3[ib] = BOs_int_tmp2[ib]; }
                                BOs_int_tmp3[ib3] = 2;
                                // see if this solves the problem
                                if ( assignUFFtypes_checkall ( neighs, &BOs_int_tmp3[0] ) ){ 
                                    for (int ib = 0; ib < bonds.size(); ib++) { BOs_int[ib] = BOs_int_tmp3[ib]; } 
                                    return; 
                                }
                            }
                        }
                    }
                }
            }
        }

        printf("ERROR TREEWALK: tree walk failed\n");
        printf("STOP\n");
        exit(0);

    }

    void assignUFFtypes_simplerule( double tol, int* neighs, double* BOs, bool* set_atom, bool* set_bond ){

        // simplest-est rule: atoms with two sp2 neighbors (or heteroatoms) are resonant
        for(int ia=0; ia<atoms.size(); ia++){
            Atom& A = atoms[ia];
            if( params->atypes[A.type].name[0] == 'H' ) continue;
            AtomConf& C = confs[A.iconf];
            if( ( params->atypes[A.type].name[0] == 'C' && C.nbond == 3 ) || // C_2
                ( params->atypes[A.type].name[0] == 'N' && C.nbond > 1 ) ||  // N_3 or N_2
                ( params->atypes[A.type].name[0] == 'O' && C.nbond == 2 ) ){ // O_3
                int n = 0;
                for(int in=ia*4; in<ia*4+C.nbond; in++){
                    int ja = neighs[in];
                    Atom& Aj = atoms[ja];
                    if( params->atypes[Aj.type].name[0] == 'H' ) continue;
                    AtomConf& Cj = confs[Aj.iconf];
                    if( ( params->atypes[Aj.type].name[0] == 'C' && Cj.nbond == 3 ) || // C_2
                        ( params->atypes[Aj.type].name[0] == 'N' && Cj.nbond > 1 ) ||  // N_3 or N_2
                        ( params->atypes[Aj.type].name[0] == 'O' && Cj.nbond == 2 ) ){ n++; }
                }
                if( n > 1 ){
                    // set atoms
                    if ( set_atom[ia] ) {
                        if ( params->atypes[A.type].name[2] != 'R' ) printf("WARNING SIMPLERULE: atom %i would be set to resonant but it has already a type of %s\n", ia+1, params->atypes[A.type].name);
                        continue;
                    }
                    if ( params->atypes[A.type].name[0] == 'C' ){ 
                        A.type = params->getAtomType("C_R", true); 
                    }else if ( params->atypes[A.type].name[0] == 'N' ){ 
                        A.type = params->getAtomType("N_R", true);
                    }else if ( params->atypes[A.type].name[0] == 'O' ){
                        A.type = params->getAtomType("O_R", true);
                    }else{
                        printf("ERROR SIMPLERULE: atom %i type %i not recognized\n", ia, A.type);
                        printf("STOP\n");
                        exit(0);
                    }
                    set_atom[ia] = true;
                    // set bonds
                    for(int in=ia*4; in<ia*4+C.nbond; in++){
                        int ja = neighs[in];
                        Atom& Aj = atoms[ja];
                        if( params->atypes[Aj.type].name[0] == 'H' ) continue;
                        AtomConf& Cj = confs[Aj.iconf];
                        if( ( params->atypes[Aj.type].name[0] == 'C' && Cj.nbond == 3 ) || // C_2
                            ( params->atypes[Aj.type].name[0] == 'N' && Cj.nbond > 1 ) ||  // N_3 or N_2
                            ( params->atypes[Aj.type].name[0] == 'O' && Cj.nbond == 2 ) ){ // O_3
                            int ib = getBondByAtoms( ia, neighs[in] );
                            if ( set_bond[ib] ){
                                if ( abs(BOs[ib]-1.5) > tol ) printf("WARNING SIMPLERULE: bond %i between atoms %i and %i would be set to 1.5 but it has already a bond order of %g\n", ib+1, ia+1, ja+1, BOs[ib]);
                                continue;
                            }
                            BOs[ib] = 1.5;
                            set_bond[ib] = true;
                        }
                    }
                }
            }
        }
    }

    void assignUFFtypes_findrings( double tol, int* neighs, double* BOs, int* BOs_int, bool* set_atom, bool* set_bond ){
        bool   explored[atoms.size()];
        for(int ia=0; ia<atoms.size(); ia++){explored[ia]=false;}
        std::vector<int>  nb(8);
        for (; true; ) {
            bool changed = false;
            for(int ia=0; ia<atoms.size(); ia++){
                nb[1] = ia; // 1st atom
                Atom& A1 = atoms[nb[1]];
                if ( params->atypes[A1.type].name[0] == 'H' ) continue;
                AtomConf& C1 = confs[A1.iconf];
                for(int in1=nb[1]*4; in1<nb[1]*4+C1.nbond; in1++){
                    nb[2] = neighs[in1]; // 2nd atom
                    Atom& A2 = atoms[nb[2]];
                    if ( params->atypes[A2.type].name[0] == 'H' ) continue;
                    AtomConf& C2 = confs[A2.iconf];
                    for(int in2=nb[2]*4; in2<nb[2]*4+C2.nbond; in2++){
                        nb[3] = neighs[in2]; // 3rd atom
                        if ( nb[3] == nb[1] ) continue;
                        Atom& A3 = atoms[nb[3]];
                        if ( params->atypes[A3.type].name[0] == 'H' ) continue;
                        AtomConf& C3 = confs[A3.iconf];
                        for(int in3=nb[3]*4; in3<nb[3]*4+C3.nbond; in3++){
                            nb[4] = neighs[in3]; // 4th atom
                            if ( nb[4] == nb[2] ) continue;
                            Atom& A4 = atoms[nb[4]];
                            if ( params->atypes[A4.type].name[0] == 'H' ) continue;
                            AtomConf& C4 = confs[A4.iconf];
                            for(int in4=nb[4]*4; in4<nb[4]*4+C4.nbond; in4++){
                                nb[5] = neighs[in4]; // 5th atom
                                if ( nb[5] == nb[3] ) continue;
                                Atom& A5 = atoms[nb[5]];
                                if ( params->atypes[A5.type].name[0] == 'H' ) continue;
                                AtomConf& C5 = confs[A5.iconf];
                                for(int in5=nb[5]*4; in5<nb[5]*4+C5.nbond; in5++){
                                    nb[6] = neighs[in5]; // 6th atom
                                    if ( nb[6] == nb[4] ) continue;

                                    // found 5-member ring
                                    if ( nb[6] == nb[1] ) {
                                        if ( explored[nb[1]] && explored[nb[2]] && explored[nb[3]] && explored[nb[4]] && explored[nb[5]] ) continue;
                                        nb[0] = nb[5];
                                        // count double bonds & heteroatoms
                                        if ( assignUFFtypes_checkaroma ( 5, &nb[0], &BOs[0], &BOs_int[0], tol ) ) {
                                            changed = true;
                                            for(int i=1; i<6; i++){explored[nb[i]] = true;}
                                            assignUFFtypes_setaroma ( 5, &nb[0], &neighs[0], &BOs[0], &set_atom[0], &set_bond[0], tol );
                                        }
                                    }

                                    Atom& A6 = atoms[nb[6]];
                                    if ( params->atypes[A6.type].name[0] == 'H' ) continue;
                                    AtomConf& C6 = confs[A6.iconf];
                                    for(int in6=nb[6]*4; in6<nb[6]*4+C6.nbond; in6++){
                                        nb[7] = neighs[in6]; // 7th atom
                                        if ( nb[7] == nb[5] ) continue;

                                        // found 6-member ring
                                        if ( nb[7] == nb[1] ) {
                                            if ( explored[nb[1]] && explored[nb[2]] && explored[nb[3]] && explored[nb[4]] && explored[nb[5]] && explored[nb[6]] ) continue;
                                            nb[0] = nb[6];
                                            // count double bonds & heteroatoms
                                            if ( assignUFFtypes_checkaroma ( 6, &nb[0], &BOs[0], &BOs_int[0], tol ) ) {
                                                changed = true;
                                                for(int i=1; i<7; i++){explored[nb[i]] = true;}
                                                assignUFFtypes_setaroma ( 6, &nb[0], &neighs[0], &BOs[0], &set_atom[0], &set_bond[0], tol );
                                            }
                                        }

                                    } // in6
                                } // in5
                            } // in4
                        } // in3
                    } // in2
                } // in1
            } // ia

            if (!changed) break;
        }

    }

    bool assignUFFtypes_checkaroma ( int n, int* nb, double* BOs, int* BOs_int, double tol ){

        // check that all carbons in the ring are sp2
        for(int i=1; i<n+1; i++){
            Atom& A = atoms[nb[i]];
            AtomConf& C = confs[A.iconf];
            if ( params->atypes[A.type].name[0] == 'C' && C.nbond != 3 ) return false;
        }
                
        int npi = 0;

        // count heteroatoms in the ring that can donate an electron pair        
        for(int i=1; i<n+1; i++){
            Atom& A = atoms[nb[i]];
            AtomConf& C = confs[A.iconf];
            if ( ( params->atypes[A.type].name[0] == 'N' && C.nbond == 3 ) || 
                 ( params->atypes[A.type].name[0] == 'O' && C.nbond == 2 ) ) npi += 2;
        }

        int npi_save = npi;

        // count pi electrons in the ring considering double bonds in the ring only
        for(int i=1; i<n+1; i++){
            int ib1 = getBondByAtoms( nb[i], nb[i+1] );
            int ib2 = getBondByAtoms( nb[i-1], nb[i] );
            if ( BOs_int[ib1] == 2 || BOs_int[ib2] == 2 ) npi += 1;
        }

        if ( npi == 6 ) return true;

        npi = npi_save;

        // count pi electrons in the ring considering also fused rings
        for(int i=1; i<n+1; i++){
            int ib1 = getBondByAtoms( nb[i], nb[i+1] );
            int ib2 = getBondByAtoms( nb[i-1], nb[i] );
            if ( BOs_int[ib1] == 2 || abs(BOs[ib1]-1.5) < tol || BOs_int[ib2] == 2 || abs(BOs[ib2]-1.5) < tol ) npi += 1;
        }

        if ( npi == 6 ) return true;

        return false;

    }

    void assignUFFtypes_setaroma ( int n, int* nb, int* neighs, double* BOs, bool* set_atom, bool* set_bond, double tol ){

        // set atoms
        for(int i=1; i<n+1; i++){
            Atom& A = atoms[nb[i]];
            if ( set_atom[nb[i]] ) {
                printf("WARNING SETAROMA: atom %c %i would be set to resonant but it has already a type of %i\n", params->atypes[A.type].name[0], nb[i]+1, A.type);
                continue;
            }
            if ( params->atypes[A.type].name[0] == 'C' ){ 
                A.type = params->getAtomType("C_R", true); 
            }else if ( params->atypes[A.type].name[0] == 'N' ){ 
                A.type = params->getAtomType("N_R", true);
            }else if ( params->atypes[A.type].name[0] == 'O' ){
                A.type = params->getAtomType("O_R", true);
            }else{
                printf("ERROR SIMPLERULE: atom %i type %i not recognized\n", nb[i]+1, A.type);
                printf("STOP\n");
                exit(0);
            }
            set_atom[nb[i]] = true;
        }
        // set ring bonds
        for(int i=1; i<n+1; i++){
            int ib = getBondByAtoms( nb[i], nb[i+1] );
            if ( set_bond[ib] && abs(BOs[ib]-1.5) > tol ) {
                Atom& A1 = atoms[nb[i]];
                Atom& A2 = atoms[nb[i+1]];
                printf("WARNING SETAROMA: bond %i between atoms %c %i and %c %i would be set to 1.5 but it has already a bond order of %g\n", ib+1, params->atypes[A1.type].name[0], nb[i]+1, params->atypes[A2.type].name[0], nb[i+1]+1, BOs[ib]);
                continue;
            }
            BOs[ib] = 1.5;
            set_bond[ib] = true;
        }

        // set other bonds
        for(int i=1; i<n+1; i++){
            Atom& A = atoms[nb[i]];
            if ( params->atypes[A.type].name[0] == 'H' ) continue;
            AtomConf& C = confs[A.iconf];
            for(int in=nb[i]*4; in<nb[i]*4+C.nbond; in++){
                bool ok = true;
                for(int j=1; j<n+1; j++){ if ( neighs[in] == nb[j] ) { ok = false; break; } }
                if ( !ok ) continue;
                Atom& Aj = atoms[neighs[in]];
                if ( params->atypes[Aj.type].name[0] == 'H' ) continue;
                AtomConf& Cj = confs[Aj.iconf];
                int ib = getBondByAtoms( nb[i], neighs[in] );
                if ( params->atypes[Aj.type].name[0] == 'O' && Cj.nbond == 1 ) { // delocalized carbonyl
                    if ( set_atom[neighs[in]] && params->atypes[Aj.type].name[2] != 'R' ) {
                        printf("WARNING SETAROMA: carbonyl atom %c %i would be set to resonant but it has already a type of %i\n", params->atypes[Aj.type].name[0], neighs[in]+1, Aj.type);
                        continue;
                    }
                    if ( set_bond[ib] && abs(BOs[ib]-1.5) > tol ) {
                        printf("WARNING SETAROMA: bond %i between atoms %c %i and %c %i would be set to 1.5 but it has already a bond order of %g\n", ib+1, params->atypes[A.type].name[0], nb[i]+1, params->atypes[Aj.type].name[0], neighs[in]+1, BOs[ib]);
                        continue;
                    }
                    Aj.type = params->getAtomType("O_R", true);
                    set_atom[neighs[in]] = true;
                    BOs[ib] = 1.5;
                    set_bond[ib] = true;
                } //else {
                  //  BOs[ib] = 1.0;
                  //  set_bond[ib] = true; }
            }
        }

    }

    void assignUFFtypes_assignrest( int* neighs, double* BOs, int* BOs_int, bool* set_atom, bool* set_bond ){

        for(int ia=0; ia<atoms.size(); ia++){
            if ( set_atom[ia] ) continue;
            Atom& A = atoms[ia];
            if ( params->atypes[A.type].name[0] == 'H' ) continue;
            AtomConf& C = confs[A.iconf];
            if ( params->atypes[A.type].name[0] == 'C' ) {
                if ( C.nbond == 2 ) { 
                    A.type = params->getAtomType("C_1", true); 
                    set_atom[ia] = true; 
                } else if ( C.nbond == 3 ) { 
                    A.type = params->getAtomType("C_2", true); 
                    set_atom[ia] = true; 
                }
            } else if ( params->atypes[A.type].name[0] == 'N' ) {
                if ( C.nbond == 2 ) { 
                    A.type = params->getAtomType("N_2", true); 
                    set_atom[ia] = true; 
                } else if ( C.nbond == 3 ) { 
                    A.type = params->getAtomType("N_3", true); 
                    set_atom[ia] = true;
                    for(int in=ia*4; in<ia*4+3; in++){
                        int ib = getBondByAtoms( ia, neighs[in] );
                        BOs[ib] = 1.0;
                        BOs_int[ib] = 1;
                        set_bond[ib] = true;
                    }
                }
            } else if ( params->atypes[A.type].name[0] == 'O' ) {
                if ( C.nbond == 1 ) { 
                    A.type = params->getAtomType("O_2", true); 
                    set_atom[ia] = true; 
                    int ib = getBondByAtoms( ia, neighs[ia*4] );
                    BOs[ib] = 2.0;
                    BOs_int[ib] = 2;
                    set_bond[ib] = true;
                    Atom& Aj = atoms[neighs[ia*4]];
                    if ( params->atypes[Aj.type].name[0] == 'H' ) continue;
                    AtomConf& Cj = confs[Aj.iconf];
                    if ( params->atypes[A.type].name[0] == 'C' && !set_atom[neighs[ia*4]] && Cj.nbond == 3 ) {
                        Aj.type = params->getAtomType("C_2", true);
                        set_atom[neighs[ia*4]] = true;
                    }
                } else if ( C.nbond == 2 ) { 
                    A.type = params->getAtomType("O_3", true); 
                    set_atom[ia] = true; 
                    for(int in=ia*4; in<ia*4+2; in++){
                        int ib = getBondByAtoms( ia, neighs[in] );
                        BOs[ib] = 1.0;
                        BOs_int[ib] = 1;
                        set_bond[ib] = true;
                    }
                }
            }
        }

    }

    void assignUFFtypes_fixsaturation( int* neighs, double* BOs, int* BOs_int, bool* set_bond, double tol ){

        for (; true; ) {
            bool changed = false;

            for(int ia=0; ia<atoms.size(); ia++){
                Atom& A = atoms[ia];
                if ( params->atypes[A.type].name[0] == 'H' ) continue;
                AtomConf& C = confs[A.iconf];
                // if the atom has all bonds set, skip
                bool ok = true;
                for(int in=ia*4; in<ia*4+C.nbond; in++){
                    int ib = getBondByAtoms( ia, neighs[in] );
                    if ( BOs[ib] < 0.0 ) { ok = false; break; }
                }
                if ( ok ) continue;
                // compute number of already set bonds and corresponding atom valence
                int nset = 0;
                double val = 0.0;
                for(int in=ia*4; in<ia*4+C.nbond; in++){
                    int ib = getBondByAtoms( ia, neighs[in] );
                    if ( BOs[ib] > 0.0 ) { 
                        nset++; 
                        val+=(double)BOs_int[ib]; 
                    }
                }
                val = (double)params->atypes[A.type].valence - val;
                // only one bond to be set
                if ( nset == C.nbond-1 ) {
                    // check for weird valence
                    if ( abs( val - (double)rint(val) ) > tol || abs(val) < tol ) {
                        printf("ERROR FIXSATURATION: atom %c %i would have a valence of %g\n", params->atypes[A.type].name[0], ia+1, val);
                        printf("STOP\n");
                        exit(0);
                    }
                    changed = true;
                    for(int in=ia*4; in<ia*4+C.nbond; in++){
                        int ib = getBondByAtoms( ia, neighs[in] );
                        if ( BOs[ib] < 0.0 ) {
                            BOs[ib] = val;
                            BOs_int[ib] = (int)rint(val);
                            set_bond[ib] = true;
                            break;
                        }
                    }
                // or multiple bonds to be set, but they are all single
                } else if ( (int)rint(val) == C.nbond-nset ) {
                        changed = true;
                        for(int in=ia*4; in<ia*4+C.nbond; in++){
                            int ib = getBondByAtoms( ia, neighs[in] );
                            if ( BOs[ib] < 0.0 ) {
                                BOs[ib] = 1.0;
                                BOs_int[ib] = 1;
                                set_bond[ib] = true;
                            }
                        }
                }
            }
                
            if( !changed ) break;
        }

    }

    void assignUFFtypes_cumulene( int* neighs, double* BOs, int* BOs_int, bool* set_bond ){

        // ad hoc exception for getting rid of cumulenes in the backbone, i.e.
        /* ... C(ia3)                                           ... C(ia3)                          
               \\                              /                    \\                __            /     
                C(ia4) == C(ia1) == C(ia2) == C(ia3)	    ==>       C(ia4) -- C(ia1) == C(ia2) -- C(ia3) 
               /                              \\                     /                              \\           
                                                C(ia4) ...                                           C(ia4) ... */
        for(int ia1=0; ia1<atoms.size(); ia1++){
            Atom& A1 = atoms[ia1];
            if( params->atypes[A1.type].name[0] != 'C' ) continue; // looking for C
            AtomConf& C1 = confs[A1.iconf];
            if( C1.nbond != 2 ) continue; // looking for sp C
            for(int in1=ia1*4; in1<ia1*4+2; in1++){
                int ia2 = neighs[in1];
                Atom& A2 = atoms[ia2];
                if( params->atypes[A2.type].name[0] != 'C' ) continue; // looking for C
                AtomConf& C2 = confs[A2.iconf];
                if( C2.nbond != 2 ) continue; // looking for sp C
                int ib1 = getBondByAtoms( ia1, ia2 );
                int ia4;
                if(in1==ia1*4){ia4=neighs[ia1*4+1];}else{ia4=neighs[ia1*4];}
                Atom& A4 = atoms[ia4];
                if( params->atypes[A4.type].name[0] != 'C' ) continue; // looking for C
                AtomConf& C4 = confs[A4.iconf];
                if( C4.nbond != 3 ) continue; // looking for sp2 C
                int ib4 = getBondByAtoms( ia1, ia4 );
                for(int in2=ia2*4; in2<ia2*4+2; in2++){
                    int ia3 = neighs[in2];
                    if( ia3 == ia1 ) continue; // looking for the other neighbor of ia2
                    Atom& A3 = atoms[ia3];
                    if( params->atypes[A3.type].name[0] != 'C' ) continue; // looking for C
                    AtomConf& C3 = confs[A3.iconf];
                    if( C3.nbond != 3 ) continue; // looking for sp2 C
                    for(int in3=ia3*4; in3<ia3*4+3; in3++){
                        if( neighs[in3] != ia4 ) continue; // looking for the right ia3
                        int ib2 = getBondByAtoms( ia2, ia3 );
                        int ib3 = getBondByAtoms( ia3, ia4 );
                        BOs[ib1] = 3.0;
                        BOs[ib2] = 1.0;
                        BOs[ib3] = 2.0;
                        BOs[ib4] = 1.0;
                        BOs_int[ib1] = 3;
                        BOs_int[ib2] = 1;
                        BOs_int[ib3] = 2;
                        BOs_int[ib4] = 1;
                        set_bond[ib1] = true;
                        set_bond[ib2] = true;
                        set_bond[ib3] = true;
                        set_bond[ib4] = true;
                    }
                }
            }
        }
    }

    void assignUFFtypes_conjugation( int* neighs, double* BOs ){

        for(int ia=0; ia<atoms.size(); ia++){
            Atom& A = atoms[ia];
            if ( params->atypes[A.type].name[0] == 'H' ) continue;
            AtomConf& C = confs[A.iconf];
            if( (params->atypes[A.type].name[0]=='N'&&C.nbond==3) || (params->atypes[A.type].name[0]=='O'&&C.nbond==2) ){
                for(int in=ia*4; in<ia*4+C.nbond; in++){
                    int ja = neighs[in];
                    Atom& Aj = atoms[ja];
                    if ( params->atypes[Aj.type].name[2]=='R' ) {
                        if ( params->atypes[A.type].name[0] == 'N' ) { A.type = params->getAtomType("N_R", true); } 
                        else if ( params->atypes[A.type].name[0] == 'O' ) { A.type = params->getAtomType("O_R", true); }
                        int ib = getBondByAtoms( ia, ja );
                        BOs[ib] = 1.5;
                    }
                }
            }
        }

    }

    void assignUFFtypes_checks( int* neighs, double* BOs, int* BOs_int, bool* set_atom, bool* set_bond, double tol ){

        // sanity checks
        for(int ia=0; ia<atoms.size(); ia++){
            if(!set_atom[ia]){printf("ERROR CHECKS: atom %i is not set\n", ia+1);printf("STOP\n");exit(0);}
        }
        for(int ib=0; ib<bonds.size(); ib++){
            if(!set_bond[ib]){printf("ERROR CHECKS: bond %i is not set\n", ib+1);printf("STOP\n");exit(0);}
            if(BOs[ib]<0.0){printf("ERROR CHECKS: order for bond %i order is not set\n", ib+1);printf("STOP\n");exit(0);}
            if(BOs_int[ib]<0){printf("ERROR CHECKS: integer order for bond %i order is not set\n", ib+1);printf("STOP\n");exit(0);}
        }

        for(int ia=0; ia<atoms.size(); ia++){
            Atom& A = atoms[ia];
            // check that resonant atoms have at least one 1.5 bond
            if ( params->atypes[A.type].name[2]=='R' ) { 
                AtomConf& C = confs[A.iconf]; 
                bool found = false;
                for(int in=ia*4; in<ia*4+C.nbond; in++){
                    int ib = getBondByAtoms( ia, neighs[in] );
                    if ( abs(BOs[ib]-1.5) < tol ) { found = true; break; }
                }
                if ( !found ) {
                    printf("ERROR CHECKS: atom %c %i is resonant but it has no 1.5 bonds\n", params->atypes[A.type].name[0], ia+1);
                    for(int in=ia*4; in<ia*4+C.nbond; in++){
                        int ib = getBondByAtoms( ia, neighs[in] );
                        printf("  bond %i atoms %c %i %c %i bond order %g %i\n", ib+1, params->atypes[A.type].name[0], ia+1, params->atypes[atoms[neighs[in]].type].name[0], neighs[in]+1, BOs[ib], BOs_int[ib]);
                    }
                    printf("STOP\n");
                    exit(0);
                }
            // check that sp2 atoms have one localized double bond
            } else if ( params->atypes[A.type].name[2]=='2' ) { 
                AtomConf& C = confs[A.iconf]; 
                bool found = false;
                for(int in=ia*4; in<ia*4+C.nbond; in++){
                    int ib = getBondByAtoms( ia, neighs[in] );
                    if ( abs(BOs[ib]-2.0) < tol ) { 
                        if ( found ) {
                            printf("ERROR CHECKS: atom %c %i is sp2 but it has more than one double bond\n", params->atypes[A.type].name[0], ia+1);
                            for(int in=ia*4; in<ia*4+C.nbond; in++){
                                int ib = getBondByAtoms( ia, neighs[in] );
                                printf("  bond %i atoms %c %i %c %i bond order %g %i\n", ib+1, params->atypes[A.type].name[0], ia+1, params->atypes[atoms[neighs[in]].type].name[0], neighs[in]+1, BOs[ib], BOs_int[ib]);
                            }
                            printf("STOP\n");
                            exit(0);
                        }
                        found = true;
                    }
                }
                if ( !found ) {
                    found = false;
                    for(int in=ia*4; in<ia*4+C.nbond; in++){
                        int ib = getBondByAtoms( ia, neighs[in] );
                        if ( abs(BOs[ib]-1.5) < tol ) { found = true; break; }
                    }
                    if ( found ) {
                        printf("WARNING CHECKS: atom %c %i is sp2 and it has no double bonds, only 1.5 bonds\n", params->atypes[A.type].name[0], ia+1);
                    } else {
                        printf("ERROR CHECKS: atom %c %i is sp2 but it has no double bonds\n", params->atypes[A.type].name[0], ia+1);
                        for(int in=ia*4; in<ia*4+C.nbond; in++){
                            int ib = getBondByAtoms( ia, neighs[in] );
                            printf("  bond %i atoms %c %i %c %i bond order %g %i\n", ib+1, params->atypes[A.type].name[0], ia+1, params->atypes[atoms[neighs[in]].type].name[0], neighs[in]+1, BOs[ib], BOs_int[ib]);
                        }
                        printf("STOP\n");
                        exit(0);
                    }
                }
            }
        }

        // check that 1.5 bonds must be either 1 or 2 in the limit resonance structure
        for(int ib=0; ib<bonds.size(); ib++){
            if ( abs(BOs[ib]-1.5) < tol ) {
                if ( BOs_int[ib] != 1 && BOs_int[ib] != 2 ) {
                    printf("ERROR CHECKS: bond %i is 1.5 but in the limit resonance structure is neither single nor double\n", ib+1);
                    printf("STOP\n");
                    exit(0);
                }
            }
        }
    }

    void assignUFFtypes_amide( int* neighs, double* BOs ){

        for(int ia=0; ia<atoms.size(); ia++){
            Atom& A = atoms[ia];
            if ( params->atypes[A.type].name[0] == 'H' ) continue;
            AtomConf& C = confs[A.iconf];
            if( params->atypes[A.type].name[0] == 'C' && C.nbond == 3 ) {
                // look for a carbonyl oxygen
                bool found = false;
                for(int in=ia*4; in<ia*4+C.nbond; in++){
                    int ja = neighs[in];
                    Atom& Aj = atoms[ja];
                    if ( params->atypes[Aj.type].name[0] == 'H' ) continue;
                    AtomConf& Cj = confs[Aj.iconf];
                    if( params->atypes[Aj.type].name[0] == 'O' && Cj.nbond == 1 ) { found = true; break; }
                }
                if ( !found ) continue;
                // look for an amino nitrogen
                found = false;
                for(int in=ia*4; in<ia*4+C.nbond; in++){
                    int ja = neighs[in];
                    Atom& Aj = atoms[ja];
                    if ( params->atypes[Aj.type].name[0] == 'H' ) continue;
                    AtomConf& Cj = confs[Aj.iconf];
                    if( params->atypes[Aj.type].name[0] == 'N' && Cj.nbond == 3 ) { found = true; break; }
                }
                if ( !found ) continue;
                A.type = params->getAtomType("C_R", true);
                for(int in=ia*4; in<ia*4+C.nbond; in++){
                    int ja = neighs[in];
                    Atom& Aj = atoms[ja];
                    if ( params->atypes[Aj.type].name[0] == 'H' ) continue;
                    AtomConf& Cj = confs[Aj.iconf];
                    if( params->atypes[Aj.type].name[0] == 'O' && Cj.nbond == 1 ) {
                        Aj.type = params->getAtomType("O_R", true);
                        int ib = getBondByAtoms( ia, ja );
                        BOs[ib] = 1.5;
                    } else if( params->atypes[Aj.type].name[0] == 'N' && Cj.nbond == 3 ) {
                        Aj.type = params->getAtomType("N_R", true);
                        int ib = getBondByAtoms( ia, ja );
                        BOs[ib] = 1.41;
                    }
                }
            }
        }

    }

    // UFF atom-type assignement
    void assignUFFtypes( int* neighs=0, bool bCumulene=false, bool bDeallocNeighs=true, bool b141=true, bool bSimple=true, bool bConj=false ){ 

        // init working arrays
        double tol = 0.05;
        bool   set_atom[atoms.size()];
        bool   set_bond[bonds.size()];
        std::vector<double> BOs(bonds.size());
        std::vector<int>    BOs_int(bonds.size());
        for(int ia=0; ia<atoms.size(); ia++){set_atom[ia]=false;}
        for(int ib=0; ib<bonds.size(); ib++){BOs[ib]=-1.0; BOs_int[ib]=-1; set_bond[ib]=false;}

        bDeallocNeighs &= (neighs==0);
        makeNeighs ( neighs, 4 );

        // assign bond orders and atom types for trivial cases
        // e.g. sp3 carbons, hydrogens, etc...
        assignUFFtypes_trivial( neighs, &BOs[0], &BOs_int[0], &set_atom[0], &set_bond[0] );

        // assign bond orders and atom types for nitro groups
        assignUFFtypes_nitro( neighs, &BOs[0], &BOs_int[0], &set_atom[0], &set_bond[0] );

        // find a (hopefully) valid limit resonance structure
        assignUFFtypes_treewalk( neighs, &BOs_int[0] );

        if ( bSimple ) {
            // assign resonant atoms according to the "simple" rule: atoms with two sp2 neighbors (or heteroatoms) are resonant
            assignUFFtypes_simplerule( tol, neighs, &BOs[0], &set_atom[0], &set_bond[0] );
        } else {
            // assign resonant atoms according to the Huckel rule for aromaticity
            assignUFFtypes_findrings( tol, neighs, &BOs[0], &BOs_int[0], &set_atom[0], &set_bond[0] );
        }

        // assign the rest of atom types
        assignUFFtypes_assignrest( neighs, &BOs[0], &BOs_int[0], &set_atom[0], &set_bond[0] );

        // try to assign the rest of double bonds
        assignUFFtypes_fixsaturation( neighs, &BOs[0], &BOs_int[0], &set_bond[0], tol );

        // exception to avoid cumulenes
        if( bCumulene ) { assignUFFtypes_cumulene( neighs, &BOs[0], &BOs_int[0], &set_bond[0] ); }
  
        // manually change sp3 nitrogen and oxygen to "resonant" when they are bonded to an sp2 atom (conjugation)
        if( bConj ){ assignUFFtypes_conjugation( neighs, &BOs[0] ); }

        // some check before assigning parameters
        assignUFFtypes_checks( neighs, &BOs[0], &BOs_int[0], &set_atom[0], &set_bond[0], tol );

        // exception for amide groups
        assignUFFtypes_amide( neighs, &BOs[0] );

        // store bond orders
        for(int ib=0; ib<bonds.size(); ib++){
            Bond& B = bonds[ib];
            B.order = BOs[ib];
            //if(verbosity>0)printf( "bondOrder[%i](%i-%i)= %g\n", ib+1, B.atoms.i+1, B.atoms.j+1, B.order );            
        }

        // deallocate neighbor array
        if(bDeallocNeighs)delete [] neighs;

    }

    double assignUFFparams_calcrij ( int ib ){

        Bond& B = bonds[ib];   // reference
        //Bond* B_ = &bonds[ib]; // pointer

        AtomType& Ti = params->atypes[atoms[B.atoms.i].type];
        AtomType& Tj = params->atypes[atoms[B.atoms.j].type];
        const ElementType& Ei = *params->elementOfAtomType(atoms[B.atoms.i].type);
        const ElementType& Ej = *params->elementOfAtomType(atoms[B.atoms.j].type);
        double rBO = -0.1332 * ( Ti.Ruff + Tj.Ruff ) * log( B.order );
        double rEN = Ti.Ruff * Tj.Ruff * sq( sqrt(-Ei.Eaff) - sqrt(-Ej.Eaff) ) / ( -Ei.Eaff*Ti.Ruff -Ej.Eaff*Tj.Ruff );
        double rIJ = Ti.Ruff + Tj.Ruff + rBO - rEN;
        return rIJ;

    }

    void assignUFFparams_vdws( ){

        for( int ia=0; ia<atoms.size(); ia++){
            Atom& A = atoms[ia];
            params->assignRE( A.type, A.REQ, true );
        }

    }

    void assignUFFparams_bonds( ){

        for ( int ib=0; ib<bonds.size(); ib++ ) {
            Bond& B = bonds[ib];
            const ElementType& Ei = *params->elementOfAtomType(atoms[B.atoms.i].type);
            const ElementType& Ej = *params->elementOfAtomType(atoms[B.atoms.j].type);
            B.l0 = assignUFFparams_calcrij(ib);
            B.k = 0.5 * 28.7989689090648 * Ei.Quff * Ej.Quff / ( B.l0*sq(B.l0) );
        }

    }

    void assignUFFparams_angles( int* neighs ){

        angles.clear();
        for( int j=0; j<atoms.size(); j++){
            Atom& Aj = atoms[j];
            AtomType& Tj = params->atypes[Aj.type];
            double ct = cos(Tj.Ass*deg2rad);
            double st2 = sq(sin(Tj.Ass*deg2rad));
            if ( params->atypes[Aj.type].name[0] == 'H' ) continue;
            AtomConf& Cj = confs[Aj.iconf];
            for(int in1=j*4; in1<j*4+Cj.nbond-1; in1++){
                int i = neighs[in1];
                const ElementType& Ei = *params->elementOfAtomType(atoms[i].type);
                for(int in2=in1+1; in2<j*4+Cj.nbond; in2++){
                    int k = neighs[in2];
                    const ElementType& Ek = *params->elementOfAtomType(atoms[k].type);
                    Angle a;
                    a.atoms.x = i;
                    a.atoms.y = j;
                    a.atoms.z = k;
                    a.bonds.x = getBondByAtoms( i, j );
                    a.bonds.y = getBondByAtoms( j, k );
                    double rij = assignUFFparams_calcrij(a.bonds.x);
                    double rjk = assignUFFparams_calcrij(a.bonds.y);
                    double rik = sqrt( rij*rij + rjk*rjk - 2.0*rij*rjk*ct );
                    double kappa = 28.7989689090648 * Ei.Quff * Ek.Quff / (sq(rik)*sq(rik)*rik) * ( 3.0*rij*rjk*st2 - sq(rik)*ct );
                    if ( params->atypes[Aj.type].name[2]=='1' || params->atypes[Aj.type].name[2]=='2' || 
                    params->atypes[Aj.type].name[2]=='R' ) { // cosine/periodic
                        if ( params->atypes[Aj.type].name[2]=='1' ) {
                            //a.k = 0.5 * kappa;
                            a.k = kappa;
                            a.C0 = 1.0;
                            a.C1 = 1.0;
                            a.C2 = 0.0;
                            a.C3 = 0.0;
                        } else if ( params->atypes[Aj.type].name[2]=='2' || params->atypes[Aj.type].name[2]=='R' ) {
                            a.k = kappa / 9.0;
                            a.C0 = 1.0;
                            a.C1 = 0.0;
                            a.C2 = 0.0;
                            a.C3 = -1.0;
                        } 
                    } else if ( params->atypes[Aj.type].name[2]=='3' ) { // fourier
                        a.k = kappa;
                        a.C2 = 1.0 / ( 4.0 * st2 );
                        a.C1 = -4.0 * a.C2 * ct;
                        a.C0 = a.C2 * ( 2.0*sq(ct) + 1.0 );
                        a.C3 = 0.0;
                    }
                    angles.push_back(a);
                }
            }
        }

    }

    void assignUFFparams_dihedrals( int* neighs ){

        dihedrals.clear();
        for( int i1=0; i1<atoms.size(); i1++){
            Atom& A1 = atoms[i1];
            int n1;
            if ( params->atypes[A1.type].name[0] == 'H' ){ n1 = 1; } 
            else { AtomConf& C1 = confs[A1.iconf]; n1 = C1.nbond; }
            for(int in1=i1*4; in1<i1*4+n1; in1++){
                int i2 = neighs[in1];
                Atom& A2 = atoms[i2];
                if ( params->atypes[A2.type].name[0] == 'H' ) continue;
                if ( params->atypes[A2.type].name[2] == '1' ) continue; // Torsional potentials for central bonds involving sp-hybridized centers X-1 were assigned a value of zero
                AtomConf& C2 = confs[A2.iconf];
                for(int in2=i2*4; in2<i2*4+C2.nbond; in2++){
                    int i3 = neighs[in2];
                    if ( i3 != i1 ) {
                        Atom& A3 = atoms[i3];
                        if ( params->atypes[A3.type].name[0] == 'H' ) continue;
                        if ( params->atypes[A3.type].name[2] == '1' ) continue; // Torsional potentials for central bonds involving sp-hybridized centers X-1 were assigned a value of zero
                        AtomConf& C3 = confs[A3.iconf];
                        for(int in3=i3*4; in3<i3*4+C3.nbond; in3++){
                            int i4 = neighs[in3];
                            if ( i4 != i2 && i4 > i1 ) { // avoid 3-membered rings and double-counting
                                Atom& A4 = atoms[i4];
                                Dihedral d;
                                d.atoms.x = i1;
                                d.atoms.y = i2;
                                d.atoms.z = i3;
                                d.atoms.w = i4;
                                d.bonds.x = getBondByAtoms( i1, i2 );
                                d.bonds.y = getBondByAtoms( i2, i3 );
                                d.bonds.z = getBondByAtoms( i3, i4 );
                                const ElementType& E2 = *params->elementOfAtomType(atoms[i2].type);
                                const ElementType& E3 = *params->elementOfAtomType(atoms[i3].type);
                                // specific general case (a): * - sp3 - sp3 - *
                                if ( params->atypes[A2.type].name[2] == '3' && params->atypes[A3.type].name[2] == '3' ){
                                    d.k = sqrt( E2.Vuff * E3.Vuff );
                                    d.d = 1;
                                    d.n = 3;
                                    // special case of * - group 16 sp3 - group 16 sp3 - *
                                    if ( (params->atypes[A2.type].name[0]=='O'||params->atypes[A2.type].name[0]=='S') &&
                                        (params->atypes[A3.type].name[0]=='O'||params->atypes[A3.type].name[0]=='S') ){
                                            d.k = 4.1840/60.2214076/1.602176634; // 1 kcal/mol to eV
                                            d.n = 2;
                                            if ( params->atypes[A2.type].name[0] == 'O' ){ d.k *= 2.0; }
                                            else { d.k *= 6.8; }
                                            if ( params->atypes[A3.type].name[0] == 'O' ){ d.k *= 2.0; }
                                            else { d.k *= 6.8; }
                                            d.k = sqrt( d.k );
                                    }
                                } 
                                // specific general case (b): * - sp3 - sp2 - *
                                else if ( (params->atypes[A2.type].name[2]=='3'&&(params->atypes[A3.type].name[2]=='2'||params->atypes[A3.type].name[2]=='R')) ||
                                ((params->atypes[A2.type].name[2]=='2'||params->atypes[A2.type].name[2]=='R')&&params->atypes[A3.type].name[2]=='3') ){
                                    d.k = 4.1840/60.2214076/1.602176634; // 1 kcal/mol to eV
                                    d.d = -1;
                                    d.n = 6;
                                    // special case of * - group 16 sp3 - sp2 - *
                                    if ( (params->atypes[A2.type].name[2]=='3'&&(params->atypes[A2.type].name[0]=='O'||params->atypes[A2.type].name[0]=='S')) ||
                                        (params->atypes[A3.type].name[2]=='3'&&(params->atypes[A3.type].name[0]=='O'||params->atypes[A3.type].name[0]=='S')) ){
                                        int ib = getBondByAtoms( i2, i3 );
                                        Bond& B = bonds[ib];
                                        d.k = 5.0 * sqrt( E2.Uuff * E3.Uuff ) * ( 1.0 + 4.18 * log( B.order ) );
                                        d.d = 1;
                                        d.n = 2;
                                    }
                                    // special case of * - sp3 - sp2 bounded to another sp2 atom
                                    if ( params->atypes[A2.type].name[2]=='3' ){
                                        bool found = false;
                                        for(int in=i3*4; in<i3*4+C3.nbond; in++){
                                            Atom& A = atoms[neighs[in]];
                                            if ( params->atypes[A.type].name[2]=='2' || params->atypes[A.type].name[2]=='R' ) {
                                                found = true;
                                                break;
                                            }
                                        }
                                        if ( found ) {
                                            d.k = 2.0 * 4.1840/60.2214076/1.602176634; // 2 kcal/mol to eV
                                            d.d = 1;
                                            d.n = 3;
                                        }
                                    } else if ( params->atypes[A3.type].name[2]=='3' ){
                                        bool found = false;
                                        for(int in=i2*4; in<i2*4+C2.nbond; in++){
                                            Atom& A = atoms[neighs[in]];
                                            if ( params->atypes[A.type].name[2]=='2' || params->atypes[A.type].name[2]=='R' ) {
                                                found = true;
                                                break;
                                            }
                                        }
                                        if ( found ) {
                                            d.k = 2.0 * 4.1840/60.2214076/1.602176634; // 2 kcal/mol to eV
                                            d.d = 1;
                                            d.n = 3;
                                        }
                                    }
                                }
                                // specific general case (c): * - sp2 - sp2 - *
                                else if ( (params->atypes[A2.type].name[2]=='2'||params->atypes[A2.type].name[2]=='R') &&
                                        (params->atypes[A3.type].name[2]=='2'||params->atypes[A3.type].name[2]=='R') ){
                                    int ib = getBondByAtoms( i2, i3 );
                                    Bond& B = bonds[ib];
                                    d.k = 5.0 * sqrt( E2.Uuff * E3.Uuff ) * ( 1.0 + 4.18 * log( B.order ) );
                                    d.d = -1;
                                    d.n = 2;
                                } else {
                                    printf("ERROR: assignUFFparams_dihedrals: torsion case not found for atoms %s %s %s %s\n", params->atypes[A1.type].name, params->atypes[A2.type].name, params->atypes[A3.type].name, params->atypes[A4.type].name);
                                    printf("STOP\n");
                                    exit(0);
                                }
                                d.k = 0.5 * d.k / ( (double)(C2.nbond-1) * (double)(C3.nbond-1) );
                                dihedrals.push_back(d);
                            }
                        }
                    }
                }
            }
        }

    }       

    void assingUFFparams_assigninversion( int i1, int i2, int i3, int i4 ){

        Atom& A1 = atoms[i1];
        Atom& A2 = atoms[i2];
        Atom& A3 = atoms[i3];
        Atom& A4 = atoms[i4];

        Inversion i;
        i.atoms.x = i1;
        i.atoms.y = i2;
        i.atoms.z = i3;
        i.atoms.w = i4;
        i.bonds.x = getBondByAtoms( i1, i2 );
        i.bonds.y = getBondByAtoms( i1, i3 );
        i.bonds.z = getBondByAtoms( i1, i4 );
        // sp2 carbon
        if ( params->atypes[A1.type].name[0] == 'C' && (params->atypes[A1.type].name[2]=='2'||params->atypes[A1.type].name[2]=='R') ){
            // carbonyl
            if ( ( params->atypes[A2.type].name[0] == 'O' && params->atypes[A2.type].name[2] == '2' ) ||
                 ( params->atypes[A3.type].name[0] == 'O' && params->atypes[A3.type].name[2] == '2' ) ||
                 ( params->atypes[A4.type].name[0] == 'O' && params->atypes[A4.type].name[2] == '2' ) ){
                i.k = 50.0 * 4.1840/60.2214076/1.602176634; } // 50 kcal/mol to eV
            else { i.k = 6.0 * 4.1840/60.2214076/1.602176634; } // 6 kcal/mol to eV
            i.C0 = 1.0;
            i.C1 = -1.0;
            i.C2 = 0.0;
        }
        // sp2 nitrogen
        else if ( params->atypes[A1.type].name[0] == 'N' && (params->atypes[A1.type].name[2]=='2'||params->atypes[A1.type].name[2]=='R') ){
            i.k = 6.0 * 4.1840/60.2214076/1.602176634; // 6 kcal/mol to eV
            i.C0 = 1.0;
            i.C1 = -1.0;
            i.C2 = 0.0;
        }
        // sp3 nitrogen
        else if ( params->atypes[A1.type].name[0] == 'N' && params->atypes[A1.type].name[2]=='3' ){
            i.k = 0.0;
            i.C0 = 0.0;
            i.C1 = 0.0;
            i.C2 = 0.0;
        }
        // sp3 group 15
        else if ( params->atypes[A1.type].name[0] == 'P' || params->atypes[A1.type].name[0] == '3' ){
            double omega0 = 84.4339 * deg2rad;
            i.C0 = 4.0 * sq(cos(omega0)) - cos(2.0*omega0);
            i.C1 = -4.0 * cos(omega0);
            i.C2 = 1.0;
            i.k = 22.0 * 4.1840/60.2214076/1.602176634 / ( i.C0 + i.C1 + i.C2 ); // 22 kcal/mol to eV
        } else {
            printf("ERROR: assignUFFparams_inversions: improper case not found for atoms %s %s %s %s\n", params->atypes[A1.type].name, params->atypes[A2.type].name, params->atypes[A3.type].name, params->atypes[A4.type].name);
            printf("STOP\n");
            exit(0);
        }
        i.k = i.k / 3.0;
        inversions.push_back(i);

    }

    void assignUFFparams_inversions( int* neighs ){

        inversions.clear();
        for( int i1=0; i1<atoms.size(); i1++){
            Atom& A1 = atoms[i1];
            if ( params->atypes[A1.type].name[0] == 'H' ) continue;
            AtomConf& C1 = confs[A1.iconf]; 
            if ( C1.nbond != 3 ) continue;
            int i2 = neighs[i1*4];
            int i3 = neighs[i1*4+1];
            int i4 = neighs[i1*4+2];
            assingUFFparams_assigninversion( i1, i2, i3, i4 );
            assingUFFparams_assigninversion( i1, i4, i2, i3 );
            assingUFFparams_assigninversion( i1, i3, i4, i2 );
        }

    }

    void assignUFFparams( int* neighs=0, bool bDeallocNeighs=true ){

        bDeallocNeighs &= (neighs==0);
        makeNeighs ( neighs, 4 );

        // assign vdw parameters
        assignUFFparams_vdws();   

        // assign bond parameters
        assignUFFparams_bonds();

        // populate angle array & assign angle parameters
        assignUFFparams_angles( neighs );
   
        // assign torsion parameters
        assignUFFparams_dihedrals( neighs );
    
        // assign inversion parameters
        assignUFFparams_inversions( neighs );

        // deallocate neighbor array
        if(bDeallocNeighs)delete [] neighs;

        // write data
        //assignUFFparams_writedata();
          
    }
  
    void assignUFFparams_writedata( ){

        double tokcal = 60.2214076*1.602176634/4.1840;
        //double toeV = 4.1840/60.2214076/1.602176634;
        FILE* f=fopen( "mol.data.firecore", "w");
        fprintf( f, "\n" );
        fprintf( f, "\n" );
        fprintf( f, "%i atoms\n", atoms.size() );
        fprintf( f, "%i atom types\n", atoms.size() );
        fprintf( f, "%i bonds\n", bonds.size() );
        fprintf( f, "%i bond types\n", bonds.size() );
        fprintf( f, "%i angles\n", angles.size() );
        fprintf( f, "%i angle types\n", angles.size() );
        fprintf( f, "%i dihedrals\n", dihedrals.size() );
        fprintf( f, "%i dihedral types\n", dihedrals.size() );
        fprintf( f, "%i impropers\n", inversions.size() );
        fprintf( f, "%i improper types\n", inversions.size() );
        fprintf( f, "\n" );
        fprintf( f, "0.0 64.0 xlo xhi\n" );
        fprintf( f, "0.0 64.0 ylo yhi\n" );
        fprintf( f, "0.0 64.0 zlo zhi\n" );
        fprintf( f, "0.0 0.0 0.0 xy xz yz\n" );
        fprintf( f, "\n" );
        fprintf( f, "Masses\n" );
        fprintf( f, "\n" );
        for( int ia=0; ia<atoms.size(); ia++){
            Atom& A = atoms[ia];
            fprintf( f, "%i 1.0 # %s\n", ia+1, params->atypes[A.type].name );
        }
        fprintf( f, "\n" );
        fprintf( f, "Pair Coeffs\n" );
        fprintf( f, "\n" );
        for( int ia=0; ia<atoms.size(); ia++){
            Atom& A = atoms[ia];
            fprintf( f, "%i %f %f # %s %s\n", ia+1, sq(A.REQ.y)*tokcal, A.REQ.x*2.0*0.890898718140339, params->atypes[A.type].name, params->atypes[A.type].name );
        }
        if ( bonds.size() > 0 ){
            fprintf( f, "\n" );
            fprintf( f, "Bond Coeffs\n" );
            fprintf( f, "\n" );
            for( int ib=0; ib<bonds.size(); ib++){
                Bond& B = bonds[ib];
                fprintf( f, "%i %f %f # %s %s\n", ib+1, 0.5*B.k*tokcal, B.l0, params->atypes[atoms[B.atoms.i].type].name, params->atypes[atoms[B.atoms.j].type].name );
            }
        }
        if ( angles.size() > 0 ){
            fprintf( f, "\n" );
            fprintf( f, "Angle Coeffs\n" );
            fprintf( f, "\n" );
            bool bFourier = false;
            bool bCosine = false;
            for( int ia=0; ia<angles.size(); ia++){
                Angle& A = angles[ia];
                int i = A.atoms.j;
                if ( params->atypes[atoms[i].type].name[2] == '1' || params->atypes[atoms[i].type].name[2] == '2' || params->atypes[atoms[i].type].name[2] == 'R' ) { bCosine = true; }
                if ( params->atypes[atoms[i].type].name[2] == '3' ) { bFourier = true; }
            }
            for( int ia=0; ia<angles.size(); ia++){
                Angle& A = angles[ia];
                int i = A.atoms.j;
                if ( bFourier && bCosine ) { 
                    if ( params->atypes[atoms[i].type].name[2] == '1' ) { // cosine/periodic
                        fprintf( f, "%i cosine/periodic %f 1 1 # %s %s %s\n", ia+1, A.k*tokcal, params->atypes[atoms[A.atoms.x].type].name, params->atypes[atoms[A.atoms.y].type].name, params->atypes[atoms[A.atoms.z].type].name );
                    } else if ( params->atypes[atoms[i].type].name[2] == '2' || params->atypes[atoms[i].type].name[2] == 'R' ) { // cosine/periodic
                        fprintf( f, "%i cosine/periodic %f -1 3 # %s %s %s\n", ia+1, 9.0*A.k*tokcal, params->atypes[atoms[A.atoms.x].type].name, params->atypes[atoms[A.atoms.y].type].name, params->atypes[atoms[A.atoms.z].type].name );
                    } else if ( params->atypes[atoms[i].type].name[2] == '3' ) { // fourier
                        fprintf( f, "%i fourier %f %f %f %f # %s %s %s\n", ia+1, A.k*tokcal, A.C0, A.C1, A.C2, params->atypes[atoms[A.atoms.x].type].name, params->atypes[atoms[A.atoms.y].type].name, params->atypes[atoms[A.atoms.z].type].name );
                    }
                } else {
                    if ( params->atypes[atoms[i].type].name[2] == '1' ) { // cosine/periodic
                        fprintf( f, "%i %f 1 1 # %s %s %s\n", ia+1, A.k*tokcal, params->atypes[atoms[A.atoms.x].type].name, params->atypes[atoms[A.atoms.y].type].name, params->atypes[atoms[A.atoms.z].type].name );
                    } else if ( params->atypes[atoms[i].type].name[2] == '2' || params->atypes[atoms[i].type].name[2] == 'R' ) { // cosine/periodic
                        fprintf( f, "%i %f -1 3 # %s %s %s\n", ia+1, 9.0*A.k*tokcal, params->atypes[atoms[A.atoms.x].type].name, params->atypes[atoms[A.atoms.y].type].name, params->atypes[atoms[A.atoms.z].type].name );
                    } else if ( params->atypes[atoms[i].type].name[2] == '3' ) { // fourier
                        fprintf( f, "%i %f %f %f %f # %s %s %s\n", ia+1, A.k*tokcal, A.C0, A.C1, A.C2, params->atypes[atoms[A.atoms.x].type].name, params->atypes[atoms[A.atoms.y].type].name, params->atypes[atoms[A.atoms.z].type].name );
                    }
                }
            }
        }
        if ( dihedrals.size() > 0 ){
            fprintf( f, "\n" );
            fprintf( f, "Dihedral Coeffs\n" );
            fprintf( f, "\n" );
            for( int id=0; id<dihedrals.size(); id++){
                Dihedral& D = dihedrals[id];
                fprintf( f, "%i %f %i %i # %s %s %s %s\n", id+1, D.k*tokcal, D.d, D.n, params->atypes[atoms[D.atoms.x].type].name, params->atypes[atoms[D.atoms.y].type].name, params->atypes[atoms[D.atoms.z].type].name, params->atypes[atoms[D.atoms.w].type].name );
            }
        }
        if ( inversions.size() > 0 ){
            fprintf( f, "\n" );
            fprintf( f, "Improper Coeffs\n" );
            fprintf( f, "\n" );
            for( int ii=0; ii<inversions.size(); ii++){
                Inversion& I = inversions[ii];
                fprintf( f, "%i %f %f %f %f 0 # %s %s %s %s\n", ii+1, I.k*tokcal, I.C0, I.C1, I.C2, params->atypes[atoms[I.atoms.x].type].name, params->atypes[atoms[I.atoms.y].type].name, params->atypes[atoms[I.atoms.z].type].name, params->atypes[atoms[I.atoms.w].type].name );
            }
        }
        fprintf( f, "\n" );
        fprintf( f, "Atoms\n" );
        fprintf( f, "\n" );
        for( int ia=0; ia<atoms.size(); ia++){
            Atom& A = atoms[ia];
            fprintf( f, "%i 1 %i 0.0 %g %g %g\n", A.id+1, ia+1, A.pos.x, A.pos.y, A.pos.z );
        }
        if ( bonds.size() > 0 ){
            fprintf( f, "\n" );
            fprintf( f, "Bonds\n" );
            fprintf( f, "\n" );
            for( int ib=0; ib<bonds.size(); ib++){
                Bond& B = bonds[ib];
                fprintf( f, "%i %i %i %i\n", ib+1, ib+1, atoms[B.atoms.i].id+1, atoms[B.atoms.j].id+1 );
            }
        }
        if ( angles.size() > 0 ){
            fprintf( f, "\n" );
            fprintf( f, "Angles\n" );
            fprintf( f, "\n" );
            for( int ia=0; ia<angles.size(); ia++){
                Angle& A = angles[ia];
                fprintf( f, "%i %i %i %i %i\n", ia+1, ia+1, atoms[A.atoms.i].id+1, atoms[A.atoms.j].id+1, atoms[A.atoms.k].id+1 );
            }
        }
        if ( dihedrals.size() > 0 ){
            fprintf( f, "\n" );
            fprintf( f, "Dihedrals\n" );
            fprintf( f, "\n" );
            for( int id=0; id<dihedrals.size(); id++){
                Dihedral& D = dihedrals[id];
                fprintf( f, "%i %i %i %i %i %i\n", id+1, id+1, atoms[D.atoms.x].id+1, atoms[D.atoms.y].id+1, atoms[D.atoms.z].id+1, atoms[D.atoms.w].id+1 );
            }
        }
        if ( inversions.size() > 0 ){
            fprintf( f, "\n" );
            fprintf( f, "Impropers\n" );
            fprintf( f, "\n" );
            for( int ii=0; ii<inversions.size(); ii++){
                Inversion& I = inversions[ii];
                fprintf( f, "%i %i %i %i %i %i\n", ii+1, ii+1, atoms[I.atoms.x].id+1, atoms[I.atoms.y].id+1, atoms[I.atoms.z].id+1, atoms[I.atoms.w].id+1 );
            }
        }
        fclose(f);

    }

}; // MMFFBuilder


} // namespace MMFF

#endif // MMFFBuilder_h
        <|MERGE_RESOLUTION|>--- conflicted
+++ resolved
@@ -786,23 +786,16 @@
             bool success = confs[ic].addBond(ib);
             //printf( "MM::Builder.addBondToAtomConf ia %i ib %i success %i \n", ia, ib, success );
             if(!success){
-<<<<<<< HEAD
                 printf( "MM::Builder.addBondToAtomConf ia %i confs[%i].addBond(%i) success=%i (failed) \n", ia, ic, ib, success );
                 //printf("ERROR: in confs[%i].addBond(%i) => exit \n", ic, ib); 
                 printf("confs[%i]: ", ic ); confs[ic].print(); printf("\n");
                 printBondsOfAtom( ia );
                 int it1 = atoms[bonds[ib].atoms.a].type;
                 int it2 = atoms[bonds[ib].atoms.b].type;
-                printf( "bond(%i-%i) %s-%s \n", bonds[ib].atoms.a, bonds[ib].atoms.b, params->atypes[it1].name, params->atypes[it2].name );
-                printBonds();
-=======
-                printf("ERROR: in Builder::tryAddBondToAtomConf(ia=%i) confs[%i].addBond(%i) failed => exit \n", ia, ic, ib); 
-                int it1 = atoms[bonds[ib].atoms.a].type;
-                int it2 = atoms[bonds[ib].atoms.b].type;
                 int it  = atoms[ia].type;
                 printf("ia %i t %i %-8s ic %i", ia, it, params->atypes[it].name ); confs[ic].print();
-                printf( "\nbond[%i](%i-%i) %s-%s \n", ib, bonds[ib].atoms.a, bonds[ib].atoms.b, params->atypes[it1].name, params->atypes[it2].name );
->>>>>>> 96a751c7
+                printf("\nbond(%i-%i) %s-%s \n", bonds[ib].atoms.a, bonds[ib].atoms.b, params->atypes[it1].name, params->atypes[it2].name );
+                printBonds();
                 exit(0); 
             }
             //int order = bonds[ib].type;
@@ -1560,11 +1553,9 @@
         //printf("-> "); println(conf);
     }
 
-<<<<<<< HEAD
+
     Atoms* buildBondsAndEpairs( Atoms* mol, bool bPBC, double Rfac=-0.5, bool bDummyEpair=true, bool bAddPi=true, bool bAddECaps=true ){
-=======
-    Atoms* buildBondsAndEpairs( Atoms* mol, double Rfac=-0.5 ){
->>>>>>> 96a751c7
+
         clear();
         if(mol->lvec){ lvec = *(mol->lvec); bPBC=true; }
         insertAtoms(*mol);
@@ -1581,15 +1572,11 @@
         }
         //builder.printAtomConfs(false, true );
         checkNumberOfBonds( true, true );
-<<<<<<< HEAD
+
         if(bDummyEpair){
             bDummyEpair = true;
             autoAllConfEPi( ); 
         }
-=======
-        bDummyEpair = true;
-        autoAllConfEPi( ); 
->>>>>>> 96a751c7
         //builder.printAtomConfs(false, true );
         setPiLoop       ( 0, -1, 10 );
         addAllEpairsByPi( 0, -1 );  
@@ -1599,15 +1586,11 @@
         return exportAtoms(); 
     }
 
-<<<<<<< HEAD
     void exportElectrons(){
 
     }
 
 
-
-=======
->>>>>>> 96a751c7
 /*
     int addEpairsToAtoms(int ia, double l=0.5 ){
         int ic=atoms[ia].iconf;
@@ -1707,7 +1690,6 @@
         if  ( (conf.nbond+conf.nH+ne)>N_NEIGH_MAX  ){ printf( "ERROR int autoConfEPi(ia=%i) ne(%i)+nb(%i)+nH(%i)>N_NEIGH_MAX(%i) => Exit() \n", ia, ne, conf.nbond, conf.nH, N_NEIGH_MAX ); exit(0);}
         else{ conf.ne=ne; }
         conf.fillIn_npi_sp3();
-<<<<<<< HEAD
 
         if(params){ // limit the number of pi-bonds
             const ElementType* el = params->elementOfAtomType( atoms[ia].type );
@@ -1715,9 +1697,8 @@
             conf.npi = _min( conf.npi, el->piMax );
         }
 
-=======
         if(conf.npi>2){ printf( "ERROR int autoConfEPi(ia=%i).2 np(%i)>2 => Exit() \n", ia, conf.npi, N_NEIGH_MAX ); exit(0); }
->>>>>>> 96a751c7
+
         int nb = conf.nbond;
         if(nb>=2){ // for less than 2 neighbors makeConfGeom does not make sense
             Vec3d hs[4];
@@ -1763,22 +1744,16 @@
         return n;
     }
 
-<<<<<<< HEAD
     int addEpairsByPi(int ia, double l=-0.5, Vec3d* epos=0, bool byPi=true ){
-        //printf( "addEpairsByPi[%i] \n", ia  );
-        int ic=atoms[ia].iconf;
-        if(ic<0)return 0;
-        //int ityp=atoms[ia].type;
-=======
-    bool addEpairsByPi(int ia, double l=-0.5 ){
         /// Add electron-pair (i.e. positively charge dummy atom) to all node atoms
         //printf( "addEpairsByPi[%i] \n", ia  );
         int ic=atoms[ia].iconf;
         if(ic<0)return false;
+
         int ityp=atoms[ia].type;
         if( params->atypes[ityp].ePairType<itype_min )return false;
         //printf( "addEpairsByPi[%i] l=%g t: %i %-8s \n", ia, l, ityp, params->atypes[ityp].name  );
->>>>>>> 96a751c7
+
         AtomConf& conf = confs[ic];
         int ne = conf.ne;
         //if( (ne<1)||(conf.nbond<2)||(conf.npi>2) )return 0;
@@ -1835,7 +1810,6 @@
         return n;
     }
 
-<<<<<<< HEAD
     bool addCapByPi(int ia, int cap_typ, double l=1.0 ){
         int ic=atoms[ia].iconf;
         if(ic<0)return false;
@@ -1868,8 +1842,6 @@
         }
         return n;
     }
-=======
->>>>>>> 96a751c7
 
     bool addSigmaHole(int ia, double l=-0.5 ){
         //printf( "addSigmaHole[%i] l=%g \n", ia, l  );
@@ -1934,18 +1906,12 @@
             bs  [i] = _bs  [i];
             dirs[i] = _dirs[i];
         }
-<<<<<<< HEAD
-        return nfound;
-    }
-
-=======
 //exit(0);
         return nfound;
     }
 
 
 
->>>>>>> 96a751c7
     bool tryMakeSPConf(int ia, bool bAutoEPi=false){
         const AtomConf* conf = getAtomConf(ia);
         //printf("tryMakeSPConf %i conf %li\n", ia, (long)conf  );
