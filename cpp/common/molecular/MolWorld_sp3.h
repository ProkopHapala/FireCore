﻿#ifndef MolWorld_sp3_h  
#define MolWorld_sp3_h  
#define MolWorld_sp3_h
/// @file MolWorld_sp3.h @brief contains MolWorld_sp3 class, which is a comprehensive class storing the state of a molecular simulation including bonding,non-bodning of molecules and molecules with substrate
/// @ingroup Classical_Molecular_Mechanics

#include <stdlib.h>
#include <stdio.h>
#include <sys/stat.h>
#include <string.h>
#include <vector>
#include <math.h>

#include <omp.h>

#include "IO_utils.h"

//#include "testUtils.h"
#include "fastmath.h"
#include "Vec3.h"
#include "Mat3.h"
#include "Vec3Utils.h"

#include "MMFFparams.h"
static MMFFparams* params_glob;

//#include "raytrace.h"
#include "constants.h"
#include "Forces.h"
#include "MMFFsp3.h"
#include "MMFFsp3_loc.h"
#include "MMFFf4.h"
#include "UFF.h"

#include "NBFF.h"
#include "GridFF.h"
#include "RigidBodyFF.h"
#include "QEq.h"
#include "constrains.h"
#include "molecular_utils.h"

#include "LimitedGraph.h"

#include "Molecule.h"
#include "MMFFBuilder.h"
#include "SMILESparser.h"
#include "DynamicOpt.h"

#include "MultiSolverInterface.h"
#include "GlobalOptimizer.h"
#include "GOpt.h"
#include "Groups.h"

#include "datatypes_utils.h"

#include "arrayAlgs.h"
#include "SVG_render.h"

#include "EwaldGrid.h"

#include "ProjectiveDynamics_d.h"

//#include "debugAllocator.h"



enum class MolWorldVersion{ BASIC=0, QM=1, GPU=2 };
//static inline MolWorldVersion operator|(MolWorldVersion a, MolWorldVersion b) { return (MolWorldVersion)( ((int)a) | ((int)b)  );  };
//static inline MolWorldVersion operator&(MolWorldVersion a, MolWorldVersion b) { return (MolWorldVersion)( ((int)a) & ((int)b)  );  };
//static inline int operator|(MolWorldVersion a, MolWorldVersion b) { return ( ((int)a) | ((int)b)  );  };
//static inline int operator&(MolWorldVersion a, MolWorldVersion b) { return ( ((int)a) & ((int)b)  );  };
//bool hasFlag(MolWorldVersion value, MolWorldVersion flag) { return (bool)( ((int)value) & ((int)flag)  );  }

/// @brief Comprehensive class storing the state of a molecular simulation including bonding,non-bodning of molecules and molecules with substrate
/// @details It impolements SolverInterface, various methods of initialization and various similation loops (serial or OpenMP parallelized)   
class MolWorld_sp3 : public SolverInterface { public:
    bool isInitialized=false;
    //const char* data_dir     = "common_resources";
    const char* data_dir     = 0;
    const char* xyz_name     = "input";
    //const char* surf_name    = "surf";
    const char* surf_name       = 0;
    const char* substitute_name = 0;    int isubs;
    //const char* lvs_name     ="input.lvs";
    //const char* surflvs_name ="surf.lvs";
    const char* smile_name   = 0;
    const char* constr_name  = 0;
    Vec3i nMulPBC  = Vec3iZero; 

    //const char* trj_fname    = "trj.xyz";
    const char* trj_fname    = 0;
    int savePerNsteps = 1;
    OptLog opt_log;
    Vec3i nPBC_save{1,1,1};

    // ---  Parameters for Molecular Dynamics at non-zero temperature   -- Moved to GOpt go;
    //bool bThermalSampling = false;   // if >0 then we do thermal sampling
    //double T_target         = 300.0;   // target temperature for thermal sampling (if bThermalSampling>0)
    //double T_current        = 0.0;   // current temperature for thermal sampling (if bThermalSampling>0)
    //double gamma_damp       = 0.01;  // damping factor for thermal sampling (if bThermalSampling>0)

    double fAutoCharges=-1;
    bool bEpairs = false;
    bool bToCOG=false;
    bool bCellBySurf=false;
    int   bySurf_ia0 =0;
    Vec2d bySurf_c0=Vec2dZero;
    Vec2d bySurf_lat[2];

    Mat3d new_lvec=Mat3dIdentity;

    Mat3d debug_rot; // This was used for debuging molecular orientation

	// Building
	MMFFparams    params;
    //MMFFparams*   params = null;
	MM::Builder  builder;
	SMILESparser smiles;

    Vec3d* apos_bak=0;

	// Force-Fields & Dynamics
	MMFFsp3      ff;
    MMFFsp3_loc  ffl;
    //MMFFf4     ff4;
    UFF          ffu;
	ProjectiveDynamics_d pd;
    Constrains   constrs;
	//NBFF_old   nff;
    NBFF         surf, nbmol;
	GridFF       gridFF;
    bool bGridDouble = true;

    EwaldGrid gewald;

    std::vector<int> atom2group;
    Groups groups;
    Mat3d bbox{   -1e+8,-1e+8,-1e+8,  +1e+8,+1e+8,+1e+8,    -1,-1,-1 };



    RigidBodyFF  rbff;
    QEq          qeq;
	DynamicOpt   opt;
    DynamicOpt   optRB;  // rigid body optimizer

    LimitedGraph<N_NEIGH_MAX> graph; // used to find bridges in the molecule, and other topology-related algorithms

    GlobalOptimizer gopt;
    GOpt            go;
    bool   bGopt =false;
    int gopt_ifound=0;
    int gopt_nfoundMax=1000000;

    bool bCheckStuck=false;
    double RStuck=0.2;
    int nStuckMax=100;
    int nStuckTrj=10;
    int nStuck=0;

    GridShape MOgrid;

    SVG_render svg;

    int  icurIter = 0;
    int  iterPerFrame=50;
    int  iParalel   =  -101; 
    int  iParalelMax=1;
    int  iParalelMin=0;
    int iParalel_default=1;
    bool bOcl=false; // used only in Ocl version

    double gridStep = 0.1; 
    //double gridStep = 0.05; 
    //double gridStep = 0.2; 
    //Vec3i nPBC{0,0,0};   // just debug
    Vec3i nPBC{1,1,0};
    //Vec3i nPBC{1,3,0};
    int    npbc       = 0;
    Vec3d* pbc_shifts = 0;
    int    ipbc0=0;

	// state
	bool bConverged = false;
	double  Etot=0;
	double  maxVcog = 1e-9;
	double  maxFcog = 1e-9;
	double  maxTg   = 1e-1;
	double  Kmorse = -1.0;
    double  Ftol_default = 1e-4;
    double  dt_default   = 0.05;

    double time_per_iter = 0;

    int  iAtomNotConv = -1;
    FILE* atomTrjFile=0;

	// force-eval-switchefs
    int  imethod=0;

	bool doBonded          = false; // 1
	bool bNonBonded        = true;  // 2
    bool bGroups           = false; // 3
    bool bConstrains       = false; // 4
	bool bSurfAtoms        = false; // 5
    bool bGridFF           = false; // 6
    bool bTricubic         = false; // 7
	bool bPlaneSurfForce   = false; // 7
    bool bMMFF             = true;  // 8
    bool bUFF              = false; // 9
    // TBD b141, bSimple, bConj and bCumulene are relevant only when you build up the force field, not sure they sould be defined here globally...
    bool b141              = true;  // 10 // seems not to be used in assignUFFtypes()
    bool bSimple           = false; // 11 // use assignUFFtypes_simplerule() or assignUFFtypes_findrings() in assignUFFtypes()
    //bool bSimple           = true;   // use assignUFFtypes_simplerule() or assignUFFtypes_findrings() in assignUFFtypes()
    bool bConj             = true; // 12  // manually change sp3 nitrogen and oxygen to "resonant" when they are bonded to an sp2 atom (conjugation) in assignUFFtypes()
    bool bCumulene         = true; // 13  // exception to avoid cumulenes in assignUFFtypes()
    bool bRigid            = false; // 14
	bool bOptimizer        = true;  // 15
	bool bPBC              = false; // 16
	bool bCheckInvariants  = true;  // 17
    bool bRelaxPi          = false; // 18
    bool bChargeUpdated    = false; // 19
    bool bAnimManipulation = false; // 20
    bool bNonBondNeighs    = false; // 21
    bool bWhichAtomNotConv = false; // 22
    bool bCheckInit        = false; // 23
    bool bBondInitialized  = false; // 24
    bool bHardConstrs      = false; // 25


    Vec3d anim_vec;
    float anim_speed;
	
    // ToDo: pivot can be later replaced by gizmo
    Vec3d pivotPoint = Vec3dZero;
    Mat3d pivotRot   = Mat3dIdentity;
    Vec3d cog,vcog,fcog,tqcog;
    int nloop=0;

	// Selecteion & Manipulasion
	std::vector<int>            selection;
    //std::unordered_map<int,int> selection_map;
    std::unordered_set<int>     selection_set;
	Vec3d manipulation_p0=Vec3dZero; 
	Vec3d manipulation_ax=Vec3dZ;
	int*  manipulation_sel=0;
	int   manipulation_nsel=0;

    std::vector<int> constrain_list;
    double Kfix=1.0;

    int ipicked    = -1; // picket atom 
    int ibpicked   = -1; // picket bond
    int iangPicked = -1; // picket angle
    Vec3d* picked_lvec = 0;
    Vec3d pick_hray, pick_ray0;

    bool   bConstrZ=false;
    double ConstrZ_xmin=0.0;
    double ConstrZ_l=0.0;
    double ConstrZ_k=1.0;

    std::vector<Vec3i> Hbonds;

    Mat3d* dlvec = 0;

    // lattice scan
    bool   bLatScan      = false;
    Mat3d* latscan_dlvec = 0;
    Vec2i  latscan_n{0,0};

	// IO temp & aux
	FILE* xyz_file=0;
	//char* tmpstr;

    double Kpick  = -2.0;
    double QEpair = -0.2;
    //int nEp=0;    // number of electron pairs
    //int etyp=0;   // electron pair type

    int itest = 0;

    int nSystems    = 1;
    int iSystemCur  = 0;    // currently selected system replica

    bool bRelax=false;


    // ========== from python interface

    virtual int getMolWorldVersion() const { return (int)MolWorldVersion::BASIC; };

    virtual int getGroupPose( Quat4f*& gpos, Quat4f*& gfw, Quat4f*& gup ){ gpos=0; gfw=0; gup=0; return 0; };
    virtual int getGroupBoxes( Vec6d*& BBs, Buckets*& pointBBs ){ BBs = ffl.BBs;  pointBBs = &ffl.pointBBs; return ffl.nBBs; }
    
    virtual void stopExploring (){ go.bExploring=false; };
    virtual void startExploring(){ go.startExploring(); };
    virtual int getMultiConf( float* Fconvs , bool* bExplors ){ return 0; };

    virtual int getTitle(char* s){
        int nstr=0;
        if(xyz_name ){ nstr += sprintf( s     , "%s",   xyz_name  ); }
        if(surf_name){ nstr += sprintf( s+nstr, " @%s", surf_name ); }
        return nstr;
    }

    virtual void init(){
        printf( "MolWorld_sp3::init() verbosity=%i\n", verbosity );
        //params.verbosity=verbosity;
        //printf(  "MolWorld_sp3:init() params.verbosity = %i \n", params.verbosity );
        printf("params.atypes.size() %i\n", params.atypes.size() );
        if( params.atypes.size() == 0 ){
            initParams( "common_resources/ElementTypes.dat", "common_resources/AtomTypes.dat", "common_resources/BondTypes.dat", "common_resources/AngleTypes.dat", "common_resources/DihedralTypes.dat" );
        }
        // initialization global optimizer
        gopt.solver = this;
        params_glob = &params;
        if(verbosity>0){
            printf("\n#### MolWorld_sp3::init()\n");
            if(smile_name     )printf("smile_name  (%s)\n", smile_name );
            if(data_dir       )printf("data_dir    (%s)\n", data_dir );
            if(xyz_name       )printf("xyz_name    (%s)\n", xyz_name );
            if(surf_name      )printf("surf_name   (%s)\n", surf_name );
            if(substitute_name)printf("substitute_name  (%s)\n", substitute_name );
            // TBD we should also print if we use UFF or not...
            printf( "MolWorld_sp3::init() bMMFF %i bUFF %i bRigid %i\n", bMMFF, bUFF, bRigid );
        }
        if(surf_name ){
            bGridFF = true;
            //double z0 = 0.0;   // This is how we have it in python API i.e. MMFF.py
            double z0 = NAN;   // This makes inconsistency with python API i.e. MMFF.py
            loadSurf( surf_name, bGridFF, idebug>0, z0 );
        }
        if ( smile_name ){               
            insertSMILES( smile_name );    
            builder.addAllCapTopo();       
            builder.randomizeAtomPos(1.0); 
            bMMFF=true;
        }else if ( xyz_name ){
            if( bMMFF ){ 
                printf("buildMolecule_xyz( %s )\n", xyz_name);
                buildMolecule_xyz( xyz_name );
            }else{
                printf("MolWorld_sp3::init() loading %s\n", xyz_name);
                loadNBmol( xyz_name ); 
                if(bRigid)initRigid();
            }
        }
        builder.randomFragmentCollors();
        if(bMMFF){     
            makeFFs();
            if(bCheckStuck)apos_bak = new Vec3d[ffl.natoms];
        }
        if(!bUFF){ builder.setup_atom_permut( true ); }
        if(constr_name ){ constrs.loadBonds( constr_name, &builder.atom_permut[0], 0 );  }
        if(dlvec       ){ add_to_lvec(*dlvec);    }  // modify lattice after initialization - it helps to build constrained systems 
        //builder.printAtoms();
        //printf( "MolWorld_sp3::init() ffl.neighs=%li ffl.neighCell-%li \n", ffl.neighs, ffl.neighCell );
        //ffl.printNeighs();
        
        printf( "MolWorld_sp3::init() builder.lvec \n" ); printMat(builder.lvec);
        printf( "MolWorld_sp3::init() ffl.lvec     \n" ); printMat(ffl.lvec);
        
        
        if(verbosity>0) 
        printf( "#### MolWorld_sp3::init() DONE\n\n");



    }

    virtual void pre_loop(){
        groups.print_groups2atoms(); //exit(0);
        // int ngroup = 0;
        // printf("atom2group.size()==%i\n", atom2group.size() );
        // for(int i=0; i<atom2group.size(); i++){ 
        //     //printf("atom2group[%i]==%i\n", i, atom2group[i]);
        //     ngroup=_max(ngroup,atom2group[i]); 
        // } 
        // ngroup++;
        // if( ngroup>0 ){
        //     groups.setGroupMapping( ffl.natoms, ngroup, &atom2group[0] );
        //     groups.bindAtoms(ffl.apos, ffl.fapos);
        //     //groups.initWeights(ffl.natoms);
        //     groups.evalAllPoses();
        // }
    }

    // ========== Render to SVG

    void renderSVG( const char* fname, Vec3d nPBC=Vec3d{0,0,0}, Mat3d rotMat=Mat3dIdentity, bool bAtoms=true, bool bBonds=true, bool bCaps=true, bool bAtomIndex=false, float Rsc=0.25, float Rsub=0.5 ){
    
        svg.rot = rotMat;
        Vec3d cog =  cog_bbox( ffl.natoms, ffl.apos );  svg.cog = cog;

        char str[256];

        int na = ffl.nnode;
        if(bCaps) na = ffl.natoms; 
        svg.findViewport( na, ffl.apos );
        svg.open(fname);

        //bool bOrig = true;

        // order of rendering:    arrange atoms from back to front (using z-order in the current view)
        std::vector<int>   z_order(na);
        std::vector<float> zs     (na);
        for(int ia=0; ia<na; ia++){ 
            Vec3d p; rotMat.dot_to( ffl.apos[ia], p );
            zs     [ia] = p.z; 
            z_order[ia] = ia;
        }
        //sort( z_order.begin(), z_order.end(), [&zs](int i1, int i2){ return zs[i1]<zs[i2]; } ); // sort indexes by z
        quickSort<float>( &zs[0], &z_order[0], 0, na-1 );

        for(int ix=-nPBC.x; ix<=nPBC.x; ix++){
            for(int iy=-nPBC.y; iy<=nPBC.y; iy++){
                for(int iz=-nPBC.z; iz<=nPBC.z; iz++){
                    svg.cog = cog + ffl.lvec.a*ix + ffl.lvec.b*iy + ffl.lvec.c*iz;
                    printf( "ix,iy,iz %i %i %i cog(%g,%g,%g) \n", ix,iy,iz, svg.cog.x,svg.cog.y,svg.cog.z );
                    bool bOrig = (ix==0)&&(iy==0)&&(iz==0);

                    // --- bonds
                    if(bBonds){
                        svg.stroke_opacity = 1.0;
                        svg.stroke_width   = 3.0;
                        svg.beginPath();
                        for(int ia=0; ia<na;    ia++){
                            for(int j=0; j<4; j++){
                                int ib = ffl.neighs[ia].array[j];
                                if (ib<0)                         continue; 
                                if ( (!bCaps) && (ia>ffl.nnode) ) continue;
                                svg.path_move( ffl.apos[ia] );
                                Vec3d pj = ffl.apos[ib];
                                if(ffl.shifts) pj.add( ffl.shifts[ffl.neighCell[ia].array[j]]);
                                svg.path_line( pj );
                            }
                        }
                        svg.endPath();
                    }

                    // --- atoms
                    svg.stroke_width   = 1.0;
                    svg.stroke_opacity = 0.5;
                    const char* atom_style = "atom_style";
                    svg.writeCurrentStyle( atom_style );
                    if(bAtoms){
                        for(int i=0; i<na; i++){
                            int ia = z_order[i]; 
                            //int ia = i;
                            //printf( "zorder[i=%i] ia=%i \n", i, ia );
                            int it         = ffl.atypes[ia];
                            svg.color_fill = params_glob->atypes[it].color;
                            float r        = (params_glob->atypes[it].RvdW-Rsub)*Rsc; 
                            svg.drawCircle( ffl.apos[ia], r, atom_style ); 
                        }
                    }
                    
                    if(bOrig & bAtomIndex){
                        const char* label_style = "label_style";
                        svg.beginStyle( label_style );
                        svg.print("font-family: \"DejaVu Mono, monospace\"\n");
                        svg.print("font-size: 20\n");
                        svg.print("fill: #000000\n");
                        svg.endStyle();
                        svg.color_fill = 0x000000;
                        svg.font_size = 15;
                        for(int ia=0; ia<ffl.natoms;    ia++){
                            sprintf(str,"%i",ia);
                            if(bAtomIndex) svg.drawText( str, ffl.apos[ia], label_style );
                        }
                    }
        
                }
            }
        }
        svg.close();
    }


    // ===============================================
    //       Implement    SolverInterface
    // ===============================================

    virtual int getHOMO(){ return 0; };
    virtual int projectOrbital(int iMO, double*& ewfaux ){ ewfaux=0; return 0; };  
    virtual int projectDensity(         double*& ewfaux ){ ewfaux=0; return 0; };



/**
 * Adds a distance constraint between two atoms to the molecular world.
 *
 * @param i0 The index of the first atom.
 * @param i1 The index of the second atom.
 * @param lmin The minimum allowed distance between the atoms (default: 1.0).
 * @param lmax The maximum allowed distance between the atoms (default: 2.0).
 * @param kmin The minimum force constant for the constraint (default: 0.0).
 * @param kmax The maximum force constant for the constraint (default: 1.0).
 * @param flim The maximum force limit for the constraint (default: 10.0).
 * @param shift The shift vector to be applied to the atoms (default: 0).
 * @param bOldIndex Flag indicating whether to use old atom indices (default: false).
 */
void addDistConstrain( int i0,int i1, double lmin=1.0,double lmax=2.0,double kmin=0.0,double kmax=1.0,double flim=10.0, Vec3d shift=Vec3dZero, bool bOldIndex=false ){
    if(bOldIndex){
        i0 = builder.atom_permut[i0];
        i1 = builder.atom_permut[i1];
    }
    constrs.bonds.push_back( DistConstr{ {i0,i1}, {lmax,lmin}, {kmax,kmin}, flim, shift } );
}


/**
 * Sets the constraints for the molecular world.
 * 
 * @param bClear Flag indicating whether to clear existing constraints. Default is true.
 * @param Kfix_ The fixed constraint strength. Default is 1.0.
 */
    virtual void setConstrains(bool bClear=true, double Kfix_=1.0 ){
        double Kfix=Kfix_;
        for(int i=0; i<ffl.natoms; i++){ ffl.constr[i].w=-1; }
        for(int i: constrain_list     ){ 
            //printf( "setConstrains %i \n", i );
            ffl.constr[i].w=Kfix; ffl.constr[i].f=ffl.apos[i]; 
        }
    }

/**
 * @brief Changes the lattice vector of the molecular world.
 * 
 * This function updates the lattice vector of the molecular world
 * and performs necessary calculations and bindings based on the new lattice vector.
 * 
 * @param lvec The new lattice vector to be set.
 */
virtual void change_lvec( const Mat3d& lvec ){
    ffl.setLvec( lvec );
    //npbc = makePBCshifts( nPBC, lvec );
    evalPBCshifts( nPBC, ffl.lvec, pbc_shifts );
    ffl.bindShifts(npbc,pbc_shifts);
    builder.lvec = lvec;
}

/**
 * Adds the given displacement vector to the lattice vector of the molecular world.
 * This function updates the lattice vector, evaluates the periodic boundary conditions (PBC) shifts,
 * and binds the shifts to the molecular world.
 * 
 * @param dlvec The displacement vector to be added to the lattice vector.
 */
virtual void add_to_lvec( const Mat3d& dlvec ){
    ///printf("MolWold_sp3::add_to_lvec()\n");
    //printf(  "BEFORE ffl.lvec " ); printMat(ffl.lvec);
    ffl.setLvec( ffl.lvec+dlvec );
    //npbc = makePBCshifts( nPBC, lvec );
    evalPBCshifts( nPBC, ffl.lvec, pbc_shifts );
    ffl.bindShifts(npbc,pbc_shifts);
    builder.lvec = ffl.lvec;
    //printf(  "AFTER ffl.lvec " ); printMat(ffl.lvec);
}


/**
 * Changes the lattice vector of the molecular world using relaxation method.
 * 
 * @param nstep     The number of relaxation steps to perform.
 * @param nMaxIter  The maximum number of iterations for the relaxation solver.
 * @param tol       The tolerance for convergence of the relaxation solver.
 * @param dlvec     The change in lattice vector to be added at each step.
 */
virtual void change_lvec_relax( int nstep, int nMaxIter, double tol, const Mat3d& dlvec ){
    printf( "MolWorld_sp3::change_lvec_relax() \n" );
    for(int i=0; i<nstep; i++){
        add_to_lvec( dlvec );
        printf( "change_lvec_relax()[%i] lvec(%6.2f,%6.2f,%6.2f) \n", i, ffl.lvec.a.x,ffl.lvec.a.x,ffl.lvec.a.x );
        solve( nMaxIter, tol );
    }
}

/**
 * Solves the molecular system using the specified parameters.
 * 
 * @param nmax The maximum number of iterations.
 * @param tol The tolerance for convergence.
 * @return The total energy of the system.
 */
virtual double solve( int nmax, double tol )override{
    if(nmax>1){
        bRelax=true;
    }else{
        bRelax=false;
    }

    long t0=getCPUticks();
    int nitr = run_omp_Milan( nmax, opt.dt_max, tol, 1000.0, -1. );
    long t=(getCPUticks()-t0); if(verbosity>1)printf( "time run_omp[%i] %g[Mtick] %g[ktick/iter]  %g[s] %g[ms/iter]\n", nitr, t*1e-6, t*1.e-3/nitr, t*tick2second, t*tick2second*1000/nitr  );
    if(std::isnan(Etot)){ printf( "ERROR: Etot is NaN\n" ); }
    return Etot;
}

/**
 * Sets the geometry of the atoms
 * 
 * @param ps Pointer to an array of Vec3d representing the positions of the atoms.
 * @param lvec Pointer to a Mat3d representing the lattice vectors.
 */
virtual void setGeom( Vec3d* ps, Mat3d *lvec )override{
    //printf( "MolWorld::setGeom()\n" );
    //printf("ffl.lvec\n"    ); printMat( ffl.lvec );
    //printf("   *lvec\n"    ); printMat(    *lvec );
    change_lvec( *lvec );
    //printMat( ffl.lvec );
    //printPBCshifts();
    for(int i=0; i<ffl.natoms; i++){
        //printf( "setGeom[%i] ffl.apos(%6.3f,%6.3f,%6.3f) ps(%6.3f,%6.3f,%6.3f) \n", i, ffl.apos[i].x, ffl.apos[i].y, ffl.apos[i].z,   ps[i].x,ps[i].y,ps[i].z );
        ffl.apos[i] = ps[i];
        ffl.vapos[i] = Vec3dZero;
    }
    //ffl.initPi( pbc_shifts );
}

/**
 * @brief Retrieves the geometry of the atoms
 * 
 * @param ps Pointer to an array of Vec3d objects to store the atom positions.
 * @param lvec Pointer to a Mat3d object to store the lattice vectors (optional).
 * @return The total energy of the molecular system.
 */
virtual double getGeom( Vec3d* ps, Mat3d *lvec )override{
    //printf( "MolWorld::getGeom()\n" );
    //printf("getGeom ffl.lvec\n"    ); printMat( ffl.lvec );
    if(lvec){ *lvec=ffl.lvec; }
    //for(int i=0; i<ffl.nvecs; i++){
    for(int i=0; i<ffl.natoms; i++){
        ps[i]=ffl.apos[i];
    }
    //printf( "MolWorld_sp3::getGeom() Etot=%g \n ", Etot );
    return Etot;
}




/**
 * @brief Optimizes the lattice in one dimension.
 * 
 * This function optimizes the lattice in one dimension by performing a lattice scan.
 * It adjusts the lattice vectors and atom positions to minimize the energy of the system.
 * 
 * @param n1 The number of lattice scans in the negative direction.
 * @param n2 The number of lattice scans in the positive direction.
 * @param dlvec The displacement vector used for the lattice scan.
 */
virtual void optimizeLattice_1d( int n1, int n2, Mat3d dlvec ){
    printf("\n\n\n######### MolWorld_sp3::optimizeLattice_1d(%i.%i) \n", n1, n2 );
    //printMat( ffl.lvec );
    //printPBCshifts();
    //ffl.print_apos();
    //printf("ffl.lvec\n"    ); printMat( ffl.lvec    );
    //printf("ffl.invLvec\n" ); printMat( ffl.invLvec );
    //gopt.reallocPop( n1+n2, ffl.nvecs );
    //gopt.atypes = ffl.atypes;

    
    gopt.reallocPop( n1+n2, ffl.natoms, true );

    //gopt.tolerance = 0.02;
    gopt.tolerance = 0.01;

    //ffl.constrainAtom(10);
    
    for(int i=0; i<ffl.natoms; i++ ){ gopt.atypes[i]= params.atypes[ffl.atypes[i]].iZ; }
    //Mat3d lvec0 = builder.lvec;
    Mat3d lvec0 = ffl.lvec;
    //printf("optimizeLattice_1d lvec0\n"    ); printMat( lvec0    );
    if(n1>0){
        //gopt.lattice_scan_1d( n1, lvec0, dlvec*-1, "lattice_scan_1d_bk.xyz", n1-1,-1 );
        gopt.lattice_scan_1d( n1, lvec0, dlvec*-1, 0, n1-1,-1 );
        setGeom( gopt.population[n1-1]->apos, &lvec0 );
    }
    if(n2>0){
        //gopt.lattice_scan_1d( n2, lvec0, dlvec   ,initMode, "lattice_scan_1d_fw.xyz", n1,1 );
        gopt.lattice_scan_1d( n2, lvec0+dlvec, dlvec   , 0, n1,1 );
        setGeom( gopt.population[n1-1]->apos, &lvec0 );
    }
    gopt.popToXYZ( "lattice_scan_1d_all.xyz");
    gopt.popToXYZ( "lattice_scan_1d_all_2x2.xyz",0,-1,{2,2,1});
    
}




virtual void upload_pop( const char* fname ){
    printf("MolWorld_sp3::upload_pop(%s) : We do lattice constant relaxation here \n", fname );
    gopt.loadPopXYZ( fname );

}

virtual void evalAFMscan( GridShape& scan, Quat4f*& OutFE, Quat4f*& OutPos, Quat4f** ps=0, bool bSaveDebug=false ){ printf( "MolWorld_sp3::evalAFMscan() NOT IMPLEMENTED, use GPU accelerated class MolWorld_sp3_multi instead! \n" ); }
virtual void evalAFM_FF ( GridShape& grid, Quat4f*  data=0,                                bool bSaveDebug=false ){ printf( "MolWorld_sp3::evalAFM_FF()  NOT IMPLEMENTED, use GPU accelerated class MolWorld_sp3_multi instead! \n" ); }

virtual void setSystemReplica (int i){ int nsys=countSystemReplica(); if(nsys<1)return; iSystemCur = i; printf( "MolWorld_sp3::setSystemReplica(%i/%i)\n", iSystemCur, nsys ); gopt.setGeom( iSystemCur ); };
virtual int countSystemReplica(     ){ return gopt.population.size(); }
void nextSystemReplica(){ int nsys=countSystemReplica(); int i=iSystemCur+1; if(i>=nsys)i=0;      setSystemReplica( i ); };
void prevSystemReplica(){ int nsys=countSystemReplica(); int i=iSystemCur-1; if(i<0    )i=nsys-1; setSystemReplica( i ); };

virtual char* getStatusString( char* s, int nmax ){
    s += sprintf(s, "iSystemCur %i\n",  iSystemCur );
    //if(bMMFF) s += sprintf(s, "eval:Ang,ps,ppT,ppI(%i|%i,%i,%i)\n",  ff.nevalAngles>0, ff.nevalPiSigma>0, ff.nevalPiPiT>0, ff.nevalPiPiI>0 );
    s += sprintf(s, "cog (%g,%g,%g)\n", cog .x,  cog .y,  cog .z );
    s += sprintf(s, "vcog(%15.5e,%15.5e,%15.5e)\n",  vcog.x,  vcog.y,  vcog.z);
    s += sprintf(s, "fcog(%15.5e,%15.5e,%15.5e)\n",  fcog.x,  fcog.y,  fcog.z);
    s += sprintf(s, "torq(%15.5e,%15.5e,%15.5e)\n", tqcog.x, tqcog.y, tqcog.z);
    return s;
}

// =================== Functions


virtual void swith_method(){ bGridFF=!bGridFF; };
virtual char* info_str   ( char* str=0 ){ if(str==0)str=tmpstr; sprintf(str,"bGridFF %i ffl.bAngleCosHalf %i \n", bGridFF, ffl.bAngleCosHalf ); return str; }

    // =================== PBC Shifts ( Should go to ForceField class ? )

/**
 * @brief Evaluates the periodic boundary condition (PBC) shifts for a given set of PBC and lattice vectors.
 * 
 * @param nPBC The dimensions of the PBC in each direction (x, y, z).
 * @param lvec The lattice vectors defining the unit cell.
 * @param shifts An array to store the calculated PBC shifts.
 * @return The total number of PBC shifts calculated.
 */
int evalPBCshifts( Vec3i nPBC, const Mat3d& lvec, Quat4f* shifts ){
    int ipbc=0;
    for(int iz=-nPBC.z; iz<=nPBC.z; iz++){ for(int iy=-nPBC.y; iy<=nPBC.y; iy++){ for(int ix=-nPBC.x; ix<=nPBC.x; ix++){  
        if( (ix==0) && (iy==0) && (iz==0) ) ipbc0 = ipbc;
        shifts[ipbc].f = (Vec3f)( (lvec.a*ix) + (lvec.b*iy) + (lvec.c*iz) );   
        //printf( "shifts[%3i=%2i,%2i,%2i] (%7.3f,%7.3f,%7.3f)\n",  ipbc, ix,iy,iz, shifts[ipbc].x,shifts[ipbc].y,shifts[ipbc].z );
        ipbc++; 
    }}}
    return ipbc;
}

int evalPBCshifts( Vec3i nPBC, const Mat3d& lvec, Vec3d* shifts ){
    int ipbc=0;
    for(int iz=-nPBC.z; iz<=nPBC.z; iz++){ for(int iy=-nPBC.y; iy<=nPBC.y; iy++){ for(int ix=-nPBC.x; ix<=nPBC.x; ix++){  
        shifts[ipbc] = (lvec.a*ix) + (lvec.b*iy) + (lvec.c*iz);   
        if( (ix==0) && (iy==0) && (iz==0) ) ipbc0 = ipbc;
        //printf( "shifts[%3i=%2i,%2i,%2i] (%7.3f,%7.3f,%7.3f)\n",  ipbc, ix,iy,iz, shifts[ipbc].x,shifts[ipbc].y,shifts[ipbc].z );
        ipbc++; 
    }}}
    return ipbc;
}

/**
 * @brief Calculates the periodic boundary condition (PBC) shifts for a given set of PBC and lattice vectors.
 * 
 * @param nPBC The dimensions of the PBC in each direction (x, y, z).
 * @param lvec The lattice vectors defining the unit cell.
 * @param shifts An array to store the calculated PBC shifts.
 * @return The total number of PBC shifts calculated.
 */
int makePBCshifts( Vec3i nPBC, const Mat3d& lvec ){
    npbc = (nPBC.x*2+1)*(nPBC.y*2+1)*(nPBC.z*2+1);
    //pbc_shifts = new Vec3d[npbc];
    _realloc(pbc_shifts,npbc);
    int npbc_eval = evalPBCshifts( nPBC, lvec, pbc_shifts );
    if(npbc!=npbc_eval){ printf( "ERROR in MolWorld_sp3::makePBCshifts() final ipbc(%i)!=nbpc(%i) => Exit()\n", npbc_eval,npbc ); exit(0); }
    return npbc;
}

void printPBCshifts(){
    printf("printPBCshifts():\n");
    for(int i=0; i<npbc; i++){ printf("pbc_shift[%i] (%6.3f,%6.3f,%6.3f)\n", i, pbc_shifts[i].x,pbc_shifts[i].y,pbc_shifts[i].z ); }
}

    // =================== Building / Modifying Molecule or ForceField


  /**

  /**
 * Substitutes a molecule in the builder.
 * 
 * @param fname The filename of the molecule to be substituted.
 * @param ib The index of the atom in the builder where the substitution will occur.
 * @param up The up vector for the substitution.
 * @param ipivot The index of the pivot atom for the substitution.
 * @param bSwapBond Flag indicating whether to swap the bond during substitution.
 * @param axSwap The axis swap vector for the substitution.
 * 
 * @return The index of the substituted molecule in the builder.
 */
    int substituteMolecule( const char* fname,  int ib, Vec3d up, int ipivot=0, bool bSwapBond=false, const Vec3i* axSwap=0 ){
        //builder.printAtomConfs(false);
        //builder.printBonds();
        printf( " ===================== Substitute molecule START !!! \n");
        Molecule* mol = new Molecule(); mol->init_xyz( fname, &params, true );
        //Vec3i axSwap={2,1,0};
        //Vec3i axSwap={2,0,1}; // THIS ONE
        //Vec3i axSwap={0,1,2};
        //builder.substituteMolecule( mol, Vec3dZ, 4, 0, false );
        //builder.substituteMolecule( mol, Vec3dZ, 4, 0, false, &axSwap, &debug_rot );
        int ja = builder.substituteMolecule( mol, Vec3dZ, ib, ipivot, false, 0, &debug_rot );
        //builder.substituteMolecule( mol, Vec3dZ, 4, 0, false, &(Vec3i{2,1,0}), &debug_rot );
        //builder.addCappingTypesByIz(1);
        builder.tryAddConfsToAtoms( 0, -1 ); 
        builder.sortConfAtomsFirst();              
        builder.tryAddBondsToConfs( );      
        builder.finishFragment();       
        //builder.printAtomConfs(false);
        //builder.printBonds();
        //builder.printBondParams();
        delete mol;
        printf( "====================== Substitute molecule DONE !!! \n");
        return ja;
    }


/**
 * Finds the bridge bonds in the molecular world.
 * 
 * @return The number of bridge bonds found.
 */
    int findBridgeBonds(){
        //LimitedGraph graph;
        //graph.init( builder.na, builder.bonds.size(), builder.bonds.data() );
        builder.toLimitedGraph( graph );
        if(verbosity>2)graph.bPrint = true; // Debug
        graph.bridge();
        if(verbosity>0)printf( "MolWorld_sp3::findBridgeBonds()  graph.found.size() %i \n", graph.found.size() );
        return graph.found.size();
    }

/**
 * Multiplies the periodic boundary conditions (PBC) for a given fragment.
 * 
 * @param nMulPBC_ The vector representing the number of times to multiply the PBC in each direction (a, b, c)
 * @param ifrag The index of the fragment.
 */
    void PBC_multiply( Vec3i& nMulPBC_, int ifrag ){
        if(verbosity>0) printf( "PBC_multiply n(%i,%i,%i) ifrag=%i \n", nMulPBC_.x,nMulPBC_.y,nMulPBC_.z, ifrag );
        //printf("surface  lattice:\n"); gridFF .grid.cell.print();
        //printf("molecule lattice:\n"); builder.lvec.print();
        builder.multFragPBC( ifrag, nMulPBC_, builder.lvec );
        //printf("molecule lattice:\n"); builder.lvec.print();
        //builder.printAtoms();
        //new_lvec.ax=builder.lvec.a.norm(); new_lvec.by=builder.lvec.b.norm(); new_lvec.cz=builder.lvec.c.norm();
        builder.correctPBCbonds( ifrag, builder.frags.size() ); // correct bonds for newly added fragments
        builder.checkBondsInNeighs(true);
        builder.sortConfAtomsFirst(); 
        //printf("molecule lattice:\n"); builder.lvec.print();
        //builder.printAtomConfs();
        //builder.printBonds();    
    }

/**
 * Changes the cell by specifying two vectors, a and b.
 * Optionally, the function can also specify the index of an atom (ia0) and a shift vector (c0) to move the atoms.
 * If ia0 is provided, the atoms are shifted by the specified vector relative to the position of atom ia0.
 * 
 * @param a The first vector used to change the cell.
 * @param b The second vector used to change the cell.
 * @param ia0 (Optional) The index of the atom to use as a reference for shifting the atoms.
 * @param c0 (Optional) The shift vector to move the atoms.
 */
    void changeCellBySurf( Vec2d a, Vec2d b, int ia0=-1, Vec2d c0=Vec2dZero ){
        //printf( "changeCellBySurf() a(%g,%g) b(%g,%g) \n", a.x,a.y, b.x,b.y  );
        double la0=builder.lvec.a.norm();
        double lb0=builder.lvec.b.norm();
        Mat3d lvs;
        lvs.a=gridFF.grid.cell.a*a.a + gridFF.grid.cell.b*a.b;
        lvs.b=gridFF.grid.cell.a*b.a + gridFF.grid.cell.b*b.b; 
        lvs.c=builder.lvec.c;
        builder.changeCell( lvs );
        //Vec3d pmin,pmax; builder.bbox(pmin,pmax); printf( "BBOX pmin(%g,%g,%g) pmax(%g,%g,%g)\n", pmin.x,pmin.y,pmin.z,  pmax.x,pmax.y,pmax.z ); builder.move_atoms(pmin*-1);
        //builder.move_atoms( builder.atoms[0].pos*-1.);
        if(ia0>=0){
            Vec3d shift =  builder.atoms[ia0].pos*-1 + gridFF .grid.cell.a*c0.a + gridFF .grid.cell.b*c0.b;
            builder.move_atoms( shift );
        }
        printf( "changeCellBySurf() DONE, |a,b|=%g,%g (old |a,b|=%g,%g) \n", builder.lvec.a.norm(), builder.lvec.b.norm(), la0, lb0 );
        //builder.lvec = lvs;
        //builder.printAtomConfs();
        //builder.printBonds();    
    }

    int hideEPairs(){
        //printf( "plotNonBondGrid() removing EPairs %i \n" );
        int etyp = params.getAtomType("E");
        ffl.chargeToEpairs( -QEpair, etyp );
        selectByType( params.getElementType("E"), true );
        int nEp = selection.size();
        nbmol.natoms -= nEp;
        return nEp;
    }

    void unHideEPairs(){
        //if(nEp)
        //nbmol.natoms += nEp;
        nbmol.natoms = ffl.natoms;
        int etyp = params.getAtomType("E");
        ffl.chargeToEpairs( QEpair, etyp );
        //nEp = -1;
    }

/**
 * Calculates the auto charges for the molecules in the molecular world.
 * This function assigns charges to the atoms based on the given force field parameters.
 * It also applies constraints to certain atom types and performs charge relaxation using molecular dynamics.
 * After the charges are calculated, they are copied to the corresponding molecules in the molecular world.
 */
    void autoCharges(bool bVerbose=false, bool bFromScratch=false ){
        //if(verbosity>0)
        printf("MolWorld_sp3::autoCharges() ff.natoms=%i @nbmol.REQs=%li @ff.REQs=%li @ffu.REQs=%li @ffl.REQs=%li \n", ff.natoms, (long)nbmol.REQs, (long)ff.REQs, (long)ffu.REQs, (long)ffl.REQs  );
        //printf("MolWorld_sp3::autoCharges() START REQ.q[-1] \n", nbmol.REQs[nbmol.natoms-1].z );
        //bVerbose=true;

        ForceField* ff;
        if(bUFF){ ff = &ffu; }else{ ff = &ffl; }

        qeq.realloc( ff->natoms );
        params.assignQEq ( ff->natoms, ff->atypes, qeq.affins, qeq.hards );
        int etyp = params.getAtomType("E");    //Constrain electron pairs
        qeq.constrainTypes( ff->atypes, etyp );
        
        if(!bFromScratch){ copy( qeq.n, 4,2,(double*)nbmol.REQs, 1,0,(double*)qeq.qs ); }  // Initial charges 
        //for(int i=0; i<qeq.n; i++){ printf( "qeq.qs[%i]=%g  REQ.z=%g  \n", i, qeq.qs[i], nbmol.REQs[i].z );}
        qeq.relaxChargeMD ( ff->apos, 1000, 1e-2, 0.1, 0.0, bVerbose, bFromScratch );
        copy( qeq.n, 1,0,(double*)qeq.qs, 4,2,(double*)nbmol.REQs );
        if(bFromScratch){ ffl.chargeToEpairs( QEpair, etyp ); }
        if(bUFF){
            for(int i=0; i<ffu.natoms; i++){
                printf( "uff[ia=%i] atype[%i] REQs(%g,%g,%g)\n", i, ffu.atypes[i], nbmol.REQs[i].x, nbmol.REQs[i].y, nbmol.REQs[i].z );
            }
        }
        nbmol.evalPLQs(gridFF.alphaMorse);
        printf("MolWorld_sp3::autoCharges() END REQ.q[-1] \n", nbmol.REQs[nbmol.natoms-1].z );
        bChargeUpdated=true;
    }
                                             
                                            
    // =================== Initialization of different parts of the system ( different force-fields )


/**
 * Initializes the grid-based force field (GridFF)
 * 
 * @param name The name of the grid file.
 * @param bGrid Flag indicating whether to enable grid-based force field.
 * @param bSaveDebugXSFs Flag indicating whether to save debug XSF files.
 * @param z0 The z-coordinate of the cell origin.
 * @param cel0 The initial cell position.
 * @param bAutoNPBC Flag indicating whether to automatically set non-periodic boundary conditions.
 */
    virtual void initGridFF( const char * name, double z0=NAN, Vec3d cel0={-0.5,-0.5,0.0}, bool bSymetrize=false, bool bAutoNPBC=true, bool bCheckEval=true, bool bUseEwald=true, bool bFit=true, bool bRefine=true ){
        //if(verbosity>0)
        // bSymetrize=0;
        printf("MolWorld_sp3::initGridFF(%s,bSymetrize=%i,bAutoNPBC=%i bCheckEval=%i bUseEwald=%i bFit=%i bRefine=%i bGridDouble=%i gridStep=%g,z0=%g,cel0={%g,%g,%g} )\n",  name, bSymetrize, bAutoNPBC,bCheckEval,bUseEwald,bFit,bRefine, bGridDouble, gridStep, z0, cel0.x,cel0.y,cel0.z  );
        sprintf(tmpstr, "%s.lvs", name );
        if( file_exist(tmpstr) ){  gridFF.grid.loadCell( tmpstr, gridStep );  gridFF.bCellSet=true; }
        if( !gridFF.bCellSet ){
            bGridFF=false; 
            printf( "WARRNING!!! GridFF not initialized because %s not found\n", tmpstr );
            return;
        }
        //double* ffgrid = 0;
        gridFF.grid.center_cell( cel0 );
        bGridFF=true;
        gridFF.bindSystem(surf.natoms, surf.atypes, surf.apos, surf.REQs );
        gridFF.initGridFF( name, z0, bAutoNPBC, bSymetrize );
        char wd0[1024]; getcwd(wd0,1024); printf( "MolWorld_sp3::initGridFF() 1 wd0=`%s`\n", wd0 );
        const char* last_slash = strrchr(name, '/');
        const char* result = (last_slash) ? last_slash + 1 : name;
        char wd[128]; sprintf( wd, "data/%s", result); printf( "MolWorld_sp3::initGridFF() 1 wd=`%s`\n", wd );
        tryMakeDir  ( wd );
        tryChangeDir( wd );
        gridFF.bUseEwald = bUseEwald;
        gridFF.ewald     = &gewald;
        gridFF.tryLoad_new( bSymetrize, bFit, bRefine );
        //ffgrid = gridFF.HHermite_d;
        tryChangeDir( wd0 );
        //getcwd(tmpstr, 1024 ); printf( "initGridFF() 3 WD=`%s`\n", tmpstr );

        gridFF.shift0 = Vec3d{0.,0.,0.0};
        printf( "grid_shift0(%g,%g,%g)\n",    gridFF.shift0.x,gridFF.shift0.y,gridFF.shift0.z  );
        // gridFF.shift0 = Vec3d{0.,0.,0.0};

        //if(bCheckEval)gridFF.evalCheck();    // WARRNING:  CHECK FOR gridFF TURNED OFF !!!!!!!!!!!!!!!!!!!!!!!!!
        //return ffgrid;
    }

    void initNBmol( NBFF* ff, bool bCleanCharge=true ){
        if(verbosity>0)printf( "MolWorld_sp3::initNBmol() na %i \n", ff->natoms  );
        //void bindOrRealloc(int n_, Vec3d* apos_, Vec3d* fapos_, Quat4d* REQs_, int* atypes_ ){
        DEBUG
        nbmol.bindOrRealloc( ff->natoms, ff->apos, ff->fapos, ff->REQs, ff->atypes );    
        //nbmol.bindOrRealloc( na, apos, fapos, 0, 0 );   
<<<<<<< HEAD
        //builder.export_atypes( nbmol.atypes );
=======
        //builder.export_atypes( nbmol.atypes );     
>>>>>>> 1488cf02
        builder.export_REQs( nbmol.REQs   );       ff->REQs=nbmol.REQs;
        //printf("DEBUG initNBmol 1 nbmol.print_nonbonded(); \n"); nbmol.print_nonbonded();

        DEBUG
        //nbmol.print_nonbonded();
        if(bCleanCharge)for(int i=builder.atoms.size(); i<ff->natoms; i++){ nbmol.REQs[i].z=0; }  // Make sure that atoms not present in Builder has well-defined chanrge        
        params.assignREs( nbmol.natoms, nbmol.atypes, nbmol.REQs, true, false  );
        DEBUG
        nbmol  .makePLQs   ( gridFF.alphaMorse );  ff->PLQs=nbmol.PLQs; 
        DEBUG
        nbmol  .makePLQd   ( gridFF.alphaMorse );  ff->PLQd=nbmol.PLQd; 
        nbmol.print_nonbonded();
        
        DEBUG
        //printf("DEBUG initNBmol 1 nbmol.print_nonbonded(); \n"); nbmol.print_nonbonded();
        //nbmol.print_nonbonded();
        if(verbosity>1)nbmol.print();                              
    }


/**
 * Loads a molecular structure from an XYZ file.
 * 
 * @param name The name of the XYZ file.
 */
    void loadNBmol( const char* name){
        if(verbosity>0)printf( "MolWorld_sp3::loadNBmol() \n" );
        sprintf(tmpstr, "%s.xyz", name );
        params.loadXYZ( tmpstr, nbmol.natoms, &nbmol.apos, &nbmol.REQs, &nbmol.atypes );
        _realloc(nbmol.fapos,nbmol.natoms);
        nbmol  .makePLQs     ( gridFF.alphaMorse );  
        ffl.PLQs=nbmol.PLQs; 
        if(verbosity>1)nbmol.print();                              
    }

/**
 * @brief Loads a surface from a file and initializes the necessary data structures.
 * 
 * @param name The name of the file to load the surface from.
 * @param bGrid Flag indicating whether to generate a grid.
 * @param bSaveDebugXSFs Flag indicating whether to save debug XSF files.
 * @param z0 The z-coordinate of the surface.
 * @param cel0 The initial cell coordinates.
 * @return True if the surface is successfully loaded, false otherwise.
 */
    bool loadSurf(const char* name, bool bGrid=true, bool bSaveDebugXSFs=false, double z0=NAN, Vec3d cel0={-0.5,-0.5,0.0} ){
        char fname[256];
        sprintf(fname, "%s.xyz", name );
        int ret = params.loadXYZ( fname, surf.natoms, &surf.apos, &surf.REQs, &surf.atypes, 0, &gridFF.grid.cell );
        if     ( ret<0 ){ getcwd(tmpstr,1024); printf("ERROR in MolWorld_sp3::loadSurf() file(%s) not found in path(%s)=> Exit() \n", fname, tmpstr ); exit(0); }
        if     ( ret==0){ printf("ERROR in MolWorld_sp3::loadSurf() no lattice vectors in (%s) => Exit() \n", fname ); exit(0); }
        else if( ret>0 ){ gridFF.grid.updateCell(gridStep); gridFF.bCellSet=true;  }
        //gridFF.grid.printCell(); 
        if(verbosity>0)printf("MolWorld_sp3::loadSurf(%s) 1 natoms %i apos %li atyps %li \n", name, surf.natoms, (long)surf.apos, (long)surf.atypes  );
        //surf.print_nonbonded();
        bSurfAtoms=true;
        if(bGrid){
            bool bSymmetrize=true;
            initGridFF( name,z0,cel0, bSymmetrize );
        }
        return true;
    }

    int insertMolecule( const char* fname, Vec3d pos={0,0,0}, Mat3d rot=Mat3dIdentity ){
        // ToDo: we should be able to insert molecule without actually creating molecule-type
        //sprintf(tmpstr, "%s.xyz", name );
        int iret=-1;
        {   // New version using Atoms class
            // check if last 4 characters are the name of the molecule = '.xyz' or '.mol' or '.mol2'
            const char* ext = strrchr(fname, '.');
            if (ext){
                printf("MolWorld_sp3::insertMolecule() fname=%s ext=%s \n", fname, ext );
                if     ( strcmp(ext, ".xyz")  == 0 ){ iret = builder.loadXYZ_Atoms( fname, &params, -1, false, pos, rot ); }
                else if( strcmp(ext, ".mol")  == 0 ){ iret = builder.load_mol     ( fname, pos, rot ); bBondInitialized=true; } 
                else if( strcmp(ext, ".mol2") == 0 ){ iret = builder.load_mol2    ( fname, pos, rot ); bBondInitialized=true; }
                /// TODO: if we add just a fragment, we initialize bond for this fragment, not for the whole system
            } else {
                char tmpstr[256];
                sprintf(tmpstr, "%s.xyz", fname );
                iret = builder.loadXYZ_Atoms( tmpstr, &params, -1, false, pos, rot );
            }
        }
        //int ifrag = builder.frags.size()-1;
        //return ifrag;
        return iret;
    }

    void makeMoleculeTopology(){
        // ToDo: this will make topology for the whole system (all molecules), in future we should think how to make topology for individual molecules separately
        //builder.addCappingTypesByIz(1);
        builder.tryAddConfsToAtoms( 0, -1 );
        builder.cleanPis();
        //if(verbosity>2)builder.printAtomConfs(false);
        // --- we assume the lattice vectors are already loaded, and bPBC is set
        if( bPBC ){ builder.autoBondsPBC(); }
        else      { builder.autoBonds();    }
        //checkAllAtomsBonded( bool bPrint=true, bool bExit=true, int nbmax=N_NEIGH_MAX, int nbmin=1 );
        if(bCheckInit)builder.checkNumberOfBonds( true, true );
        //if(verbosity>2)builder.printBonds ();
    }

    void assingMoleculeTopoTypes(){
        if( fAutoCharges>0 )builder.chargeByNeighbors( true, fAutoCharges, 10, 0.5 );
        //if(substitute_name) substituteMolecule( substitute_name, isubs, Vec3dZ );
        //if( builder.checkNeighsRepeat( true ) ){ printf( "ERROR: some atoms has repating neighbors => exit() \n"); exit(0); };
        builder.autoAllConfEPi  (           ); 
        builder.setPiLoop       ( 0, -1, 10 ); // setup pi-orbitals
        if(bEpairs)builder.addAllEpairsByPi( );    
        //builder.printAtomConfs(false, false );
        //builder.printAtomConfs(false, true );
        // TBD here FF params are assigned already, but types are not yet found out...
        builder.assignAllBondParams();    //if(verbosity>1) 
    }

/**
 * Loads the geometry from a file and inserts it into the molecular world.
 * 
 * @param name The name of the file containing the geometry.
 * @return The index of the inserted fragment in the builder.
 */
    int loadGeom( const char* name ){ // TODO : overlaps with buildFF()
        if(verbosity>0)printf("MolWorld_sp3::loadGeom(%s)\n", name );
        // ------ Load geometry
        //sprintf(tmpstr, "%s.xyz", name );
        /*
        int imol  = builder.loadMolType( tmpstr, name );
        int iret  = builder.insertFlexibleMolecule( imol, {0,0,0}, Mat3dIdentity, -1 );
        int ifrag = builder.frags.size()-1;
        */
        int ifrag = insertMolecule( name, pivotPoint, pivotRot );
        //builder.printAtomConfs(false, true );
        builder.addCappingTypesByIz(1);   // Find all hydrogen cappings
        builder.tryAddConfsToAtoms( 0, -1 );
        //builder.printAtomConfs(false, true );

        builder.printAtoms();
        builder.cleanPis();
        if(verbosity>2)builder.printAtomConfs(false);
        // ------- Load lattice vectros
        // sprintf(tmpstr, "%s.lvs", name );
        // if( file_exist(tmpstr) ){
        //     if ( builder.bPBC ) printf("WARNING: Lattice vectors were already read from XYZ. Now they will be overwritten by the content of the file %s.\n", tmpstr);
        //     builder.bPBC=true;
        //     readMatrix( tmpstr, 3, 3, (double*)&builder.lvec );
        // }
        bPBC=builder.bPBC;  //printf( "builder.bPBC %i \n", builder.bPBC );
        if( !bBondInitialized){
            if( bPBC ){ builder.autoBondsPBC(); }
            else      { builder.autoBonds();    }
            bBondInitialized=true;
        }
        builder.checkConfsValid( );
        if(bCheckInit)builder.checkNumberOfBonds( true, true );
        if(verbosity>2)builder.printBonds ();
        return ifrag;
    }

    // int loadmol(const char* fname_mol ){
    //     int imol = builder.loadMolType( fname_mol, "molecule" );
    //     builder.insertFlexibleMolecule( imol, {0,0,0}, Mat3dIdentity, -1 );
    //     return imol;
    // }

  /**
  /**
 * Inserts a SMILES string into the molecular world.
 * 
 * @param s The SMILES string to be inserted.
 */
    void insertSMILES(const char* s){
        smiles.builder=&builder;
        smiles.parseString( 10000, s );
    }


/**
 * Sets the optimizer for the molecular world.
 * 
 * @param n The number of degrees of freedom.
 * @param ps Pointer to the array of positions.
 * @param fs Pointer to the array of forces.
 */
    void setOptimizer( int n, double* ps, double* fs, double* vs=0 ){
        //opt.bindOrAlloc( ff.nDOFs, ff.DOFs,0, ff.fDOFs, 0 );
        opt.bindOrAlloc( n, ps, vs, fs, 0 );
        if(dt_default<0){ dt_default=ffl.optimalTimeStep(); } 
        if(verbosity>0)printf("MolWorld_sp3::setOptimizer(): optimal time_step = %g \n", dt_default);
        opt.initOpt( dt_default );
        opt.cleanVel();
        //opt.verbosity=2;
    }
    void setOptimizer(){ setOptimizer( ff.nDOFs, ff.DOFs, ff.fDOFs ); };

/**
 * Initializes the rigid bodies
 */
    void initRigid(){
        int nrb = builder.frags.size();
        //printf("# --- initRigid() nrb=%i \n", nrb);
        int n0rot=nrb*3;
        optRB.bindOrAlloc( n0rot + nrb*4, 0, 0, 0, 0);
        rbff.realloc( nrb, (Vec3d*)optRB.pos, (Quat4d*)(optRB.pos+n0rot), (Vec3d*)(optRB.force+n0rot), (Vec3d*)(optRB.vel+n0rot), 0, 0 );
        int natom=0;
        //printf("# --- initRigid() rbff.n=%i \n", rbff.n );
        for(int i=0; i<nrb; i++){
            const MM::Fragment& frag = builder.frags[i]; // problem - some atoms are not in builder - e.g. Epair
            int i0 = frag.atomRange.x;
            int ni = frag.atomRange.y - i0;
            //printf("# initRigid[%i] i0 %i ni %i \n", i, i0, ni );
            nbmol.apos + i0;
            rbff.mols[i].bindOrRealloc(ni, nbmol.apos+i0, nbmol.fapos+i0, nbmol.REQs+i0, nbmol.atypes+i0 );
            natom+=ni;
        }
        rbff.makePos0s();
        //printf("# --- initRigid() END \n");
    }
                                             
                                             
/**
 * @brief Initializes the MolWorld_sp3 object with a SMILES string.
 * 
 * @param s The SMILES string to initialize the object with.
 * @param bPrint Flag indicating whether to print debug information.
 * @param bCap Flag indicating whether to add all-cap topology.
 * @param bNonBonded_ Flag indicating whether to initialize non-bonded interactions. #spare
 * @param bOptimizer_ Flag indicating whether to set up an optimizer.
 */
    void initWithSMILES(const char* s, bool bPrint=false, bool bCap=true, bool bNonBonded_=false, bool bOptimizer_=true ){
        params.init("common_resources/AtomTypes.dat", "common_resources/BondTypes.dat", "common_resources/AngleTypes.dat" );
        //params.printAtomTypeDict();
        //params.printAtomTypes();
        //params.printBond();
        builder.bindParams(&params);
        insertSMILES( s );
        if(bCap)builder.addAllCapTopo();
        //builder.autoAngles( 10.0, 10.0 );
        builder.randomizeAtomPos(1.0);
        builder.toMMFFsp3( ff );
        if(bPrint){   
            printf("=============\n"); printf("%s\n", s);
            ff.printBonds();
            ff.printNeighs();
        }
        //if(bNonBonded)init_nonbond();
        if(bOptimizer){ setOptimizer(); }
        _realloc( manipulation_sel, ff.natoms );
        printf( "... MolWorld_sp3::initWithSMILES() DONE\n" );
    }




// void ini_in_dir(){
//     params.init( "common_resources/AtomTypes.dat", "common_resources/BondTypes.dat", "common_resources/AngleTypes.dat" );
//     builder.bindParams(&params);
//     int nheavy = 0;  // ---- Load Atomic Type Parameters
//     if( file_exist("cel.lvs") ){ 
//         loadGeom( "mm" ); 
//         if(bGridFF)makeGridFF();
//         // ----- Optimizer setup
//         //opt.bindOrAlloc( 3*ff.natoms, (double*)ff.apos, 0, (double*)ff.fapos, 0 );
//         setOptimizer();
//         //double E = ff.eval(true);
//     }else{
// 		printf("WARNING: cel.lvs not found => molecular system not initialized in [MolWorld_sp3::ini_in_dir()] \n" );
// 	}
// }

/**
 * Initializes the parameters for the MolWorld_sp3 class.
 * 
 * @param sElemTypes    The string containing the element types.
 * @param sAtomTypes    The string containing the atom types.
 * @param sBondTypes    The string containing the bond types.
 * @param sAngleTypes   The string containing the angle types.
 * @param sDihedralTypes    The string containing the dihedral types (optional).
 */
    void initParams( const char* sElemTypes, const char* sAtomTypes, const char* sBondTypes, const char* sAngleTypes, const char* sDihedralTypes=0 ){
        printf( "MolWorld_sp3::initParams():\n\tsElemTypes(%s)\n\tsAtomTypes(%s)\n\tsBondTypes(%s)\n\tsAngleTypes(%s)\n", sElemTypes, sAtomTypes, sBondTypes, sAngleTypes );
        params.init( sElemTypes, sAtomTypes, sBondTypes, sAngleTypes, sDihedralTypes );
        builder.bindParams(&params);
        params_glob = &params;
        builder.capAtomEpair.type = params.getAtomType("E");
        builder.addCappingTypesByIz(1);   // hydrogens
        builder.addCappingTypesByIz(200); // electron pairs
        //params.printAtomTypeDict();
        //params.printAtomTypes();
        //params.printBond();
        //params.printAngleTypes();
        //params.printDihedralTypes();
        builder.sp3types.insert( params.getAtomType("C") );
        builder.sp3types.insert( params.getAtomType("N") );
        builder.sp3types.insert( params.getAtomType("O") );
    }


/**
 * Builds a molecule from an XYZ file.
 * 
 * @param xyz_name The name of the XYZ file.
 * @return The index of the built molecule.
 */
    int buildMolecule_xyz( const char* xyz_name ){
        int ifrag = loadGeom( xyz_name );
        printf( "MolWorld_sp3::buildMolecule_xyz(%s) ifrag=%i \n", xyz_name, ifrag );
        int ia0=builder.frags[ifrag].atomRange.a;
        int ic0=builder.frags[ifrag].confRange.a;
        // TBD not sure that I got how charges are assigned in here...
        if( fAutoCharges>0 )builder.chargeByNeighbors( true, fAutoCharges, 10, 0.5 );
        if(substitute_name) substituteMolecule( substitute_name, isubs, Vec3dZ );
        if( builder.checkNeighsRepeat( true ) ){ printf( "ERROR: some atoms has repating neighbors => exit() \n"); return -1; };
        builder.autoAllConfEPi  ( ia0 );
        builder.setPiLoop       ( ic0, -1, 10 );
        if(bEpairs)builder.addAllEpairsByPi( ia0=0 ); 

        builder.checkConfsValid( );
        //builder.printAtomConfs(false, false );
        //builder.printAtomConfs(false, true );
        // TBD here FF params are assigned already, but types are not yet found out...
        builder.assignAllBondParams();    //if(verbosity>1)
        builder.finishFragment(ifrag);    

        builder.printAtoms();
        builder.printBonds();
        builder.printAtomConfs();
        //
        //printf( "buildMolecule_xyz: nMulPBC(%i,%i,%i) \n",nMulPBC.x,nMulPBC.y,nMulPBC.z  );
        //if( nMulPBC    .totprod()>1 ){ PBC_multiply    ( nMulPBC, ifrag ); };
        //if( bCellBySurf             ){ changeCellBySurf( bySurf_lat[0], bySurf_lat[1], bySurf_ia0, bySurf_c0 ); };
        //printf("builder.lvec\n");builder.lvec.print();
        return ifrag;
    }

/**
 * Prepare the molecular world for MMFF calculations.
 * This includes checking bonds, assigning atom types, assigning torsions, finding bridge bonds,
 * converting to MMFF sp3 format, assigning angles, converting to MMFF f4 format, and setting up
 * periodic boundary conditions if enabled.
 */
    void makeMMFFs(){
        print("MolWorld_sp3::makeMMFFs()\n" );
        // check if all bonds are in atom neighbors
        if( builder.checkBondsInNeighs(true) ) { 
            printf("ERROR some bonds are not in atom neighbors => exit"); 
            exit(0); 
        };
        DEBUG
        // reshuffling atoms in order to have non-capping first
        builder.numberAtoms();
        builder.sortConfAtomsFirst();
        builder.checkBondsOrdered( true, false );
        DEBUG
        // make assignement of atom types and force field parameters
        if( bUFF ){  // according to UFF
            builder.assignUFFtypes( 0, bCumulene, true, b141, bSimple, bConj); 
            builder.assignUFFparams( 0, true );
        }else{      // according to MMFF
            builder.assignTypes();
        }
        DEBUG
        // passing them to FFs
        if ( bUFF ){
            builder.toUFF( ffu, true );
        }else{
            if( ffl.bTorsion ){ builder.assignTorsions( true, true ); }  //exit(0);

            builder.printAtomConfs();
            builder.printBonds();
            DEBUG
            builder.toMMFFsp3_loc( ffl, true, bEpairs, bUFF );   
            //ffl.printAtomParams();
            if(ffl.bTorsion){  ffl.printTorsions(); } // without electron pairs
            if(ffl.bEachAngle){ builder.assignAnglesMMFFsp3  ( ffl, false      ); ffl.printAngles();   }  //exit(0);
            //builder.toMMFFf4     ( ff4, true, bEpairs );  //ff4.printAtomParams(); ff4.printBKneighs(); 
            DEBUG
            builder.toMMFFsp3    ( ff , true, bEpairs );
            ffl.flipPis( Vec3dOne );
            DEBUG
            ffl.printNeighs();
            //ff4.flipPis( Vec3fOne );

            //ffl.printAtomParams();
            //ffl.print_nonbonded();
        }

        // setting up PBC
        if(bPBC){
            if ( bUFF ){
                ffu.setLvec( builder.lvec);   
                npbc = makePBCshifts( nPBC, builder.lvec );
                ffu.bindShifts(npbc,pbc_shifts);
                //ffu.makeNeighCells( nPBC );      
                ffu.makeNeighCells( npbc, pbc_shifts ); 
            }else{
                DEBUG
                ff.bPBCbyLvec = true;
                ff .setLvec( builder.lvec);
                ffl.setLvec( builder.lvec);   
                //ff4.setLvec((Mat3f)builder.lvec);
                npbc = makePBCshifts( nPBC, builder.lvec );
                DEBUG
                ffl.bindShifts(npbc,pbc_shifts);
                //ff4.makeNeighCells  ( nPBC );       
                //ffl.makeNeighCells( nPBC );      
                ffl.makeNeighCells( npbc, pbc_shifts ); 
                DEBUG
            }
        }

    }

/**
 * This function is responsible for performing various operations to generate force fields (FFs).
 * It calls the makeMMFFs() function, initializes the non-bonded molecules, sets the non-bonded interactions,
 * and performs additional calculations and checks.
 * If the bChargeToEpair flag is set to true, it converts charges to electron pairs.
 * Finally, if the bOptimizer flag is set to true, it sets the optimizer and performs relaxation if bRelaxPi is also true.
 */
    virtual void makeFFs(){
        print("MolWorld_sp3::makeFFs()\n" );
        makeMMFFs();
        DEBUG

        // Initialize bounding boxes from atom groups if available

        if ( bUFF ){
            initNBmol( &ffu );
            setNonBond( bNonBonded );
            ffu.go = &go;
            nbmol.evalPLQs(gridFF.alphaMorse);
            nbmol.evalPLQd(gridFF.alphaMorse);
            DEBUG
            ffu.atomForceFunc = [&](int ia,const Vec3d p,Vec3d& f)->double{    
                //printf( "ffu.atomForceFunc() ia=%i \n", ia  );
                double E=0;
                if   (bGridFF){ 
                    Vec3d fi=Vec3dZero;
                    E += gridFF.addAtom( p, nbmol.PLQd[ia], f );

                    //gridFF.addAtom( ffl.apos[ia], ffl.PLQd[ia], ffl.fapos[ia] );

                    //E+= gridFF.addForce( p, nbmol.PLQs[ia], fi, true  ); 
                    //E += gridFF.addAtom( p, nbmol.PLQd[ia], fi );
                    //printf("MolWorld_sp3::ffu.atomForceFunc(ia=%i,gridFF.mode=%i) p(%g,%g,%g) fi(%g,%g,%g) PLQ(%g,%g,%g) @gridFF.Bspline_PLQ=%li \n", ia, (int)gridFF.mode, p.x, p.y, p.z, fi.x,fi.y,fi.z, nbmol.PLQs[ia].x, nbmol.PLQs[ia].y, nbmol.PLQs[ia].z, (long)gridFF.Bspline_PLQ );
                    //printf("MolWorld_sp3::ffu.atomForceFunc(ia=%i,gridFF.mode=%i) p(%g,%g,%g) fi(%g,%g,%g) PLQ(%g,%g,%g) @gridFF.Bspline_PLQ=%li \n", ia, (int)gridFF.mode, p.x, p.y, p.z, fi.x,fi.y,fi.z, nbmol.PLQd[ia].x, nbmol.PLQd[ia].y, nbmol.PLQd[ia].z, (long)gridFF.Bspline_PLQ );
                    f.add( fi );
                }  // GridFF
                if(bConstrZ){
                    springbound( p.z-ConstrZ_xmin, ConstrZ_l, ConstrZ_k, f.z );
                }
                if(ipicked==ia)[[unlikely]]{ 
                    const Vec3d fs = getForceSpringRay( p, pick_hray, pick_ray0,  Kpick ); 
                    f.add( fs );
                }
                
                return E;
            }; // end of ffu.atomForceFunc = [&]{} 
            DEBUG
            if(bOptimizer){ 
                //setOptimizer( ffu.nDOFs, ffu.DOFs, ffu.fDOFs );
                setOptimizer( ffu.natoms*3, (double*)ffu.apos, (double*)ffu.fapos );
                ffu.vapos = (Vec3d*)opt.vel;
            }    
            DEBUG                     
        }else{
            DEBUG
            //ffl.realloc( builder.atoms.size() );
            initNBmol( &ffl );
            DEBUG
            if(builder.atom2group.size() > 0){ ffl.initBBsFromGroups(builder.atom2group.size(), builder.atom2group.data()); }
            //ffl.printAtomParams();
            setNonBond( bNonBonded );
            DEBUG
            //ffl.print_nonbonded();
            bool bChargeToEpair=true;
            //bool bChargeToEpair=false;
            if(bChargeToEpair){
                DEBUG
                int etyp=-1; etyp=params.atomTypeDict["E"];
                DEBUG
                //ff.chargeToEpairs( nbmol.REQs, QEpair, etyp );  
                ffl.chargeToEpairs( QEpair, etyp ); 
                DEBUG
            }
            DEBUG
            ffl.evalPLQs(gridFF.alphaMorse);
            ffl.evalPLQd(gridFF.alphaMorse);
            DEBUG
            if(bCheckInit){
                idebug=1;
                ffl.checkREQlimits();
                DEBUG
                ffl.eval_check();
                DEBUG
                //ff4.eval_check();
                //ff .eval_check();
                idebug=0;
            }
            DEBUG
            printf("makeFFs(): ffl  .print_nonbonded() \n"); ffl  .print_nonbonded(); 
            printf("makeFFs(): nbmol.print_nonbonded() \n"); nbmol.print_nonbonded(); 
            //exit(0);
            DEBUG
            if(bOptimizer){ 
                //setOptimizer(); 
                //setOptimizer( ff.nDOFs, ff .DOFs,  ff.fDOFs );
                setOptimizer( ffl.nDOFs, ffl.DOFs, ffl.fDOFs );
                if(bRelaxPi) ffl.relax_pi( 1000, 0.1, 1e-4 );
                ffl.vapos = (Vec3d*)opt.vel;
            }               
            DEBUG          
            _realloc( manipulation_sel, ff.natoms );
            DEBUG
        }
        //ffl.print_nonbonded();
    }

virtual void updateFromBuilder(){
    printf("MolWorld_sp3::updateFromBuilder()\n");
    clearFFs();
    makeFFs();
};

void clearFFs(){
    printf("MolWorld_sp3::clearFFs()\n");
    ffl.dealloc();
    ff.dealloc();
    //ff4.dealloc();
    _dealloc( apos_bak );
    // --- nbmol
    nbmol.neighs=0;   // NOTE : if we set pointer to zero it does not try to deallocate it !!!
    nbmol.apos=0;  
    nbmol.fapos=0;  
    nbmol.atypes=0;
    nbmol.dealloc();
    // --- opt
    opt.pos = 0;
    opt.force = 0;
    opt.dealloc();
}


/**
 * @brief Clears the MolecularWorld object.
 * 
 * This function clears the MolecularWorld object by deallocating memory and resetting variables.
 * 
 * @param bParams Flag indicating whether to clear the parameters as well. Default is true.
 */
virtual void clear( bool bParams=true, bool bSurf=false ){
    //printf("MolWorld_sp3::clear() \n");
    builder.clear();
    selection.clear();
    selection_set.clear();
    clearFFs();
    constrs.clear();
    if(bSurf){  // ToDo: deallocate gridFF and surf ?
        //gridFF.dealloc();
        //gridFF.bCellSet=false;
        //gridFF.bGridFF=false;
    }
    if(bParams){
        params.clear();
    }
    // if(database){
    //     printf("MolWorld_sp3::clear() database->clear(); \n");
    //     database->dealloc();
    // }
}

    virtual int getMultiSystemPointers( int*& M_neighs,  int*& M_neighCell, Quat4f*& M_apos, int& nvec ){
        // int nsys=0,nvec=0;
        // int    * M_neighs    =0;
        // int    * M_neighCell =0;
        // Quat4f * M_apos     =0;
        return 0;
    }


/**
 * Scans the surface with force field, changing forces.
 * 
 * @param n The number of particles.
 * @param ps An array of Quat4f representing the particle positions.
 * @param REQs An array of Quat4f representing non-bonded interactions.
 * @param fs An array of Quat4f to store the calculated forces.
 */
    virtual void scanSurfFF( int n, Quat4f* ps, Quat4f* REQs, Quat4f* fs ){
        for(int i=0; i<n; i++){
            Quat4f PLQ = REQ2PLQ        ( (Quat4d)REQs[i], gridFF.alphaMorse );
            fs[i]      = gridFF.getForce( (Vec3d)ps[i].f, PLQ, true );
        }
    }


/**
 * Checks the invariants of the molecular world.
 * 
 * @param maxVcog The maximum value for the center of gravity velocity.
 * @param maxFcog The maximum value for the center of gravity force.
 * @param maxTg   The maximum value for the torque of the center of gravity.
 * @return True if any of the invariants exceed the maximum values, false otherwise.
 */
    bool checkInvariants( double maxVcog, double maxFcog, double maxTg ){
        cog   = average( ff.natoms, ff.apos  );
        vcog  = sum    ( ff.natoms, (Vec3d*)opt.vel  );
        fcog  = sum    ( ff.natoms, ff.fapos );
        tqcog = torq   ( ff.natoms, ff.apos, ff.fapos, cog );
        //tqcog.add( ff.evalPiTorq() );
        return ( vcog.norm()>maxVcog ) || ( fcog.norm()>maxFcog ) || ( tqcog.norm() );
    }

    //void open_xyzFile (const char* fname){ xyz_file=fopen( fname,"w" ); };
    //void close_xyzFile(){fclose(xyz_file)};

    // double eval_f4(){
    //     pack( ff4.natoms, ffl.apos , ff4.apos  );
    //     pack( ff4.nnode,  ffl.pipos, ff4.pipos );
    //     double E = ff4.eval();
    //     //ff4.move_GD( 0.01);
    //     unpack( ff4.natoms, ffl. apos, ff4. apos  );
    //     unpack( ff4.natoms, ffl.fapos, ff4.fapos  );
    //     unpack( ff4.nnode,  ffl. pipos,ff4. pipos );
    //     unpack( ff4.nnode,  ffl.fpipos,ff4.fpipos );
    //     //for(int i=0; i<ff4.nnode; i++) printf("pi[%i] <fpi,pi> %g |pi| %g \n", i, ffl.fpipos[i].dot( ffl.pipos[i] ), ffl.pipos[i].norm() );
    //     return E;   
    // };


/**
 * Sets the non-bonded flag for the molecular world.
 * 
 * @param bNonBonded A boolean value indicating whether non-bonded interactions should be considered.
 */
    void setNonBond( bool bNonBonded ){
        ffl.bSubtractAngleNonBond = bNonBonded;
        //ff4.bSubtractAngleNonBond = bNonBonded;
        // if(bNonBonded){
        //     ffl.REQs = nbmol.REQs;
        //     ff .REQs = nbmol.REQs;
        //     // if(ff4.REQs==0){
        //     //     ff4.REQs = new Quat4f[nbmol.natoms];
        //     //     for(int i=0; i<nbmol.natoms; i++ ){ ff4.REQs[i] = (Quat4f)nbmol.REQs[i]; };
        //     // }
        // }
    }



    int updateBuilderFromFF(bool bPos=true, bool bQ=true){
        if( ffl.nnode  != builder.confs.size() ){printf( "ERROR: MolWorld_sp3::updateBuilderFromFF() ffl.nnode(%i)  != builder->confs.size(%i) \n", ffl.nnode,  builder.confs.size() ); exit(0); }
        //if( ffl.natoms != builder.atoms.size() ){printf( "ERROR: MolWorld_sp3::updateBuilderFromFF() ffl.natoms(%i) != builder->atoms.size(%i) \n", ffl.natoms, builder.atoms.size() ); exit(0); }
        //printf( "MolWorld_sp3::updateBuilderFromFF(nnode=%i,ncap=%i) \n", ffl.nnode, ffl.natoms-ffl.nnode );
        int na = builder.atoms.size();  if(na>ffl.natoms)na=ffl.natoms;
        for(int i=0; i<na; i++){
            if(bPos){ builder.atoms[i].pos   = ffl.apos[i];   }
            if(bQ  ){ builder.atoms[i].REQ.z = ffl.REQs[i].z; }
        }
        return 0;
    }

    double evalEkTemp(){
        double Ek = ffl.evalKineticEnergy();
        int nDOFs = ffl.natoms*3;
        //nDOFs += ffl.nnode*2; // pi-rotations
        go.T_current = ( 2*Ek/ (const_kB*nDOFs) );
        //printf( "MolWorld_sp3::evalEkTemp() T=%g[K] T_target=%g[K] gamma=%g[1/dtu] Ek=%g[eV] nDOFs=%i \n", T_current, T_target, gamma_damp, Ek, nDOFs );
        return go.T_current;
    }

    void update_GOpt(){

        go.nExplore = 0;
    }

    double whichAtomNotConv( int& imax ){
        double F2max=0;
        imax =-1;
        for(int ia=0; ia<ffl.natoms; ia++){
            double r2 = ffl.fapos[ia].norm2();
            if(r2>F2max){ F2max=r2; imax=ia; }
        }
        return sqrt(F2max);
    }

    double getMostDisplacedAtom( Vec3d* ps, int& imax ){
        imax=-1;
        double R2max =  0;
        for(int ia=0; ia<ffl.natoms; ia++){
            Vec3d d=ffl.apos[ia]-ps[ia];
            double r2 = d.norm2();
            if(r2>R2max){ R2max=r2; imax=ia; }
        }
        return sqrt(R2max);
   }

    bool checkStuck( double R ){
        double R2 = R*R;
        int imax  = -1;
        double R2max = getMostDisplacedAtom( apos_bak, imax );
        if(R2max>R2)[[unlikely]]{ 
            for(int ia=0; ia<ffl.natoms; ia++){ apos_bak[ia]=ffl.apos[ia]; }
            nStuck=0;
           if(atomTrjFile)fclose(atomTrjFile); 
            atomTrjFile=0;
            return true;
        }
        if( (atomTrjFile==0) && ( nStuck>=(nStuckMax-nStuckTrj) ) ){
            atomTrjFile=fopen( "StuckAtomTrj.log", "w" );
        }
        if( nStuck>nStuckMax )[[unlikely]]{
            printf( "MolWorld_sp3::checkStuck() nStuck(%i)>nStuckMax(%i) => exit(0) \n", nStuck, nStuckMax );
            //saveXYZ( "stuck.xyz", ffl.natoms, ffl.apos, ffl.atypes );
            saveXYZ( "stuck.xyz", tmpstr, false, "a", nPBC_save );
            if(atomTrjFile)fclose(atomTrjFile);
            exit(0);
        }
        nStuck++;
        return false;
    }

    void handleStuckAtom(int itr, Vec3d cvf ){
        if( nStuck>=(nStuckMax-nStuckTrj) ){
            int imax; double Fmax = whichAtomNotConv( imax );
            Vec3d pi = ffl.apos [imax];
            Vec3d fi = ffl.fapos[imax];
            Vec3d vi = ffl.vapos[imax];
            if(atomTrjFile){
                double f = sqrt(cvf.z);
                double v = sqrt(cvf.y);
                fprintf( atomTrjFile, "%4i %4i   %20.15f %20.15f %20.15f   %20.15f %20.15f %20.15f    %20.15f %20.15f %20.15f    %6.4f %20.15f %20.15f \n", itr, imax, pi.x,pi.y,pi.z, vi.x,vi.y,vi.z, fi.x,fi.y,fi.z,    cvf.x/(f*v), v, f );
            }
        }
        //if( nStuck>(nStuckMax-2) ){
        // printf( "MolWorld_sp3::run_no_omp() Stuck due to atom[%i] |F[%i]|=%g fapos[%i](%g,%g,%g) apos[%i](%g,%g,%g) \n", imax, imax, Fmax, imax, fi.x,fi.y,fi.z, imax, pi.x,pi.y,pi.z );
        // gridFF.getEFprofileToFile( "Stuck_Fx.txt", 100, pi-Vec3dX*0.1, pi+Vec3dX*0.1, ffl.REQs[imax] );
        // gridFF.getEFprofileToFile( "Stuck_Fy.txt", 100, pi-Vec3dY*0.1, pi+Vec3dY*0.1, ffl.REQs[imax] );
        // gridFF.getEFprofileToFile( "Stuck_Fz.txt", 100, pi-Vec3dZ*0.1, pi+Vec3dZ*0.1, ffl.REQs[imax] );
        // exit(0);
        //}
    }

    __attribute__((hot))  
    double eval( ){
        if(verbosity>0)[[unlikely]]{ printf( "#### MolWorld_sp3::eval()\n"); }
        //ffl.doBonds       = false;
        //ffl.doPiPiI       = false;
        //ffl.doPiSigma     = false;
        //ffl.doAngles      = false;
        //ffl.bAngleCosHalf = false;
        //ffl.bEachAngle    = true;
        //printf("MolWorld_sp3::eval() bConstrains %i bNonBonded %i ffl.bSubtractAngleNonBond %i  ffl.bPBC %i ffl.doBonds %i ffl.doPiPiI %i ffl.doPiSigma %i ffl.doAngles %i ffl.bAngleCosHalf %i ffl.bEachAngle %i \n", bConstrains, bNonBonded, ffl.bSubtractAngleNonBond,   ffl.bPBC, ffl.doBonds, ffl.doPiPiI, ffl.doPiSigma, ffl.doAngles, ffl.bAngleCosHalf, ffl.bEachAngle );
        double E=0;
        //setNonBond( bNonBonded );  // Make sure ffl subtracts non-covalent interction for angles
        //ffl.print_nonbonded();
        //ffl.printAtomParams();
        //ffl.print_pbc_shifts();
        //printf("lvec: ");printMat(builder.lvec);
        if(bMMFF){ 
            if(bUFF){ E += ffu.eval(); }
            else{ E += ffl.eval(); }
            
        }else{ VecN::set( nbmol.natoms*3, 0.0, (double*)nbmol.fapos );  }      
        //bPBC=false;
        if(bNonBonded){
            //E += nbmol.evalLJQs_ng4_PBC_omp( );
            E += ffl  .evalLJQs_ng4_PBC_omp( );
            /*
            if(bMMFF){    
                if  (bPBC){ E += nbmol.evalLJQs_ng4_PBC( ffl.neighs, ffl.neighCell, npbc, pbc_shifts, gridFF.Rdamp ); }   // atoms outside cell
                else      { E += nbmol.evalLJQs_ng4    ( ffl.neighs );                                   }   // atoms in cell ignoring bondede neighbors       
                //else      { E += nbmol.evalLJQs_ng4_omp( ffl.neighs );                                   }   // atoms in cell ignoring bondede neighbors  
            }else{
                if  (bPBC){ E += nbmol.evalLJQs_PBC    ( ff.lvec, {1,1,0} ); }   // atoms outside cell
                else      { E += nbmol.evalLJQs        ( );                  }   // atoms in cell ignoring bondede neighbors    
            }
            */
        }
        //printf( "bConstrains=%i constrs.bonds.size()=%i \n", bConstrains, constrs.bonds.size() );
        if(bConstrains)constrs.apply( nbmol.apos, nbmol.fapos, &ffl.lvec );
        /*
        if(bSurfAtoms){ 
            if   (bGridFF){ E+= gridFF.eval(nbmol.natoms, nbmol.apos, nbmol.PLQs, nbmol.fapos ); }
            //else        { E+= nbmol .evalMorse   ( surf, false,                  gridFF.alphaMorse, gridFF.Rdamp );  }
            else          { E+= nbmol .evalMorsePBC( surf, gridFF.grid.cell, nPBC, gridFF.alphaMorse, gridFF.Rdamp );  }
        }
        */
        //printf( "eval() bSurfAtoms %i bGridFF %i \n", bSurfAtoms, bGridFF );
        //for(int i=0; i<nbmol.natoms; i++){ printf("atom[%i] f(%g,%g,%g)\n", i, nbmol.fapos[i].x,nbmol.fapos[i].y,nbmol.fapos[i].z ); }    
        //ffl.printDebug(  false, false );
        //exit(0);
        if(verbosity>0)[[unlikely]]{ printf( "#### MolWorld_sp3::eval() DONE\n\n"); }
        return E;
    }







   __attribute__((hot))  
    int run_omp_Milan( int niter_max, double dt, double Fconv=1e-6, double Flim=1000, double timeLimit=0.02, double* outE=0, double* outF=0, double* outV=0, double* outVF=0 ){
        if(dt>0){ opt.setTimeSteps(dt); }else{ dt=opt.dt; }
        //printf( "run_omp() niter_max %i dt %g Fconv %g Flim %g timeLimit %g outE %li outF %li \n", niter_max, dt, Fconv, Flim, timeLimit, (long)outE, (long)outF );
        long T0 = getCPUticks();
        double E=0,F2=0,F2conv=Fconv*Fconv;
        double ff=0,vv=0,vf=0;
        int itr=0,niter=niter_max;
        bConverged = false;
        if(bToCOG && (!bGridFF) ){ 
            Vec3d cog=average( ffl.natoms, ffl.apos );  
            move( ffl.natoms, ffl.apos, cog*-1.0 ); 
        }
        if(bCheckStuck){ checkStuck( RStuck ); }
        //#pragma omp parallel shared(E,F2,ff,vv,vf,ffl) private(itr)
        #pragma omp parallel shared(niter,itr,E,F2,ff,vv,vf,ffl,T0,bConstrains,bConverged)
        while(itr<niter || bConverged) {
            if(itr<niter){
            //#pragma omp barrier
            #pragma omp single
            {E=0;F2=0;ff=0;vv=0;vf=0;
            }

            //------ eval forces
            //#pragma omp barrier
            #pragma omp for reduction(+:E)
            for(int ia=0; ia<ffl.natoms; ia++){ 
                {                 ffl.fapos[ia           ] = Vec3dZero; } // atom pos force
                if(ia<ffl.nnode){ ffl.fapos[ia+ffl.natoms] = Vec3dZero; } // atom pi  force

if(std::isnan(E)){printf("Before eval_atom\n");exit(1);}
                if(ia<ffl.nnode){ E+=ffl.eval_atom(ia); }


if(std::isnan(E)){printf("After eval_atom\n");exit(1);}
                // ----- Error is HERE
                if(bPBC){ E+=ffl.evalLJQs_ng4_PBC_atom_omp( ia ); }
                else    { E+=ffl.evalLJQs_ng4_atom_omp    ( ia ); } 
if(std::isnan(E)){printf("After evalLJQs_ng4_atom_omp\n");exit(1);}
bGridFF=false;
                if   (bGridFF){ E+= gridFF.addForce          ( ffl.apos[ia], ffl.PLQs[ia], ffl.fapos[ia], true ); }        // GridFF

                if(ipicked==ia)[[unlikely]]{ 
                    const Vec3d f = getForceSpringRay( ffl.apos[ia], pick_hray, pick_ray0,  Kpick ); 
                    ffl.fapos[ia].add( f );
                }

                if(bConstrZ){
                    springbound( ffl.apos[ia].z-ConstrZ_xmin, ConstrZ_l, ConstrZ_k, ffl.fapos[ia].z );
                }

            }
            // if(ffl.bTorsion){
            //     #pragma omp for reduction(+:E)
            //     for(int it=0; it<ffl.ntors; it++){ 
            //         E+=ffl.eval_torsion(it); 
            //     }
            // }
            #pragma omp single
            {
                if(bConstrains  ){ /*std::cout<<"E before constrains :" << E;*/ E+=constrs.apply( ffl.apos, ffl.fapos, &ffl.lvec ); /*std::cout<<" E after constrains :" << E <<std::endl;*/ }
                if(!bRelax){ gopt.constrs.apply( ffl.apos, ffl.fapos, &ffl.lvec ); }
            }
            // ---- assemble (we need to wait when all atoms are evaluated)
            //#pragma omp barrier
            #pragma omp for
            for(int ia=0; ia<ffl.natoms; ia++){
                ffl.assemble_atom( ia );
            }
            
            //#pragma omp barrier
            { //  ==== FIRE
                #pragma omp for reduction(+:vf,vv,ff)
                for(int i=0; i<opt.n; i++){
                    double v=opt.vel  [i];
                    double f=opt.force[i];
                    vv+=v*v; ff+=f*f; vf+=v*f;
                }
                #pragma omp single
                { opt.vv=vv; opt.ff=ff; opt.vf=vf; F2=ff; opt.FIRE_update_params(); }
                // ------ move
                #pragma omp for
                for(int i=0; i<ffl.nvecs; i++){
                    if( bRelax ){
                        ffl.move_atom_FIRE( i, opt.dt, 10000.0, opt.cv, opt.renorm_vf*opt.cf );
                        //ffl.move_atom_FIRE( i, dt, 10000.0, 0.9, 0 ); // Equivalent to MDdamp
                    }
                }
                sprintf(tmpstr,"# %i E %g |F| %g istep=%i", gopt_ifound, Etot, sqrt(ffl.cvf.z), go.istep );
            }
            
            } 
            
            //#pragma omp barrier
            #pragma omp single
            { 
                Etot=E;
                itr++; 
                if(timeLimit>0)[[unlikely]]{
                    double t = (getCPUticks() - T0)*tick2second;
                    if(t>0.02){ 
                        niter=0; 
                        if(verbosity>1) [[unlikely]] { printf( "run_omp() ended due to time limit after %i nsteps ( %6.3f [s]) \n", itr, t ); }
                    }
                }
                if(F2<F2conv)[[unlikely]]{ 
                    niter=0; 
                    bConverged = true;
                    double t = (getCPUticks() - T0)*tick2second;
                    if(verbosity>1) [[unlikely]] { printf( "run_omp() CONVERGED in %i/%i nsteps E=%g |F|=%g time= %g [ms]( %g [us/%i iter])\n", itr,niter_max, E, sqrt(F2), t*1e+3, t*1e+6/itr, itr ); }

                    if(verbosity) printf( "run_omp() CONVERGED in %i/%i nsteps E=%g |F|=%g time= %g [ms]( %g [us/%i iter])\n", itr,niter_max, E, sqrt(F2), t*1e+3, t*1e+6/itr, itr );
                    if(bGopt  && bRelax ){
                        gopt_ifound++;
                        sprintf(tmpstr,"# %i E %g |F| %g istep=%i", gopt_ifound, Etot, sqrt(ffl.cvf.z), go.istep );
                        saveXYZ( "gopt.xyz", tmpstr, false, "a", nPBC_save );printf( "run_omp().save %s \n", tmpstr );//}
                    }
                }
            }
           
        }{
        double t = (getCPUticks() - T0)*tick2second;
        if( (itr>=niter_max)&&(verbosity>1)) [[unlikely]] {printf( "run_omp() NOT CONVERGED in %i/%i dt=%g E=%g |F|=%g time= %g [ms]( %g [us/%i iter]) \n", itr,niter_max, opt.dt, E,  sqrt(F2), t*1e+3, t*1e+6/itr, itr ); }
        }
        return itr;
    }




































  
/**
 * Performs relaxation of the molecular system with FIRE algorithm.
 * 
 * @param niter The number of relaxation iterations to perform.
 * @param Ftol The force tolerance for convergence. Defaults to 1e-6.
 * @param bWriteTrj Flag indicating whether to write trajectory information. Defaults to false.
 * @return True if relaxation converged, false otherwise.
 */
 __attribute__((hot))  
bool relax( int niter, double Ftol = 1e-6, bool bWriteTrj=false ){
    printf( "MolWorld_sp3::relax() niter %i Ftol %g bWriteTrj %i \n", niter, Ftol, bWriteTrj );
    Etot=0.0;
    double f2tol=Ftol*Ftol;
    bConverged=false; 
    if(bWriteTrj){ xyz_file=fopen( "relax_trj.xyz","w" ); }
    for(int itr=0; itr<niter; itr++){
        Etot=eval();                                                  
        if(bCheckInvariants){ checkInvariants(maxVcog,maxFcog,maxTg); }
        double f2 = opt.move_FIRE();
        //if(bWriteTrj){ toXYZ(); ;printf("DEBUB[%i] 4 \n", itr); };
        if(bWriteTrj){  sprintf(tmpstr,"# relax[%i] E=%g f2=%g", itr, Etot, sqrt(f2) );  toXYZ(tmpstr); };
        printf( "relax[%i] |F| %g (Ftol=%g)  Etot %g \n", itr, sqrt(f2), Ftol, Etot );
        if(f2<f2tol){ bConverged=true; break; }
    }
    if(bWriteTrj){ fclose(xyz_file); }
    return bConverged;
}

/**
 * Runs the simulation for a specified number of steps.
 * 
 * @param nstepMax The maximum number of steps to run.
 * @param dt The time step size. Default value is -1.
 * @param Fconv The convergence threshold for the force. Default value is 1e-6.
 * @param ialg The algorithm to use for optimization. Default value is 2.
 * @param outE Pointer to an array to store the total energy at each step. Default value is 0.
 * @param outF Pointer to an array to store the force at each step. Default value is 0.
 * @return The number of iterations performed.
 */
//int run( int nstepMax, double dt, double Fconv=1e-6, int ialg=0, double* outE, double* outF ){ 
    __attribute__((hot))  
    virtual int run( int nstepMax, double dt=-1, double Fconv=1e-6, int ialg=2, double* outE=0, double* outF=0, double* outV=0, double* outVF=0 ){ 
        //printf( "MolWorld_sp3::run(%i) \n", nstepMax );
        //printf( "MolWorld_sp3::run() nstepMax %i double dt %g Fconv %g ialg %g \n", nstepMax, dt, Fconv, ialg );
        //printf( "opt.damp_max %g opt.damping %g \n", opt.damp_max, opt.damping );
        double F2conv=Fconv*Fconv;
        double F2 = 1.0;
        double Etot=0;
        int itr=0;
        //if( (ialg!=0)&(!opt_initialized) ){ printf("ERROR ialg(%i)>0 but optimizer not initialized => call initOpt() first !"); exit(0); };
        if(dt>0){ opt.setTimeSteps(dt); }
        //if(ialg>0){ opt.cleanVel( ); }
        for(itr=0; itr<nstepMax; itr++ ){        
            //ff.clearForce();
            Etot = eval();
            switch(ialg){
                case  0: ffl.move_GD      (opt.dt);      break;
                case -1: opt.move_LeapFrog(opt.dt);      break;
                case  1: F2 = opt.move_MD (opt.dt,opt.damping); break;
                case  2: F2 = opt.move_FIRE();          break;
                case  3: F2 = opt.move_FIRE_smooth();   break;
            }
            opt_log.set(itr, opt.cos_vf, opt.f_len, opt.v_len, opt.dt, opt.damping );
            if(outE){ outE[itr]=Etot; }
            if(outF){ outF[itr]=F2;   }
            if( (trj_fname) && (itr%savePerNsteps==0) )[[unlikely]]{
                sprintf(tmpstr,"# %i E %g |F| %g", itr, Etot, sqrt(F2) );
                saveXYZ( trj_fname, tmpstr, false, "a", nPBC_save );
            }
            if(verbosity>1)[[unlikely]]{ printf("[%i] Etot %g[eV] |F| %g [eV/A] \n", itr, Etot, sqrt(F2) ); };
            if(F2<F2conv)[[unlikely]]{
                bConverged=true;
                if(verbosity>0)[[unlikely]]{ printf("Converged in %i iteration Etot %g[eV] |F| %g[eV/A] <(Fconv=%g) \n", itr, Etot, sqrt(F2), Fconv ); };
                if( trj_fname )[[unlikely]]{
                    sprintf(tmpstr,"# %i E %g |F| %g", itr, Etot, sqrt(F2) );
                    saveXYZ( trj_fname, tmpstr, false, "a", nPBC_save );
                }
                break;
            }
        }
        //printShortestBondLengths();
        return itr;
    }


/**
 * Pulls an atom towards a target position using a spring force.
 * 
 * @param ia The index of the atom to be pulled.
 * @param apos The array of atom positions.
 * @param fapos The array of final atom positions after applying the force.
 * @param K The spring constant (default value: -2.0).
 */
void pullAtom( int ia, Vec3d* apos, Vec3d* fapos, float K=-2.0 ){ 
    Vec3d f = getForceSpringRay( apos[ia], pick_hray, pick_ray0, K ); fapos[ia].add( f );
}

    virtual void MDloop( int nIter, double Ftol=-1 ){
        if(iParalel<-100){ iParalel=iParalel_default; };
        if(Ftol<0)Ftol=Ftol_default;
        ffu.bNonBonded     = bNonBonded;
        ffu.bNonBondNeighs = bNonBondNeighs;
        long T0 = getCPUticks();
        int nitr=0;
        if(bUFF){
            //ffu.printSizes();
            //ffu.printPointers();
            switch(iParalel){
                case  0: nitr=ffu.run    ( nIter, dt_default, Ftol, 1000.0 ); break;
                case  1: nitr=ffu.run_omp( nIter, dt_default, Ftol, 1000.0 ); break;
                default: [[unlikely]] {
                    printf( "ERROR: MolWorld_sp3::MDloop() iParalel(%i) not implemented (use 0=run_no_omp(), 1=run_omp()) \n", iParalel );
                    exit(0);
                }
            }
        }else{
            switch(iParalel){
                case  0: nitr=run_no_omp( nIter, dt_default, Ftol, 1000.0 ); break;
                case  1: nitr=run_omp   ( nIter, dt_default, Ftol, 1000.0 ); break;
                //case  0: nitr=run_no_omp( nIter, 0.02, Ftol, 1000.0 ); break;
                //case  1: nitr=run_omp   ( nIter, 0.02, Ftol, 1000.0 ); break;
                default: [[unlikely]] {
                    printf( "ERROR: MolWorld_sp3::MDloop() iParalel(%i) not implemented (use 0=run_no_omp(), 1=run_omp()) \n", iParalel );
                    exit(0);
                }
            }
        }

        { // Measure time 
            double ticks = (getCPUticks() - T0);
            double t = ticks*tick2second;
            double c_smooth = 0.1;
            
            double titer =  ( t*1e+6/nitr );
            if( (time_per_iter>(titer*2))||(time_per_iter<(titer*0.5)) ) time_per_iter=titer;
            time_per_iter = time_per_iter*(1-c_smooth) + titer*c_smooth;
            printf( "MolWorld_sp3::MDloop()  (bUFF=%i,iParalel=%i,bSurfAtoms=%i,bGridFF=%i,GridFF.mode=%i,GridFF.npbc=%i,npbc=%i,bPBC=%i,bNonBonded=%ibNonBondNeighs=%i,go.bExploring=%i,dt=%g,niter=%i) time=%g[ms/%i](%g[us/iter] tick2second=%g)\n", bUFF,iParalel,bSurfAtoms,bGridFF,(int)gridFF.mode,gridFF.npbc,npbc,bPBC,bNonBonded,bNonBondNeighs,go.bExploring,dt_default,nitr, t*1e+3,nitr, time_per_iter, tick2second );
        }

        //run( nIter );
        icurIter+=nitr;
        bChargeUpdated=false;
    }

double eval_no_omp(){
    double E=0;
    double F2max = ffl.FmaxNonBonded*ffl.FmaxNonBonded;
    ffl.bNonBonded=bNonBonded; ffl.setNonBondStrategy( bNonBondNeighs*2-1 );
    for(int i=0; i<ffl.natoms; i++){ ffl.fapos[i]=Vec3dZero; }
    for(int ia=0; ia<ffl.natoms; ia++){ 
        // if (ia == 1) {
        //     printf("@@@DEBUG: Atom %d position: z=%.3f\n", ia, ffl.apos[ia].z);}
        {                 ffl.fapos[ia           ] = Vec3dZero; } // atom pos force
        if(ia<ffl.nnode){ ffl.fapos[ia+ffl.natoms] = Vec3dZero; } // atom pi  force
        if(bMMFF)[[likely]]{
            if(ia<ffl.nnode){ E+=ffl.eval_atom(ia); }
        }
        //printf( "debug.1 E[%i]=%g\n", ia, E );
        // ----- Error is HERE
        if(bNonBonded){
            if(bNonBondNeighs)[[likely]]{
                if(bPBC)[[likely]]{ E+=ffl.evalLJQs_ng4_PBC_atom_omp( ia ); }
                else              { E+=ffl.evalLJQs_ng4_atom_omp    ( ia ); } 
            }else{
                if(bPBC)[[likely]]{ E+=ffl.evalLJQs_PBC_atom_omp( ia, F2max ); }
                else              { E+=ffl.evalLJQs_atom_omp    ( ia, F2max ); } 
            } 
        }
        //printf( "debug.2 E[%i]=%g\n", ia, E );
        if(bSurfAtoms)[[likely]]{ 
            if(bGridFF)[[likely]]{  // with gridFF
                E += gridFF.addAtom( ffl.apos[ia], ffl.PLQd[ia], ffl.fapos[ia] );
            }else{ // Without gridFF (Direct pairwise atoms)
                //{ E+= nbmol .evalMorse   ( surf, false,                  gridFF.alphaMorse, gridFF.Rdamp );  }
                //{ E+= nbmol .evalMorsePBC    ( surf, gridFF.grid.cell, nPBC, gridFF.alphaMorse, gridFF.Rdamp );  }
                { E+= gridFF.evalMorsePBC_sym( ffl.apos[ia], ffl.REQs[ia],  ffl.fapos[ia] );   }
            }
        }
        //printf( "debug.3 E[%i]=%g\n", ia, E );
        if(bConstrZ){
            E+=springbound( ffl.apos[ia].z-ConstrZ_xmin, ConstrZ_l, ConstrZ_k, ffl.fapos[ia].z );
        }
        //printf( "debug.4 E[%i]=%g\n", ia, E );
    }
    // ---- assembling
    for(int ia=0; ia<ffl.natoms; ia++){
        ffl.assemble_atom( ia );
    } 
    if(bConstrains){
        E += constrs.apply( ffl.apos, ffl.fapos, &ffl.lvec );
    }
    //printf( "debug.5 E=%g\n", E );
    if( go.bExploring){
        E += go.constrs.apply( ffl.apos, ffl.fapos, &(ffl.lvec) );
    }
    //printf( "debug.6 E=%g\n", E );
    if(bGroups){ groups.applyAllForces(0.0, 0.2*sin(nloop*0.02) ); }
    return E;
}


    __attribute__((hot))  
    int run_no_omp( int niter_max, double dt, double Fconv=1e-6, double Flim=1000, double damping=-1.0, double* outE=0, double* outF=0, double* outV=0, double* outVF=0 ,int ipicked=-1, int iselected=-1 ){
        //printf( "MolWorld_sp3::run_no_omp() niter_max %i dt %g Fconv %g Flim %g damping %g out{E,vv,ff,vf}(%li,%li,%li,%li) \n", niter_max, dt, Fconv, Flim, damping, (long)outE, (long)outF, (long)outV, (long)outVF );
        //printf( "MolWorld_sp3::run_no_omp() ffl.natoms=%i \n", ffl.natoms );
        nloop++;
        if(dt>0){ opt.setTimeSteps(dt); }else{ dt=opt.dt; }
        //if(verbosity>1)[[unlikely]]{ printf( "MolWorld_sp3::run_no_omp() niter_max %i dt %g Fconv %g Flim %g damping %g out{E,vv,ff,vf}(%li,%li,%li,%li) \n", niter_max, dt, Fconv, Flim, damping, (long)outE, (long)outF, (long)outV, (long)outVF ); }
        long T0 = getCPUticks();
        double E=0,F2=0,F2conv=Fconv*Fconv;
        double ff=0,vv=0,vf=0;
        int itr=0,niter=niter_max;
        bConverged = false;
        bool bFIRE = true;

        double cdamp = ffl.colDamp.update( dt );  if(cdamp>1)cdamp=1;
        // if(damping>0){ cdamp = 1-damping; if(cdamp<0)cdamp=0;}
        double F2max = ffl.FmaxNonBonded*ffl.FmaxNonBonded;

        ffl.bNonBonded=bNonBonded; ffl.setNonBondStrategy( bNonBondNeighs*2-1 );

        //printf( "MolWorld_sp3::run_no_omp(itr=%i/%i) gridFF.mode=%i bGridFF=%i bSurfAtoms=%i   gridFF.Bspline_PLQ=%li  FFPaul_d=%li FFLond_d=%li FFelec_d=%li \n", itr,niter_max, gridFF.mode, bGridFF, bSurfAtoms, (long)gridFF.Bspline_PLQ, (long)gridFF.FFPaul_d, (long)gridFF.FFLond_d, (long)gridFF.FFelec_d );

        //printf( "MolWorld_sp3::run_no_omp() bNonBonded=%i bNonBondNeighs=%i bSubtractBondNonBond=%i bSubtractAngleNonBond=%i bClampNonBonded=%i ffl.nnode=%i bMMFF=%i ipicked=%i \n", bNonBonded, bNonBondNeighs, ffl.bSubtractBondNonBond, ffl.bSubtractAngleNonBond, ffl.bClampNonBonded, ffl.nnode, bMMFF, ipicked );

        //if(bToCOG){ printf("bToCOG=%i \n", bToCOG ); center(true); }
        //if(bToCOG){ Vec3d cog=average( ffl.natoms, ffl.apos );  move( ffl.natoms, ffl.apos, cog*-1.0 ); }
        if(bCheckStuck){ checkStuck( RStuck ); }
        //if(verbosity>0)printf( "MolWorld_sp3::run_no_omp(niter=%i,bColB=%i,bColNB=%i) dt %g damping %g colB %g colNB %g \n", niter_max, ffl.bCollisionDamping, ffl.bCollisionDampingNonBond, dt, 1-cdamp, ffl.col_damp*dt, ffl.col_damp_NB*dt );
        //if(verbosity>1)[[unlikely]]{printf( "MolWorld_sp3::run_no_omp(niter=%i,bCol(B=%i,A=%i,NB=%i)) dt %g damp(cM=%g,cB=%g,cA=%g,cNB=%g)\n", niter, ffl.colDamp.bBond, ffl.colDamp.bAng, ffl.colDamp.bNonB, dt, 1-cdamp, ffl.colDamp.cdampB*dt, ffl.colDamp.cdampAng*dt, ffl.colDamp.cdampNB*dt ); }
        //Vec3d pos_picked = ffl.apos[ipicked];
        //pick_ray0=pos_picked;
        for(itr=0; itr<niter; itr++){
            //double ff=0,vv=0,vf=0;
            if(bGopt){
                if( bGopt         ) go.update();
                if( go.bExploring ) bConverged = false;
            }

            if(bGroups){
                groups.evalAllPoses();
            }

            Vec3d cvf_bak = ffl.cvf;
            E=0; ffl.cvf = Vec3dZero;
            //------ eval forces
            //long t1 = getCPUticks();

            for(int i=0; i<ffl.natoms; i++){ 
                ffl.fapos[i]=Vec3dZero; 
                //if(bHardConstrs) if( ffl.constr[i].w>1e-9 )[[unlikely]]{ ffl.apos[i] = ffl.constr[i].f;};
            }
            for(int ia=0; ia<ffl.natoms; ia++){ 
                {                 ffl.fapos[ia           ] = Vec3dZero; } // atom pos force
                if(ia<ffl.nnode){ ffl.fapos[ia+ffl.natoms] = Vec3dZero; } // atom pi  force
                if(bMMFF)[[likely]]{
                    if(ia<ffl.nnode){ E+=ffl.eval_atom(ia); }
                }else{ // cap atom
                   //for(int j=0; j<4; j++){ ffl.fneigh[ia*4+j] = Vec3dZero; }
                }
                // printf( "ia %3i pos(%g,%g,%g) f_bb(%g,%g,%g) \n", ia, ffl.apos[ia].x,ffl.apos[ia].y,ffl.apos[ia].z, ffl.fapos[ia].x,ffl.fapos[ia].y,ffl.fapos[ia].z );
                // ----- Error is HERE
                if(bNonBonded){
                    if(bNonBondNeighs)[[likely]]{
                        if(bPBC)[[likely]]{ E+=ffl.evalLJQs_ng4_PBC_atom_omp( ia ); }
                        else              { E+=ffl.evalLJQs_ng4_atom_omp    ( ia ); } 
                    }else{
                        if(bPBC)[[likely]]{ E+=ffl.evalLJQs_PBC_atom_omp( ia, F2max ); }
                        else              { E+=ffl.evalLJQs_atom_omp    ( ia, F2max ); } 
                    }
                }
                // printf( "ia %3i pos(%g,%g,%g) f_nb(%g,%g,%g) \n", ia, ffl.apos[ia].x,ffl.apos[ia].y,ffl.apos[ia].z, ffl.fapos[ia].x,ffl.fapos[ia].y,ffl.fapos[ia].z );
                if(bSurfAtoms)[[likely]]{ 
                    if(bGridFF)[[likely]]{  // with gridFF
                        gridFF.addAtom( ffl.apos[ia], ffl.PLQd[ia], ffl.fapos[ia] );
                        //Vec3d fi=Vec3dZero;
                        //gridFF.addAtom( ffl.apos[ia], ffl.PLQd[ia], fi );
                        //printf("MolWorld_sp3::ffu.atomForceFunc(ia=%i,gridFF.mode=%i) p(%g,%g,%g) fi(%g,%g,%g) PLQ(%g,%g,%g)\n", ia, (int)gridFF.mode, ffl.apos[ia].x, ffl.apos[ia].y, ffl.apos[ia].z, fi.x,fi.y,fi.z, ffl.PLQd[ia].x, ffl.PLQd[ia].y, ffl.PLQd[ia].z );
                        //ffl.fapos[ia].add( fi );
                    }else{ // Without gridFF (Direct pairwise atoms)
                        //{ E+= nbmol .evalMorse   ( surf, false,                  gridFF.alphaMorse, gridFF.Rdamp );  }
                        //{ E+= nbmol .evalMorsePBC    ( surf, gridFF.grid.cell, nPBC, gridFF.alphaMorse, gridFF.Rdamp );  }
                        { E+= gridFF.evalMorsePBC_sym( ffl.apos[ia], ffl.REQs[ia],  ffl.fapos[ia] );   }
                    }
                }
                // printf( "ia %3i pos(%g,%g,%g) f_gf(%g,%g,%g) \n", ia, ffl.apos[ia].x,ffl.apos[ia].y,ffl.apos[ia].z, ffl.fapos[ia].x,ffl.fapos[ia].y,ffl.fapos[ia].z );

                // if   (bGridFF){ 
                //     if  (bTricubic){ E+= gridFF.addForce_Tricubic( ffl.apos[ia], ffl.PLQd[ia], ffl.fapos[ia], true  ); }
                //     else           { E+= gridFF.addForce         ( ffl.apos[ia], ffl.PLQs[ia], ffl.fapos[ia], true  ); }
                // }  // GridFF
                //if( ffl.colDamp.bNonB ){ ffl.evalCollisionDamp_atom_omp( ia, ffl.colDamp.cdampNB, ffl.colDamp.dRcut1, ffl.colDamp.dRcut2 ); }
                //if( ffl.bCollisionDampingNonBond ){ ffl.evalCollisionDamp_atom_omp( ia, ffl.col_damp_NB, ffl.col_damp_dRcut1, ffl.col_damp_dRcut2 ); }
                if(bConstrZ){
                    springbound( ffl.apos[ia].z-ConstrZ_xmin, ConstrZ_l, ConstrZ_k, ffl.fapos[ia].z );
                }
                //if(bGroups){ groups.forceAtom(ia); }
                
                // Vec3d pos_picked = ffl.apos[30];
                // pick_ray0=pos_picked;
                

                if(ipicked==ia)[[unlikely]]{ 
                    const Vec3d f = getForceSpringRay( ffl.apos[ia], pick_hray, pick_ray0,  Kpick ); 
                    ffl.fapos[ia].add( f );
                    printf( "pick_ray0=(%g,%g,%g)\n", pick_ray0.x, pick_ray0.y, pick_ray0.z );
                }

                if(iselected==ia)[[unlikely]]{
                    const Vec3d f = getForceSpringRay( ffl.apos[ia], pick_hray, pick_ray0,  Kpick );
                    ffl.fapos[ia].add( f );
                    printf( "pick_ray0=(%g,%g,%g)\n", pick_ray0.x, pick_ray0.y, pick_ray0.z );
                }

                
            }
            // Vec3d pos_picked = ffl.apos[30];
                // pick_ray0=pos_picked;
                //printf( "pos_picked(%g,%g,%g)\n", pos_picked.x, pos_picked.y, pos_picked.z );
                
                

            // ffl.print_fneigh();

            // ---- assembling
            for(int ia=0; ia<ffl.natoms; ia++){
                ffl.assemble_atom( ia );
            } 

            //double t_eval = (getCPUticks()-t1);
            //printf( "MolWorld_sp3::run_no_omp() (bPBC=%i,bGridFF=%i,bNonBondNeighs=%i,|Fmax|=%g,dt=%g,niter=%i) %g[tick]\n", bPBC,bGridFF,bNonBondNeighs,sqrt(F2max),opt.dt,niter, t_eval );
            //for(int i=0; i<ffl.natoms; i++){ printf( "ffl.fapos[%i] (%g,%g,%g)\n", i, ffl.fapos[i].x, ffl.fapos[i].y, ffl.fapos[i].z ); }
            if(bConstrains){
                //printf( "run_no_omp() constrs[%li].apply() bThermalSampling=%i \n", constrs.bonds.size(), bThermalSampling );
                //ffl.cleanForce();
                //printf( "run_omp() constrs[%i].apply()\n", constrs.bonds.size() );
                E+= constrs.apply( ffl.apos, ffl.fapos, &ffl.lvec );
            }
            if( go.bExploring){
                ffl.Etot += go.constrs.apply( ffl.apos, ffl.fapos, &(ffl.lvec) );
            }
            if(bGroups){ groups.applyAllForces(0.0, 0.2*sin(nloop*0.02) ); }


            if(bFIRE){
                for(int i=0; i<opt.n; i++){
                    double v=opt.vel  [i];
                    double f=opt.force[i];
                    //vv+=v*v; ff+=f*f; vf+=v*f;
                    ffl.cvf.x += v*f;
                    ffl.cvf.y += v*v;
                    ffl.cvf.z += f*f;
                }
                opt.vf=ffl.cvf.x;
                opt.vv=ffl.cvf.y; 
                opt.ff=ffl.cvf.z; 
                opt.FIRE_update_params();
            }else{
                // ----- Dynamics
                if(ffl.colDamp.medium<0){ cdamp=ffl.colDamp.tryAccel(); }
                //if(ffl.colDamp.medium<0){  if( ffl.colDamp.canAccelerate() ){ cdamp=1-ffl.colDamp.medium;  }else{ cdamp=1+ffl.colDamp.medium*0.2; } }
                //if(ffl.colDamp.medium<0){  if( ffl.colDamp.canAccelerate() ){ cdamp=1-ffl.colDamp.medium; }else{ cdamp=1+ffl.colDamp.medium; } }
            }

            

            for(int i=0; i<ffl.nvecs; i++){
                // printf( "ia %3i pos(%g,%g,%g) f(%g,%g,%g) v(%g,%g,%g) \n", i, ffl.apos[i].x,ffl.apos[i].y,ffl.apos[i].z, ffl.fapos[i].x,ffl.fapos[i].y,ffl.fapos[i].z, ffl.vapos[i].x,ffl.vapos[i].y,ffl.vapos[i].z );
                if( go.bExploring ){
                    //if(i==0)printf( "run_no_omp() move_atom_Langevin() gamma_damp%g T_target=%g \n", go.gamma_damp, go.T_target );
                    ffl.move_atom_Langevin( i, dt, 10000.0, go.gamma_damp, go.T_target );
                }else if(bFIRE){
                    ffl.move_atom_FIRE( i, opt.dt, 10000.0, opt.cv, opt.renorm_vf*opt.cf );
                }else{
                    ffl.cvf.add( ffl.move_atom_MD( i, dt, Flim, cdamp ) );
                }
                //ffl.cvf.add( ffl.move_atom_MD( i, dt, Flim, 1.0 ) );
                //ffl.cvf.add( ffl.move_atom_MD( i, dt, Flim, 1.01 ) );
                //ffl.move_atom_MD( i, 0.05, Flim, 0.9 );
                //ffl.move_atom_MD( i, 0.05, 1000.0, 0.9 );
                //ffl.move_atom_FIRE( i, dt, 10000.0, 0.9, 0 ); // Equivalent to MDdamp

                if(bHardConstrs) if( ffl.constr[i].w>1e-9 )[[unlikely]]{ ffl.apos[i] = ffl.constr[i].f; ffl.vapos[i]=Vec3dZero; };
            }
            if( (!bFIRE) && (!go.bExploring) ){
                //printf( "Acceleration: cdamp=%g(%g) nstepOK=%i \n", cdamp_, cdamp, ffl.colDamp.nstepOK );
                //printf( "Kinetic energy decrease: factor=%g v2_new=%g v2_old=%g \n", ffl.cvf.y/cvf_bak.y,  ffl.cvf.y, cvf_bak.y );
                double cos_vf = ffl.colDamp.update_acceleration( ffl.cvf );
                if(ffl.cvf.x<0)[[unlikely]]{ ffl.cleanVelocity(); }else{
                    //double renorm_vf  = sqrt( ffl.cvf.y / ( ffl.cvf.z  + 1e-32 ) );
                    //for(int i=0; i<ffl.nvecs; i++){ ffl.vapos[i] = ffl.vapos[i]*(1-cdamp) + ffl.fapos[i]*( renorm_vf * cdamp ); }
                }
            }
            Etot=E;
            if(outE )outE [itr]=Etot;
            if(outF )outF [itr]=sqrt(ffl.cvf.z);
            if(outV )outV [itr]=sqrt(ffl.cvf.y);
            if(outVF)outVF[itr]=ffl.cvf.x/sqrt(ffl.cvf.z*ffl.cvf.y + 1e-32);
            //if( isnan(Etot) || isnan(ffl.cvf.z) || isnan(ffl.cvf.y) )[[unlikely]]{  printf( "MolWorld_sp3::run_no_omp(itr=%i) ERROR NaNs : E=%f cvf(%g,%g,%g)\n", itr, E, ffl.cvf.x, sqrt(ffl.cvf.y), sqrt(ffl.cvf.z) ); return -itr; }
            if( (trj_fname) && ( (itr%savePerNsteps==0) ||(niter==0) ) )[[unlikely]]{
                sprintf(tmpstr,"# %i E %g |F| %g", itr, Etot, sqrt(ffl.cvf.z) );
                //printf( "run_no_omp::save() %s \n", tmpstr );
                saveXYZ( trj_fname, tmpstr, false, "a", nPBC_save );
            }

            // printf("itr: %i |F| %g  F2conv %g \n", itr, ffl.cvf.z, F2conv );
            if(ffl.cvf.z<F2conv)[[unlikely]]{ 
                //niter=0; 
                bConverged=true;
                double t = (getCPUticks() - T0)*tick2second;
                if(verbosity>1)[[unlikely]]{printf( "MolWorld_sp3::run_no_omp() CONVERGED in %i/%i nsteps E=%g |F|=%g time=%g[ms/%i](%g[us/iter])\n", itr,niter_max, E, sqrt(ffl.cvf.z), itr, t*1e+3, t*1e+6/itr ); }
                if( bGopt && !go.bExploring )[[unlikely]]{
                    gopt_ifound++;
                    sprintf(tmpstr,"# %i E %g |F| %g istep=%i ", gopt_ifound, Etot, sqrt(ffl.cvf.z), go.istep );
                    printf( "run_no_omp::save() %s \n", tmpstr );
                    saveXYZ( "gopt.xyz", tmpstr, false, "a", nPBC_save );
                    go.startExploring();
                    //go.apply_kick( ffl.natoms, ffl.apos, ffl.vapos );
                    bConverged=false;
                }
                break;
            }else{
                //printf( "nStuck %i \n", nStuck );
                if( bCheckStuck )[[unlikely]] { handleStuckAtom(itr, ffl.cvf ); }
                if(verbosity>3)  [[unlikely]] {printf( "MolWorld_sp3::run_no_omp(itr=%i/%i) E=%g |F|=%g |v|=%g cos(v,f)=%g dt=%g cdamp=%g\n", itr,niter_max, E, sqrt(ffl.cvf.z), sqrt(ffl.cvf.y), ffl.cvf.x/sqrt(ffl.cvf.z*ffl.cvf.y+1e-32), dt, cdamp ); }
                //printf( "MolWorld_sp3::run_no_omp(itr=%i/%i) E=%g |F|=%g |v|=%g cos(v,f)=%g dt=%g cdamp=%g\n", itr,niter_max, E, sqrt(ffl.cvf.z), sqrt(ffl.cvf.y), ffl.cvf.x/sqrt(ffl.cvf.z*ffl.cvf.y+1e-32), dt, cdamp );
            }
        } // END for(itr<niter)

        // --- Debug print for atomic positions ---
        // printf("--- Atomic Positions AFTER Relaxation (run_no_omp) ---\n");
        // for (int ia = 0; ia < ffl.natoms; ia++) {
        //         printf("Atom[%3d]: (%12.6f, %12.6f, %12.6f)\n", ia, ffl.apos[ia].x, ffl.apos[ia].y, ffl.apos[ia].z);
        //     }
        // printf("------------------------------------------\n");



        double ticks = (getCPUticks() - T0);
        double t = ticks*tick2second;
        if( (itr>=(niter_max-1)) && (verbosity>1) ) [[unlikely]] {
            double c_smooth = 0.1;
            time_per_iter = time_per_iter*(1-c_smooth) + ( t*1e+6/itr )*c_smooth;
            //printf( "MolWorld_sp3::run_no_omp() NOT CONVERGED in %i/%i dt=%g E=%g |F|=%g time=%g[ms/%i](%g[us/iter])\n", itr,niter_max, opt.dt, E,  sqrt(ffl.cvf.z), t*1e+3,itr,t*1e+6/itr ); 
            printf( "MolWorld_sp3::run_no_omp() NOT CONVERGED (bPBC=%i,bGridFF=%i,bNonBondNeighs=%i,go.bExploring=%i,|Fmax|=%g,dt=%g,niter=%i) time=%g[ms/%i](%g[us/iter]) | tick2second=%g ticks=%g \n", bPBC,bGridFF,bNonBondNeighs,go.bExploring,sqrt(F2max),opt.dt,niter, t*1e+3,itr, time_per_iter,  tick2second,  ticks );
        }
        return itr;
    }
  
/**
 * Runs the simulation using OpenMP parallelization.
 *
 * @param niter_max The maximum number of iterations.
 * @param dt The time step.
 * @param Fconv The convergence threshold for the force.
 * @param Flim The force limit.
 * @param timeLimit The time limit for the optimization.
 * @param outE Pointer to an array to store the total energy at each iteration (optional).
 * @param outF Pointer to an array to store the squared force at each iteration (optional).
 * @return The number of iterations performed.
 */
    __attribute__((hot))  
    int run_omp( int niter_max, double dt, double Fconv=1e-6, double Flim=1000, double timeLimit=0.02, double* outE=0, double* outF=0, double* outV=0, double* outVF=0 ){
        nloop++;
        if(dt>0){ opt.setTimeSteps(dt); }else{ dt=opt.dt; }
        //int ncpu = omp_get_num_threads(); printf("MolWorld_sp3::run_omp() ncpu=%i \n", ncpu );
        //printf( "run_omp() niter_max %i dt %g Fconv %g Flim %g timeLimit %g outE %li outF %li \n", niter_max, dt, Fconv, Flim, timeLimit, (long)outE, (long)outF );
        long T0 = getCPUticks();
        double E=0,F2=0,F2conv=Fconv*Fconv;
        double ff=0,vv=0,vf=0;
        int itr=0,niter=niter_max;
        bConverged = false;
        bool bFIRE = true;

        double cdamp = ffl.colDamp.update( dt );  if(cdamp>1)cdamp=1;
        // if(damping>0){ cdamp = 1-damping; if(cdamp<0)cdamp=0;}
        double F2max = ffl.FmaxNonBonded*ffl.FmaxNonBonded;

        ffl.bNonBonded=bNonBonded; ffl.setNonBondStrategy( bNonBondNeighs*2-1 );
        //printf( "MolWorld_sp3::run_no_omp() bNonBonded=%i bNonBondNeighs=%i bSubtractBondNonBond=%i bSubtractAngleNonBond=%i bClampNonBonded=%i\n", bNonBonded, bNonBondNeighs, ffl.bSubtractBondNonBond, ffl.bSubtractAngleNonBond, ffl.bClampNonBonded );


        //if( bGridDouble ){ printf( "run_omp() bGridDouble %i @ffl.PLQd=%li @FFPaul_d=%li @FFLond_d=%li @FFPaul_d=%li \n", bGridDouble, (long)ffl.PLQd, (long)gridFF.FFPaul_d, (long)gridFF.FFLond_d, (long)gridFF.FFPaul_d );    }

        // if(bToCOG && (!bGridFF) ){ 
        //     Vec3d cog=average( ffl.natoms, ffl.apos );  
        //     move( ffl.natoms, ffl.apos, cog*-1.0 ); 
        // }
        if(bCheckStuck){ checkStuck( RStuck ); }
        //#pragma omp parallel shared(E,F2,ff,vv,vf,ffl) private(itr)
        #pragma omp parallel shared(niter,itr,E,F2,ff,vv,vf,ffl,T0,bConstrains,bConverged)
        while(itr<niter){
            if(itr<niter){
            //#pragma omp barrier
            #pragma omp single
            {E=0;F2=0;ff=0;vv=0;vf=0;
                if( bGopt         ) go.update();
                if( go.bExploring ) bConverged = false;
            }
            //------ eval forces
            //#pragma omp barrier
            #pragma omp for reduction(+:E)
            for(int ia=0; ia<ffl.natoms; ia++){ 
                {                 ffl.fapos[ia           ] = Vec3dZero; } // atom pos force
                if(ia<ffl.nnode){ ffl.fapos[ia+ffl.natoms] = Vec3dZero; } // atom pi  force
                //if(verbosity>3)
                //printf( "atom[%i]@cpu[%i/%i]\n", ia, omp_get_thread_num(), omp_get_num_threads()  );
                if(ia<ffl.nnode){ E+=ffl.eval_atom(ia); }
                //if(ia<ffl.nnode){ E+=ffl.eval_atom_opt(ia); }

                // ----- Error is HERE
                if(bNonBonded){
                    if(bNonBondNeighs)[[likely]]{
                        if(bPBC)[[likely]]{ E+=ffl.evalLJQs_ng4_PBC_atom_omp( ia ); }
                        else              { E+=ffl.evalLJQs_ng4_atom_omp    ( ia ); } 
                    }else{
                        if(bPBC)[[likely]]{ E+=ffl.evalLJQs_PBC_atom_omp( ia, F2max ); }
                        else              { E+=ffl.evalLJQs_atom_omp    ( ia, F2max ); } 
                    }
                }

                if(bSurfAtoms)[[likely]]{ 
                    if(bGridFF)[[likely]]{  // with gridFF
                        gridFF.addAtom( ffl.apos[ia], ffl.PLQd[ia], ffl.fapos[ia] );
                    }else{ // Without gridFF (Direct pairwise atoms)
                        //{ E+= nbmol .evalMorse   ( surf, false,                  gridFF.alphaMorse, gridFF.Rdamp );  }
                        //{ E+= nbmol .evalMorsePBC    ( surf, gridFF.grid.cell, nPBC, gridFF.alphaMorse, gridFF.Rdamp );  }
                        { E+= gridFF.evalMorsePBC_sym( ffl.apos[ia], ffl.REQs[ia],  ffl.fapos[ia] );   }
                    }
                }

                //if     (bGridFF){ E+= gridFF.addMorseQH_PBC_omp( ffl.apos[ia], ffl.REQs[ia], ffl.fapos[ia] ); }  // NBFF
                if(bConstrZ){
                    springbound( ffl.apos[ia].z-ConstrZ_xmin, ConstrZ_l, ConstrZ_k, ffl.fapos[ia].z );
                }
                if(ipicked==ia)[[unlikely]]{ 
                    const Vec3d f = getForceSpringRay( ffl.apos[ia], pick_hray, pick_ray0,  Kpick ); 
                    ffl.fapos[ia].add( f );
                }
            }
            // if(ffl.bTorsion){
            //     #pragma omp for reduction(+:E)
            //     for(int it=0; it<ffl.ntors; it++){ 
            //         E+=ffl.eval_torsion(it); 
            //     }
            // }
            #pragma omp single
            {
                if(bConstrains  ){ E+=constrs.apply( ffl.apos, ffl.fapos, &ffl.lvec ); }
                if(go.bExploring){ go.constrs.apply( ffl.apos, ffl.fapos, &ffl.lvec ); }
            }
            // ---- assemble (we need to wait when all atoms are evaluated)
            //#pragma omp barrier
            #pragma omp for
            for(int ia=0; ia<ffl.natoms; ia++){
                ffl.assemble_atom( ia );
            }
            // #pragma omp barrier
            // #pragma omp for reduction(+:F2)
            // for(int i=0; i<ffl.nvecs; i++){
            //     F2 += ffl.move_atom_MD     ( i, dt, Flim, 0.95 );
            //     //F2 += ffl.move_atom_kvaziFIRE( i, dt, Flim );
            // }
            //#pragma omp barrier
            
            //#pragma omp barrier
            // --- FIRE pre
                #pragma omp for reduction(+:vf,vv,ff)
                for(int i=0; i<opt.n; i++){
                    double v=opt.vel  [i];
                    double f=opt.force[i];
                    vv+=v*v; ff+=f*f; vf+=v*f;
                }
                #pragma omp single
                { opt.vv=vv; opt.ff=ff; opt.vf=vf; F2=ff; opt.FIRE_update_params(); }

                // ------ move
                #pragma omp for
                for(int i=0; i<ffl.nvecs; i++){
                    if( go.bExploring ){
                        ffl.move_atom_Langevin( i, dt, 10000.0, go.gamma_damp, go.T_target ); 
                    }else{
                        //ffl.move_atom_MD( i, opt.dt, Flim, 0.9 );
                        //ffl.move_atom_MD( i, 0.05, Flim, 0.9 );
                        //ffl.move_atom_MD( i, 0.05, 1000.0, 0.9 );
                        ffl.move_atom_FIRE( i, opt.dt, 10000.0, opt.cv, opt.renorm_vf*opt.cf );
                        //ffl.move_atom_FIRE( i, dt, 10000.0, 0.9, 0 ); // Equivalent to MDdamp
                    }
            } 
            
            //#pragma omp barrier
            #pragma omp single
            { 
                Etot=E;
                itr++; 
                // if(timeLimit>0)[[unlikely]]{
                //     double t = (getCPUticks() - T0)*tick2second;
                //     if(t>0.02){ 
                //         niter=0; 
                //         if(verbosity>1) [[unlikely]] { printf( "run_omp() ended due to time limit after %i nsteps ( %6.3f [s]) \n", itr, t ); }
                //     }
                // }
                if(F2<F2conv)[[unlikely]]{ 
                    niter=0; 
                    bConverged = true;
                    double t = (getCPUticks() - T0)*tick2second;
                    if(verbosity>1) [[unlikely]] { printf( "MolWorld_sp3::run_omp() CONVERGED in %i/%i nsteps E=%g |F|=%g time= %g [ms]( %g [us/%i iter])\n", itr,niter_max, E, sqrt(F2), t*1e+3, t*1e+6/itr, itr ); }

                    //printf( "MolWorld_sp3::run_omp() CONVERGED in %i/%i nsteps E=%g |F|=%g time= %g [ms]( %g [us/%i iter])\n", itr,niter_max, E, sqrt(F2), t*1e+3, t*1e+6/itr, itr );
                    if(bGopt  && (!go.bExploring) ){
                        gopt_ifound++;
                        sprintf(tmpstr,"# %i E %g |F| %g istep=%i", gopt_ifound, Etot, sqrt(F2), go.istep );
                        printf( "MolWorld_sp3::run_omp().save %s \n", tmpstr );
                        saveXYZ( "gopt.xyz", tmpstr, false, "a", nPBC_save );
                        go.startExploring();
                        //go.apply_kick( ffl.natoms, ffl.apos, ffl.vapos );
                        bConverged=false;
                        // if(bToCOG && bGridFF ){ 
                        //     Vec3d cog=average( ffl.natoms, ffl.apos );   cog.z=0;  
                        //     move( ffl.natoms, ffl.apos, cog*-1.0 ); 
                        // }
                    }
                }else{
                    if( bCheckStuck  )[[unlikely]]{ handleStuckAtom(itr, Vec3d{opt.vf,opt.vv,opt.ff} ); }
                }
                //printf( "step[%i] E %g |F| %g ncpu[%i] \n", itr, E, sqrt(F2), omp_get_num_threads() ); 
                //{printf( "step[%i] dt %g(%g) cv %g cf %g cos_vf %g \n", itr, opt.dt, opt.dt_min, opt.cv, opt.cf, opt.cos_vf );}
                //if(verbosity>2){printf( "step[%i] E %g |F| %g ncpu[%i] \n", itr, E, sqrt(F2), omp_get_num_threads() );}
            }
            } // if(itr<niter)
        } // while(itr<niter)
           
        {
        double t = (getCPUticks() - T0)*tick2second;
        if( (itr>=niter_max)&&(verbosity>1)) [[unlikely]] {printf( "MolWorld_sp3::run_omp() NOT CONVERGED in %i/%i dt=%g E=%g |F|=%g time= %g [ms]( %g [us/%i iter]) \n", itr,niter_max, opt.dt, E,  sqrt(F2), t*1e+3, t*1e+6/itr, itr ); }
        }
        return itr;
    }

void scan_rigid( int nconf, Vec3d* poss, Mat3d* rots, double* Es, Vec3d* aforces, Vec3d* aposs, bool omp ){
    printf("MolWorld_sp3::scan_rigid(nconf=%i,omp=%i) @poss=%li @rots=%li @Es=%li @aforces=%li @aposs=%li \n", nconf, omp, (long)poss, (long)rots, (long)Es, (long)aforces, (long)aposs);
    printf("MolWorld_sp3::scan_rigid() bNonBonded=%i bNonBondNeighs=%i bPBC=%i bSurfAtoms=%i bGridFF=%i gridFF.mode=%i \n", bNonBonded, bNonBondNeighs, bPBC, bSurfAtoms, bGridFF, gridFF.mode );
    
    // Add grid dimensions print
    // printf("DEBUG: GridFF dimensions | pos0=(%.3f,%.3f,%.3f) cell=(%.3f,%.3f,%.3f)\n", 
    //     gridFF.grid.pos0.x, gridFF.grid.pos0.y, gridFF.grid.pos0.z,
    //     gridFF.grid.cell.a.x, gridFF.grid.cell.b.y, gridFF.grid.cell.c.z);

    for(int ia=0; ia<ffl.natoms; ia++){ 
         printf( "MolWorld_sp3::scan_rigid()[ia=%i] pos(%8.4f,%8.4f,%8.4f) REQ(%8.4f,%16.8f,%8.4f,%8.4f) PLQd(%16.8f,%16.8f,%16.8f,%16.8f) \n", 
         ia, ffl.apos[ia].x, ffl.apos[ia].y, ffl.apos[ia].z, ffl.REQs[ia].x, ffl.REQs[ia].y, ffl.REQs[ia].z, ffl.REQs[ia].w, ffl.PLQd[ia].x, ffl.PLQd[ia].y, ffl.PLQd[ia].z, ffl.PLQd[ia].w );  }

    Atoms atoms;
    atoms.copyOf( ffl );
    std::vector<Vec3d> pipos(ffl.nnode); for(int i=0; i<ffl.nnode; i++){ pipos[i]=ffl.pipos[i]; }
    for(int i=0; i<nconf; i++){
        Vec3d pos; if(poss){ pos=poss[i]; }else{ pos=Vec3dZero; }
        Mat3d rot; if(rots){ rot=rots[i]; }else{ rot=Mat3dIdentity; }
        ffl.setFromRef( atoms.apos, pipos.data(), pos, rot );
        // Print molecular position after transformation
        // printf("DEBUG: Molecule %d | base_pos=(%.3f,%.3f,%.3f) grid_shift0=(%.3f,%.3f,%.3f)\n",
        //     i, pos.x, pos.y, pos.z,
        //     gridFF.shift0.x, gridFF.shift0.y, gridFF.shift0.z);
            
        // Print first atom position in global coordinates
        // if(ffl.natoms > 0) {
        //     printf("DEBUG: Atom[0] global | xyz=(%.3f,%.3f,%.3f)\n",
        //         ffl.apos[0].x, ffl.apos[0].y, ffl.apos[0].z);
        // }
        
        double E = eval_no_omp();
        //printf( "scan_rigid[%i] E=%g \n", i, E );
        if(Es){ Es[i]=E; }
        if(aforces){ ffl.copyForcesTo( aforces + i*ffl.natoms ); }
        if(aposs  ){ ffl.copyPosTo   ( aposs   + i*ffl.natoms ); }
    }
}

void scan_relaxed( int nconf, Vec3d* poss, Mat3d* rots, double* Es, Vec3d* aforces, Vec3d* aposs, bool omp, int niter_max, double dt, double Fconv=1e-6, double Flim=1000,int ipicked=29,int iselected=29 ){
    printf("MolWorld_sp3::scan_relaxed(nconf=%i,omp=%i) @poss=%p @rots=%p @Es=%p @aforces=%p @aposs=%p \n", nconf, omp, poss, rots, Es, aforces, aposs);
    Atoms atoms;
    atoms.copyOf( ffl );
    std::vector<Vec3d> pipos(ffl.nnode); for(int i=0; i<ffl.nnode; i++){ pipos[i]=ffl.pipos[i]; }
    for(int i=0; i<nconf; i++){
        Vec3d pos; if(poss){ pos=poss[i]; }else{ pos=Vec3dZero; }
        Mat3d rot; if(rots){ rot=rots[i]; }else{ rot=Mat3dIdentity; }
        for(int ia=0; ia<ffl.natoms; ia<ia++){ ffl.vapos[i]=Vec3dZero;  }
        ffl.setFromRef( atoms.apos, pipos.data(), pos, rot );
        int niterdone = run_no_omp( niter_max, dt, Fconv, Flim, 1000.0,0,0,0,0,iselected);
        double E = eval_no_omp();
        // printf("Debug After Relax %f\n", atoms.apos);
        if(Es){ Es[i]=E; }
        if(aforces){ ffl.copyForcesTo( aforces + i*ffl.natoms ); }
        if(aposs  ){ ffl.copyPosTo   ( aposs   + i*ffl.natoms ); }
        // printf("Configuration %i: Energy = %g, Iterations = %i\n", i, E, niterdone);
        // printf("Debug Appos%li %li %li\n", aposs[0], aposs[1], aposs[2]);
    }
}

// Without taing the previous position
// void scan_constr( int nconf, int nconstr, int *icontrs, Quat4d* contrs_, double* Es, Vec3d* aforces, Vec3d* aposs, bool bHardConstr_, bool omp, int niter_max, double dt, double Fconv=1e-6, double Flim=1000 ){
//     printf("MolWorld_sp3::scan_relaxed_constr(nconf=%i,nconstr=%i,omp=%i)  dt=%g Fconv=%g Flim=%g @icontrs=%p @contrs=%p @Es=%p @aforces=%p @aposs=%p \n", nconf, nconstr, omp,  dt, Fconv, Flim, icontrs, contrs_,  Es, aforces, aposs );
//     Atoms atoms;
//     atoms.copyOf( ffl );
//     std::vector<Vec3d> pipos(ffl.nnode); for(int i=0; i<ffl.nnode; i++){ pipos[i]=ffl.pipos[i]; }
//     bHardConstrs = bHardConstr_;
//     for(int i=0; i<nconf; i++){        
//         for(int ia=0; ia<ffl.natoms; ia++){ 
//             ffl.constr[ia]=Quat4dZero; 
//             ffl.vapos[i]=Vec3dZero;
//         }
//         // Vec3d pos; //if(contrs){ pos=contrs[i]; }else{ pos=Vec3dZero; }
//         // Mat3d rot; //if(rots){ rot=rots[i]; }else{ rot=Mat3dIdentity; }
//         // if(i==0){ffl.setFromRef( atoms.apos, pipos.data(), pos, rot )};

//         for(int ic=0; ic<nconstr; ic++){ 
//             int ia = icontrs[ic];
//             ffl.constr[ia]=contrs_[i*nconstr+ic];
//             printf("scan_constr()[i=%i] constr %i ia %i (%16.8f,%16.8f,%16.8f,%16.8f)\n", i, ic, ia, ffl.constr[ia].x, ffl.constr[ia].y, ffl.constr[ia].z, ffl.constr[ia].w );
//             if(bHardConstrs) if( ffl.constr[i].w>1e-9 ){ ffl.apos[ia] = ffl.constr[i].f; ffl.vapos[i]=Vec3dZero; };
//         }
//         int niterdone = run_no_omp( niter_max, dt, Fconv, Flim, 1000.0);
//         double E = eval_no_omp();
//         if(Es){ Es[i]=E; }
//         if(aforces){ ffl.copyForcesTo( aforces + i*ffl.natoms ); }
//         if(aposs  ){ ffl.copyPosTo   ( aposs   + i*ffl.natoms ); }
//         saveXYZ( "scan_constr.xyz", "#", 1, "a" );
//     }
// }


// Working fine 
// void scan_constr( int nconf, int nconstr, int *icontrs, Quat4d* contrs_, double* Es, Vec3d* aforces, Vec3d* aposs, bool bHardConstr_, bool omp, int niter_max, double dt, double Fconv=1e-6, double Flim=1000 ){
//     printf("MolWorld_sp3::scan_relaxed_constr(nconf=%i,nconstr=%i,omp=%i)  dt=%g Fconv=%g Flim=%g @icontrs=%p @contrs=%p @Es=%p @aforces=%p @aposs=%p \n", nconf, nconstr, omp,  dt, Fconv, Flim, icontrs, contrs_,  Es, aforces, aposs );
//     Atoms atoms;
//     atoms.copyOf( ffl );
//     std::vector<Vec3d> pipos(ffl.nnode); for(int i=0; i<ffl.nnode; i++){ pipos[i]=ffl.pipos[i]; }
//     bHardConstrs = bHardConstr_;
//     std::vector<Vec3d> initial_Pos(ffl.natoms);
//     for(int i=0; i<ffl.natoms; i++) {
//         initial_Pos[i] = ffl.apos[i];
//     }
//     for(int i=0; i<nconf; i++){        
//         for(int ia=0; ia<ffl.natoms; ia++){ 
//             ffl.constr[ia]=Quat4dZero; 
//             ffl.vapos[i]=Vec3dZero;
//         }
        
//         for(int ic=0; ic<nconstr; ic++){ 
//             int ia = icontrs[ic];
//             ffl.constr[ia]=contrs_[i*nconstr+ic];
//             ffl.constr[ia].f.x = initial_Pos[ia].x + ffl.constr[ia].x;
//             ffl.constr[ia].f.y = initial_Pos[ia].y + ffl.constr[ia].y;
//             ffl.constr[ia].f.z = initial_Pos[ia].z + ffl.constr[ia].z;


//             printf("scan_constr()[i=%i] constr %i ia %i contr (%16.8f,%16.8f,%16.8f,%16.8f) initial (%16.8f,%16.8f,%16.8f) apos (%16.8f,%16.8f,%16.8f)\n", i, ic, ia, ffl.constr[ia].x, ffl.constr[ia].y, ffl.constr[ia].z, ffl.constr[ia].w,initial_Pos[ia].x,initial_Pos[ia].y,initial_Pos[ia].z,ffl.apos[ia].x,ffl.apos[ia].y,ffl.apos[ia].z );
            
//             if(bHardConstrs) if( ffl.constr[ia].w>1e-9 ){ ffl.apos[ia] = ffl.constr[ia].f; ffl.vapos[i]=Vec3dZero; };

//             printf("scan_constr()[i=%i] constr %i ia %i contr (%16.8f,%16.8f,%16.8f,%16.8f) initial (%16.8f,%16.8f,%16.8f) apos (%16.8f,%16.8f,%16.8f)\n", i, ic, ia, ffl.constr[ia].x, ffl.constr[ia].y, ffl.constr[ia].z, ffl.constr[ia].w ,initial_Pos[ia].x,initial_Pos[ia].y,initial_Pos[ia].z,ffl.apos[ia].x,ffl.apos[ia].y,ffl.apos[ia].z );
//         }
        // int niterdone = run_no_omp( niter_max, dt, Fconv, Flim, 1000.0);
//         double E = eval_no_omp();
//         if(Es){ Es[i]=E; }
//         if(aforces){ ffl.copyForcesTo( aforces + i*ffl.natoms ); }
//         if(aposs  ){ ffl.copyPosTo   ( aposs   + i*ffl.natoms ); }
//         saveXYZ( "scan_constr.xyz", "#", 1, "a" );
//     }
// }


// scan_constr_uff 
void scan_constr( int nconf, int nconstr, int *icontrs, Quat4d* contrs_, double* Es, Vec3d* aforces, Vec3d* aposs, bool bHardConstr_, bool omp, int niter_max, double dt, double Fconv=1e-6, double Flim=1000 ){
    printf("MolWorld_sp3::scan_relaxed_constr_uff(nconf=%i,nconstr=%i,omp=%i)  dt=%g Fconv=%g Flim=%g @icontrs=%p @contrs=%p @Es=%p @aforces=%p @aposs=%p \n", nconf, nconstr, omp,  dt, Fconv, Flim, icontrs, contrs_,  Es, aforces, aposs );
    
    ffu.printSizes();
    ffu.printPointers();
    
    // Store original bUFF value to restore later
    //bool original_bUFF = bUFF;
    // Enable UFF force field
    //bUFF = true;
    //makeFFs();
    
    Atoms atoms;
    atoms.copyOf( ffu );
    //std::vector<Vec3d> pipos(ffu.nnode); for(int i=0; i<ffu.nnode; i++){ pipos[i]=ffu.pipos[i]; }
    bHardConstrs = bHardConstr_;
    std::vector<Vec3d> initial_Pos(ffu.natoms);
    for(int i=0; i<ffu.natoms; i++) {
        initial_Pos[i] = ffu.apos[i];
    }

    for(int i=0; i<nconf; i++){        
        for(int ia=0; ia<ffu.natoms; ia++){ 
            ffu.constr[ia]=Quat4dZero; 
            ffu.vapos[ia]=Vec3dZero;
        }
        
        for(int ic=0; ic<nconstr; ic++){ 
            int ia = icontrs[ic];
            if(ia < 0 || ia >= ffu.natoms) {
                printf("ERROR: Invalid atom index %d in constraint %d\n", ia, ic);
                continue;
            }
            // Correctly index into the contrs_ array
            int idx = i*nconstr + ic;
            ffu.constr[ia] = contrs_[idx];
            
            // Update the constraint position with the initial position
            ffu.constr[ia].f.x = initial_Pos[ia].x + ffu.constr[ia].x;
            ffu.constr[ia].f.y = initial_Pos[ia].y + ffu.constr[ia].y;
            ffu.constr[ia].f.z = initial_Pos[ia].z + ffu.constr[ia].z;

            // printf("scan_constr()[i=%i] constr %i ia %i contr (%16.8f,%16.8f,%16.8f,%16.8f) initial (%16.8f,%16.8f,%16.8f) apos (%16.8f,%16.8f,%16.8f)\n", i, ic, ia, 
            //    ffu.constr[ia].x, ffu.constr[ia].y, ffu.constr[ia].z, ffu.constr[ia].w,initial_Pos[ia].x,initial_Pos[ia].y,initial_Pos[ia].z,ffu.apos[ia].x,ffu.apos[ia].y,ffu.apos[ia].z );

            // printf("bHardConstrs %d\n", bHardConstrs);
            
            if(bHardConstrs) if( ffu.constr[ia].w>1e-9 ){ ffu.apos[ia] = ffu.constr[ia].f; ffu.vapos[ia]=Vec3dZero; };

            // printf("scan_constr()[i=%i] constr %i ia %i contr (%16.8f,%16.8f,%16.8f,%16.8f) initial (%16.8f,%16.8f,%16.8f) apos (%16.8f,%16.8f,%16.8f)\n", i, ic, ia, 
            //    ffu.constr[ia].x, ffu.constr[ia].y, ffu.constr[ia].z, ffu.constr[ia].w ,initial_Pos[ia].x,initial_Pos[ia].y,initial_Pos[ia].z,ffu.apos[ia].x,ffu.apos[ia].y,ffu.apos[ia].z );
        }
        
        
        // Run relaxation using UFF
        int niterdone;
        // if (omp) {
        //     niterdone = ffu.run_omp(niter_max, dt, Fconv, Flim);
        // } else {
        //     niterdone = ffu.run(niter_max, dt, Fconv, Flim);
        // }
        
        niterdone = ffu.run(niter_max, dt, Fconv, Flim);
        // omp=true;
        // niterdone = ffu.run_omp(niter_max, dt, Fconv, Flim);
        
        // Print forces for verification
        // for(int ja=0; ja<ffu.natoms; ja++) {
        //     printf("DEBUG: before eval fapos[%d] = (%g,%g,%g)\n", 
        //         ja, ffu.fapos[ja].x, ffu.fapos[ja].y, ffu.fapos[ja].z);
        // }

        // Evaluate energy using UFF
        //double E_eval = ffu.eval();
        //double E_eval_omp=ffu.eval_omp();
        double E_run = ffu.Etot;
        
        // printf("scan_constr()[i=%i] E_from_run=%g \n", i, E_run );
        //printf("scan_constr()[i=%i] E_from_eval=%g \n", i, E_eval );
        // printf("scan_constr()[i=%i] E_from_eval_omp=%g \n", i, E_eval_omp );
        if(Es) { Es[i] = E_run; }
        
        // for(int ja=0; ja<ffu.natoms; ja++) {
        //     printf("DEBUG: after eval fapos[%d] = (%g,%g,%g)\n", 
        //         ja, ffu.fapos[ja].x, ffu.fapos[ja].y, ffu.fapos[ja].z);
        // }
        
        // Copy forces and positions if requested
        if(aforces) {
            for(int ja=0; ja<ffu.natoms; ja++) {
                // printf("scan_constr()[i=%i] ja %i fapos(%16.8f,%16.8f,%16.8f)\n", i, ja, ffu.fapos[ja].x, ffu.fapos[ja].y, ffu.fapos[ja].z );
                aforces[i*ffu.natoms + ja] = ffu.fapos[ja];
            }
        }
        // if(aforces) {
        //     // First verify that ffu.fapos contains valid data
        //     printf("DEBUG: Verifying ffu.fapos before copy:\n");
        //     for(int ja=0; ja<ffu.natoms; ja++) {
        //         printf("Pre-copy ffu.fapos[%d] = (%g,%g,%g)\n", 
        //             ja, ffu.fapos[ja].x, ffu.fapos[ja].y, ffu.fapos[ja].z);
        //     }
        
        //     // Direct manual copy with bounds checking
        //     for(int ja=0; ja<ffu.natoms; ja++) {
        //         if (i*ffu.natoms + ja >= nconf*ffu.natoms) {
        //             printf("ERROR: Array bounds exceeded at i=%d, ja=%d\n", i, ja);
        //             break;
        //         }
        //         aforces[i*ffu.natoms + ja].x = ffu.fapos[ja].x;
        //         aforces[i*ffu.natoms + ja].y = ffu.fapos[ja].y;
        //         aforces[i*ffu.natoms + ja].z = ffu.fapos[ja].z;
                
        //         // Verify the copy was successful
        //         printf("Post-copy aforces[%d] = (%g,%g,%g)\n", 
        //             i*ffu.natoms + ja, 
        //             aforces[i*ffu.natoms + ja].x,
        //             aforces[i*ffu.natoms + ja].y,
        //             aforces[i*ffu.natoms + ja].z);
        //     }
        // }

        if(aposs) {
            for(int ja=0; ja<ffu.natoms; ja++) {
                // printf("scan_constr()[i=%i] ja %i apos(%16.8f,%16.8f,%16.8f)\n", i, ja, ffu.apos[ja].x, ffu.apos[ja].y, ffu.apos[ja].z );
                aposs[i*ffu.natoms + ja] = ffu.apos[ja];
            }
        }
        

        // if(Es){ Es[i]=E; }
        // if(aforces){ ffu.copyForcesTo( aforces + i*ffl.natoms ); }
        // if(aposs  ){ ffu.copyPosTo   ( aposs   + i*ffl.natoms ); }
        // // Save trajectory if needed
        saveXYZ("scan_constr_uff.xyz", "#", 1, "a");
        // printf("Configuration %i: Energy = %g, Iterations = %i\n", i, E, niterdone);
        printf("Configuration %i: Energy = %g, Iterations = %i\n", i, E_run, niterdone);
    }
    
    // Restore original bUFF value
    //bUFF = original_bUFF;
}




// void makeGridFF( bool bSaveDebugXSFs=false, Vec3i nPBC={1,1,0} ) {
//     gridFF.bindSystem(surf.natoms, 0, surf.apos, surf.REQs );
//     //if(verbosity>1)
//     gridFF.grid.printCell();
//     gridFF.allocateFFs();
//     //double x0= ( gridFF.grid.cell.a.x + gridFF.grid.cell.b.x )*-0.5;
//     //double y0= ( gridFF.grid.cell.a.y + gridFF.grid.cell.b.y )*-0.5;
//     //gridFF.grid.pos0 = Vec3d{ x0,y0,-8.0};
//     //gridFF.shift   = Vec3d{0.0,0.0,-8.0};
//     //gridFF.tryLoad( "data/FFelec.bin", "data/FFPaul.bin", "data/FFLond.bin", true, {0,0,0} );
//     //gridFF.tryLoad( "FFelec.bin", "FFPaul.bin", "FFLond.bin", false, {1,1,1} );
//     gridFF.tryLoad( "FFelec.bin", "FFPaul.bin", "FFLond.bin", false, nPBC, bSaveDebugXSFs );
// }


//inline int pickParticle( const Vec3d& ray0, const Vec3d& hRay, double R, int n, Vec3d * ps, bool* ignore=0 ){
//int pickParticle( Vec3d ray0, Vec3d hray, double R=0.5 ){ return pickParticle( ray0, hray, R, ff.natoms, ff.apos ); }

// int toXYZ(const char* comment="#comment", bool bNodeOnly=false){
//     if(xyz_file==0){ printf("ERROR no xyz file is open \n"); return -1; }
//     params.writeXYZ( xyz_file, (bNodeOnly ? ffl.nnode : ffl.natoms) , nbmol.atypes, nbmol.apos, comment );
//     return 0;
// }

/**
 * Prepares the MolecularWorld object to be written to an XYZ file by function writeXYZ.
 *
 * @param comment The comment to be included in the XYZ file (default: "#comment").
 * @param bNodeOnly Flag indicating whether to convert only the nodes or the entire structure (default: false).
 * @param file The file pointer to write the XYZ data to (default: 0).
 * @param bPi Flag indicating whether to include pi electrons in the XYZ file (default: false).
 * @param just_Element Flag indicating whether to include only the element symbols in the XYZ file (default: true).
 * @return 0 if successful, -1 if an error occurs.
 */
int toXYZ(const char* comment="#comment", bool bNodeOnly=false, FILE* file=0, bool bPi=false, bool just_Element=true ){
    if(file==0){ file=xyz_file; };
    if(file==0){ printf("ERROR no xyz file is open \n"); return -1; }
    int n=ffl.natoms; if(bNodeOnly){ n=ffl.nnode; }
    int npi=0; if(bPi)npi=ffl.nnode;
    params.writeXYZ( file, n, nbmol.atypes, nbmol.apos, comment, 0,just_Element, npi );
    return 0;
}

/**
 * Saves the molecular structure in XYZ format to a file.
 *
 * @param fname The name of the file to save the structure to.
 * @param comment The comment to include in the XYZ file. Default is "#comment".
 * @param bNodeOnly Flag indicating whether to save only the nodes or all atoms. Default is false.
 * @param mode The file mode to open the file with. Default is "w".
 * @param nPBC The number of periodic boundary conditions in each direction. Default is {1, 1, 1}.
 * @return The number of atoms saved to the file.
 */
int saveXYZ(const char* fname, const char* comment="#comment", bool bNodeOnly=false, const char* mode="w", Vec3i nPBC=Vec3i{1,1,1} ){ 
    char str_tmp[1024];
    if(bPBC){ sprintf( str_tmp, "lvs %8.3f %8.3f %8.3f    %8.3f %8.3f %8.3f    %8.3f %8.3f %8.3f %s", ffl.lvec.a.x, ffl.lvec.a.y, ffl.lvec.a.z, ffl.lvec.b.x, ffl.lvec.b.y, ffl.lvec.b.z, ffl.lvec.c.x, ffl.lvec.c.y, ffl.lvec.c.z, comment ); }
    else    { sprintf( str_tmp, "%s", comment ); }
    return params.saveXYZ( fname, (bNodeOnly ? ffl.nnode : ffl.natoms) , nbmol.atypes, nbmol.apos, str_tmp, nbmol.REQs, mode, true, nPBC, ffl.lvec ); 
}
    //int saveXYZ(const char* fname, const char* comment="#comment", bool bNodeOnly=false){ return params.saveXYZ( fname, (bNodeOnly ? ff.nnode : ff.natoms) , ff.atype, ff.apos, comment, nbmol.REQs ); }
    //int saveXYZ(const char* fname, const char* comment="#comment", bool bNodeOnly=false){ return params.saveXYZ( fname, (bNodeOnly ? ff.nnode : ff.natoms) , nbmol.atypes, nbmol.apos, comment, nbmol.REQs ); }

    // ========= Analysis

    double findHbonds_PBC( int ia, double Rcut, double Hcut, double cosMin, Vec3d dir, std::vector<Vec3i>& out ){
        //printf( "MolWorld_sp3::findHbonds_PBC(%i) Rcut=%g Hcut=%g\n", ia, Rcut, Hcut );
        const double R2cut = Rcut*Rcut;
        const NBFF&  ff   = ffl;
        const Vec3d  pi   = ff.apos     [ia];
        const Quat4d REQi = ff.REQs     [ia];
        if( REQi.w < 0 ) return 0;
        const Quat4i ng   = ff.neighs   [ia];
        const Quat4i ngC  = ff.neighCell[ia];
        double E=0,fx=0,fy=0,fz=0;
        for (int j=0; j<ff.natoms; j++){ 
            if(ia==j)continue;
            const Quat4d& REQj  = ff.REQs[j];
            if( REQj.w > 0 ) continue;
            const Quat4d  REQij = _mixREQ(REQi,REQj); 
            const Vec3d dp     = ff.apos[j]-pi;
            Vec3d fij          = Vec3dZero;
            const bool bBonded = ((j==ng.x)||(j==ng.y)||(j==ng.z)||(j==ng.w));
            for(int ipbc=0; ipbc<npbc; ipbc++){
                //printf( "[ia=%i,j=%i,ipbc=%i]\n", ia, j, ipbc );
                // --- We calculate non-bonding interaction every time (most atom pairs are not bonded)
                const Vec3d dpc = dp + ff.shifts[ipbc];    //   dp = pj - pi + pbc_shift = (pj + pbc_shift) - pi 
                //double eij      = getLJQH( dpc, fij, REQij, R2damp );
                // --- If atoms are bonded we don't use the computed non-bonding interaction energy and force
                double r2 = dpc.norm2();
                if( (r2>R2cut) || (REQij.w>-Hcut) )[[likely]] continue;
                //if( (r2>R2cut) )[[likely]] continue;
                if(bBonded) [[unlikely]]  { 
                    if(   ((j==ng.x)&&(ipbc==ngC.x))
                        ||((j==ng.y)&&(ipbc==ngC.y))
                        ||((j==ng.z)&&(ipbc==ngC.z))
                        ||((j==ng.w)&&(ipbc==ngC.w))
                    ) [[unlikely]]  { 
                        continue;
                    }
                }
                double c = dir.dot( dpc )/sqrt(r2);
                //printf( "[ia=%i,j=%i,ipbc=%i] r=%g/Rcut(%g) cos=%g/cosMin(%g)\n", ia, j, ipbc,  sqrt(r2), Rcut, c, cosMin );
                if( c<cosMin ) continue;
                //printf( "[ia=%i,j=%i,ipbc=%i] found  r=%g/Rcut(%g) \n", ia, j, ipbc,  sqrt(r2), Rcut );
                out.push_back( Vec3i{ ia, j, ipbc } );
            }
        }
        return E;
    }
    double findHbonds_PBC( double Rcut, double Hcut, double angMax, std::vector<Vec3i>* out =0 ){
        //printf( "MolWorld_sp3::findHbonds_PBC()\n" );
        double cosMin = cos(angMax);
        if(out==0){ out = &Hbonds; }
        double E=0;
        const NBFF&  ff   = ffl;
        for(int ia=0; ia<ffl.natoms; ia++){ 

            if( ff.REQs[ia].w < Hcut ) continue;

            // --- find vector of hydrogen bond to base
            const Quat4i ng  = ff.neighs   [ia];
            const Quat4i ngC = ff.neighCell[ia];
            Vec3d dir = ffl.apos[ia] - ffl.apos[ng.x] + ff.shifts[ngC.x]; 
            dir.normalize();
            //printf( "[ia=%i,j=%i,ipbc=%i] dir(%g,%g,%g) \n", ia, ng.x, ngC.x, dir.x,dir.y,dir.z );
            //out->push_back( Vec3i{ ia, ng.x, ngC.x } );

            E+=findHbonds_PBC( ia, Rcut, Hcut, cosMin, dir, *out );
        }
        //printf( "MolWorld_sp3::findHbonds_PBC() DONE\n" );
        return E;
    }
// ========= Manipulation with the molecule

/**
 * Shifts the positions of atoms in the given selection by the specified displacement vector d.
 *
 * @param n The number of atoms in the selection.
 * @param selection An array of indices representing the atoms in the selection.
 * @param d The displacement vector to shift the atoms by.
 */
void shift_atoms ( int n, int* selection, Vec3d d ){ move  ( n, selection, ffl.apos, d ); updateBuilderFromFF(true, false); };
void shift_atoms (                        Vec3d d ){ printf("shift_atoms() d=(%g,%g,%g) \n", d.x, d.y, d.z); move  ( ffl.natoms, ffl.apos, d );   updateBuilderFromFF(true, false); };


/**
 * Rotates the atoms specified by the given selection around the specified axis ax by the specified angle phi.
 *
 * @param n The number of atoms in the selection.
 * @param selection An array of integers representing the indices of the atoms to be rotated.
 * @param p0 The pivot point around which the atoms will be rotated.
 * @param ax The axis of rotation.
 * @param phi The angle of rotation in radians.
 */
void rotate_atoms( int n, int* selection, Vec3d p0, Vec3d ax, double phi   ){ rotate( n, selection, ffl.apos, p0, ax, phi ); updateBuilderFromFF(true, false); };
/**
 * Shifts the atoms in the given selection by a specified distance l along the line connecting the atoms with indices ia0 and ia1.
 *
 * @param n         The number of atoms in the selection.
 * @param selection An array of indices representing the atoms in the selection.
 * @param ia0       The index of the first atom
 * @param ia1       The index of the second atom
 * @param l         The distance to shift the atoms by.
 */
void shift_atoms ( int n, int* selection, int ia0, int ia1, double l              ){ Vec3d d=(ffl.apos[ia1]-ffl.apos[ia0]).normalized()*l; move( n, selection, ff.apos, d); updateBuilderFromFF(true, false); };
/**
 * Rotates the specified atoms in the selection around an axis defined by the atoms with indices iax0 and iax1 by the specified angle phi.
 *
 * @param n The number of atoms in the selection.
 * @param selection An array of indices representing the atoms to be rotated.
 * @param ia0 The index of the reference atom.
 * @param iax0 The index of the starting atom of the rotation axis.
 * @param iax1 The index of the ending atom of the rotation axis.
 * @param phi The angle of rotation in radians.
 */
void rotate_atoms( int n, int* selection, int ia0, int iax0, int iax1, double phi ){ rotate( n, selection, ffl.apos, ffl.apos[ia0], (ffl.apos[iax1]-ffl.apos[iax0]).normalized(), phi ); updateBuilderFromFF(true, false); };

/**
 * Splits the selection at a specified bond index.
 * 
 * @param ib The bond index to split at.
 * @param selection The selection array to modify. If set to 0, the global manipulation_sel array will be used.
 * @return The number of atoms in the resulting selection.
 */
int splitAtBond( int ib, int* selection ){
    bool bGlob=(selection==0); 
    if(bGlob){ selection=manipulation_sel; }
    int n = MM::splitByBond( ib, ff.nbonds, ff.bond2atom, ff.apos, selection, manipulation_ax, manipulation_p0 );
    if(bGlob){ manipulation_nsel=n; }
    return n;
}

int selectByType( int itype, bool bByElement=false ){
    selection.clear();
    for(int i=0; i<ffl.natoms; i++){ 
        int it = ffl.atypes[i];
        if( bByElement ){ it = params.atypes[it].element; }
        if( it == itype ){ selection.push_back( i ); }
    }
    return selection.size();
}

/**
 * Selects atoms within a rectangular region defined by two points in 3D space.
 * 
 * @param p0 The first point defining the rectangular region.
 * @param p1 The second point defining the rectangular region.
 * @param rot The rotation matrix to transform the points to the desired coordinate system.
 */
int selectRect( const Vec3d& p0, const Vec3d& p1, const Mat3d& rot ){
    printf( "MolWorld_sp3::selectRect() p0(%g,%g,%g) p1(%g,%g,%g) \n", p0.x,p0.y,p0.z, p1.x,p1.y,p1.z );
    Vec3d Tp0,Tp1,Tp;
    //Mat3d rot = (Mat3d)cam.rot;
    rot.dot_to(p0,Tp0);
    rot.dot_to(p1,Tp1);
    _order(Tp0.x,Tp1.x);
    _order(Tp0.y,Tp1.y);
    Tp0.z=-1e+300;
    Tp1.z=+1e+300;
    selection.clear();
    for(int i=0; i<ff.natoms; i++ ){
        rot.dot_to(ff.apos[i],Tp);
        if( Tp.isBetween(Tp0,Tp1) ){
            selection.push_back( i );
        }
    }
    return selection.size();
}

int selectFragment( int ifrag ){
    //printf( "MolWorld_sp3::selectFragment() ifrag %i \n", ifrag );
    selection.clear();
    if(ifrag<0)selection.size();
    // ToDo: this is not most efficient way to do it, but for know we don't have reliable way to get all atoms which belongs to the fragment when atoms are reordered
    for(int i=0; i<builder.atoms.size(); i++ ){
        const MM::Atom& a = builder.atoms[i];
        if( a.frag == ifrag ){
            selection.push_back( i );
        }
    }
    return selection.size();
}

int selectAllBonded( int ia ){
    selection_set.clear();
    selection.clear();
    if( (ia<0)||(ia>=builder.atoms.size()) ){  printf( "ERROR : MolWorld_sp3::selectAllBonded(ia=%i) but builder.atoms.size(%i) \n" );  exit(0); };
    if( builder.atoms[ia].iconf == -1 ){  // if this atom is capping
        for(int ib=0; ib<builder.bonds.size(); ib++){
            const Vec2i b = builder.bonds[ib].atoms;
            if(b.x==ia){ selection_set.insert( b.y ); }else if(b.y==ia){ selection_set.insert( b.x ); }
        }
    }else{
        selection_set.insert( ia );
    }
    int nfound = 1;
    while( nfound>0){
        int osz = selection_set.size();
        for( int ia : selection_set ){
            int ic = builder.atoms[ia].iconf;
            if( ic < 0 )continue;  
            MM::AtomConf& conf = builder.confs[ic];
            for( int j = 0; j<conf.nbond; j++ ){
                int ib = conf.neighs[j];
                int ja = builder.bonds[ib].getNeighborAtom(ia);
                selection_set.insert( ja );
            }
        }
        nfound = selection_set.size() - osz;
    }
    for( int ia : selection_set ){ selection.push_back( ia ); }
    return selection.size();
}

// ========= Geometry operations on selected atoms

void selectionFromBuilder(){ for(int i: builder.selection){ selection.push_back(i); }; }


bool trySel( int*& sel, int& n ){ 
    if(sel==0){
        sel=selection.data(); 
        n  =selection.size();
        return true; 
    }
    return false;
}

Vec3d center( bool dotIt=false, int* sel=0, int n=-1 ){
    trySel( sel, n );
    Vec3d c = Vec3dZero;
    for(int i=0; i<n; i++){  // ToDo: is it better to do it with min/max ?
        c.add( ffl.apos[selection[i]] ); 
    }
    c.mul( 1./n );
    printf( "MolWorld_sp3::center() cog(%g,%g,%g) selection.size()=%i dotIt=%i \n", c.x,c.y,c.z, selection.size(), dotIt );
    if(dotIt){ for(int i=0; i<n; i++){ ffl.apos[selection[i]].sub(c); } }
    return c;
}

Mat3d getInertiaTensor( int* sel=0, int n=-1, Vec3d* cog=0 ){
    trySel( sel, n );
    Vec3d c;
    if(cog){ c=*cog; }else{ c=center(0, sel, n ); }
    Mat3d I = Mat3dZero;
    for(int i=0; i<n; i++){
        int ia = selection[i];
        Vec3d p = ffl.apos[ia];
        Vec3d d = p - c;
        //printf( "getInertiaTensor()[%i->%i] d(%g,%g,%g) p(%g,%g,%g) \n", i, ia,  d.x,d.y,d.z, p.x,p.y,p.z );
        I.addOuter(d,d, 1.0 );
    }
    //printf( "getInertiaTensor() I(%g,%g,%g) (%g,%g,%g) (%g,%g,%g) \n", I.a.x,I.a.y,I.a.z, I.b.x,I.b.y,I.b.z, I.c.x,I.c.y,I.c.z );
    return I;
}

Mat3d alignToAxis( Vec3i ax={2,1,0}, Mat3d* I_=0, Vec3d* cog=0, bool doIt=true, int* sel=0, int n=-1 ){
    trySel( sel, n );
    Vec3d c; if(cog){ c=*cog;  }else{ c = center(0, sel, n ); }
    Mat3d I; if(I_ ){ I = *I_; }else{ I = getInertiaTensor( sel, n, &c ); }
    Vec3d ls; I.eigenvals(ls);
    printf( "alignToAxis() evals(%g,%g,%g) \n", ls.x,ls.y,ls.z );
    Mat3d rot;
    I.eigenvec( ls.array[ax.x], rot.a );
    I.eigenvec( ls.array[ax.y], rot.b );
    I.eigenvec( ls.array[ax.z], rot.c );
    if(doIt){
        for(int i=0; i<n; i++){
            int ia = selection[i];
            Vec3d p; rot.dot_to( ffl.apos[ia]-c, p );
            ffl.apos[ia] = p + c; 
        }
    }
    return rot;
}

virtual int deleteAtomSelection(){
    return builder.deleteAtoms( selection.size(), selection.data() );   
}

void clearSelections(){
    selection.clear();  
    selection_set.clear();    
    builder.selection.clear();
}

void selectAll    (){ selection.clear(); for(int i=0; i<nbmol.natoms; i++)selection.push_back(i); };
void selectInverse(){ std::unordered_set<int> s(selection.begin(),selection.end());selection.clear(); for(int i=0; i<nbmol.natoms;i++) if( !s.contains(i) )selection.push_back(i);  };

int fragmentsByBonds(){
    builder.frags.clear();
    for( MM::Atom& a : builder.atoms ){ a.frag = -1; }
    //int nfound = 1;
    for( int ia=0; ia<builder.atoms.size(); ia++ ){
        if( builder.atoms[ia].frag == -1 ){
            int nfound = selectAllBonded( ia );
            int ifrag = builder.frags.size();
            //builder.startFragment();
            builder.frags.push_back( MM::Fragment() );
            printf( "fragmentsByBonds() ifrag %i nfound %i \n", ifrag, nfound );
            for( int i : selection ){
                builder.atoms[i].frag = ifrag;
                //builder.frags[ifrag].atoms.push_back( i );
            }
        }    
    }
    selection_set.clear();
    selection.clear();
    builder.randomFragmentCollors();
    return builder.frags.size();
}

/**
 * Performs a translation scan along the specified direction d for a given number of steps.
 *
 * @param n The number of atoms in the selection.
 * @param selection An array of indices representing the atoms in the selection.
 * @param d The direction of translation.
 * @param nstep The number of steps for the translation scan.
 * @param Es An array to store the energy values at each step (optional).
 * @param trjName The name of the trajectory file to write the coordinates (optional).
 * @param bAddjustCaps Flag indicating whether to adjust the caps (default: false).
 */
void scanTranslation_ax( int n, int* selection, Vec3d d, int nstep, double* Es,const char* trjName, bool bAddjustCaps=false ){
    //if(selection==0){ selection=manipulation_sel; n=manipulation_nsel; }
    //Vec3d d=(*(Vec3d*)(vec)); 
    d.mul(1./nstep);
    FILE* file=0;
    if(trjName){ file=fopen( trjName, "w" ); }
    for(int i=0; i<nstep; i++){
        if(file){ toXYZ(tmpstr,false,file); };
        double E = eval();
        if(Es)Es[i]=E;
        move( n, selection, nbmol.apos, d);
    }
    if(file){ fclose(file); }
}

/**
 * Performs a translation scan along the line connecting the atoms with indices ia0 and ia1 for a given number of steps.
 *
 * @param n The number of atoms in the system.
 * @param selection An array of indices representing the atoms to be translated.
 * @param ia0 The index of the first atom involved in the translation.
 * @param ia1 The index of the second atom involved in the translation.
 * @param l The length of the translation vector.
 * @param nstep The number of steps in the translation scan.
 * @param Es An array to store the calculated energies.
 * @param trjName The name of the trajectory file to save the scan results.
 * @param bAddjustCaps Flag indicating whether to adjust the caps of the molecular system.
 */
void scanTranslation( int n, int* selection, int ia0, int ia1, double l, int nstep, double* Es, const char* trjName, bool bAddjustCaps=false ){ Vec3d d=(nbmol.apos[ia1]-nbmol.apos[ia0]).normalized()*l; scanTranslation_ax(n,selection, d, nstep, Es, trjName , bAddjustCaps); };

/**
 * Performs a rotational scan of the selected atoms around a given axis ax for a given number of steps.
 *
 * @param n The number of atoms in the selection.
 * @param selection An array of integers representing the indices of the atoms in the selection.
 * @param p0 The reference point for rotation.
 * @param ax The axis of rotation.
 * @param phi The total rotation angle.
 * @param nstep The number of steps in the rotational scan.
 * @param Es An array to store the energy values at each step (optional).
 * @param trjName The name of the trajectory file to write the rotational scan data (optional).
 */
void scanRotation_ax( int n, int* selection, Vec3d p0, Vec3d ax, double phi, int nstep, double* Es, const char* trjName ){
    //if(p0==0) p0=(double*)&manipulation_p0;
    //if(ax==0) ax=(double*)&manipulation_ax;
    //if(selection==0){selection=manipulation_sel; n=manipulation_nsel; }
    double dphi=phi/nstep;
    FILE* file=0;
    if(trjName){ file=fopen( trjName, "w" ); }
    //printf( "MolWorld_sp3_simple::scanRotation_ax() nstep=%i phi=%g nsel=%i ax(%g,%g,%g) p0(%g,%g,%g) \n", nstep, phi, n, ax.x,ax.y,ax.z,  p0.x,p0.y,p0.z );
    for(int i=0; i<nstep; i++){
        double E = eval();
        Vec3d tq = torq( n, nbmol.apos, nbmol.fapos, p0, selection );
        if(file){  sprintf(tmpstr,"# rotScan[%i] E=%g tq=(%g,%g,%g)", i, E, tq.x,tq.y,tq.z );  toXYZ(tmpstr, false, file, true ); };
        if(Es)Es[i]=E;
        //printf("scanRotation_ax[%i] phi %g E %g \n", i, phi*i, E );
        ffl.rotateNodes(n, selection, p0, ax, dphi );
    }
    if(file){ fclose(file); }
}

/**
 * Scans the rotation of the selected atoms around the axis defined by the atoms with indices iax0 and iax1 for a given number of steps.
 *
 * @param n The number of atoms in the system.
 * @param selection An array of indices representing the atoms to be rotated.
 * @param ia0 The index of the central atom.
 * @param iax0 The index of the starting atom of the rotation axis.
 * @param iax1 The index of the ending atom of the rotation axis.
 * @param phi The rotation angle in radians.
 * @param nstep The number of steps in the rotation.
 * @param Es An array to store the calculated energies.
 * @param trjName The name of the trajectory file to save the rotated configurations.
 */
void scanRotation( int n, int* selection,int ia0, int iax0, int iax1, double phi, int nstep, double* Es, const char* trjName ){ Vec3d ax=(nbmol.apos[iax1]-nbmol.apos[iax0]).normalized(); scanRotation_ax(n,selection, nbmol.apos[ia0], ax, phi, nstep, Es, trjName ); };


void scanAngleToAxis_ax( int n, int* selection, double r, double R, Vec3d p0, Vec3d ax, int nstep, double* angs, double* Es, const char* trjName ){
    //printf( "scanAngleToAxis_ax()\n" );
    FILE* file=0;
    if(trjName){ file=fopen( trjName, "w" ); }
    for(int i=0; i<nstep; i++){
        double ang = angs[i];
        Vec2d cs; cs.fromAngle(ang);
        //printf( "scanAngleToAxis_ax[%i] ang=%g cs(%g,%g)\n", i, ang, cs.x, cs.y );
        for(int j=0; j<n; j++){
            int ia = selection[j];
            Vec3d d = ffl.apos[ia]-p0;
            double l2=d.norm2();
            double c = ax.dot(d);
            //double sign=(c>0)1:-1;
            d.add_mul(ax, -c );                 // remove axial component
            //d.mul( 1.0/sqrt(l2-c*c) );
            d.mul( (r*cs.x + R)/sqrt(l2-c*c) ); // renormalize radial compent 
            d.add_mul(ax, r*cs.y  );            // add back new axial component 
            ffl.apos[ia] = p0 + d;
        }
        double E = eval();
        if(file){ sprintf(tmpstr,"# scanAngleToAxis[%i] E=%g ", i, E);  toXYZ(tmpstr, false, file, true );  };
        if(Es)Es[i]=E;
    }
    if(file){ fclose(file); }
}


/**
 * Calculates automaticaly the charges for a molecular system.
 *
 * @param natoms The number of atoms in the system.
 * @param atypes An array of atom types.
 * @param REQs An array of quaternion values representing the atomic charges.
 * @param neighs An array of quaternion values representing the neighboring atoms.
 * @param nMaxIter The maximum number of iterations for the charge calculation (default: 10).
 * @param K The charge force constant (default: 1.0).
 * @param K0 The charge force constant for the total charge (default: 1.0).
 * @param Q0 The desired total charge (default: 0.0).
 * @param dt The time step for the charge calculation (default: 0.1).
 * @param damping The damping factor for the charge calculation (default: 0.1).
 * @param Fconv The convergence criterion for the charge calculation (default: 1e-6).
 */
__attribute__((hot))  
void autoCharges(int natoms, int* atypes, Quat4d* REQs, Quat4i* neighs, int nMaxIter=10, double K=1.0, double K0=1.0, double Q0=0.0, double dt=0.1, double damping=0.1, double Fconv=1e-6 ){
    std::vector<double> fs(natoms);
    std::vector<double> vs(natoms,0.);
    for(int i=0; i<nMaxIter; i++){
        // --- eval charge forces
        double Qtot  = 0;
        for(int ia=0; ia<natoms; ia++ ){
            int* ng            = neighs[ia].array;
            int  it            = atypes[ia];
            const ElementType* et = params.elementOfAtomType(it);
            double qi   = REQs[ia].z;
            double Qtot = qi;
            double f    = et->Eaff + et->Ehard*qi;
            for(int j=0;j<4;j++){
                int ja             = ng[j];
                if(ja<0) continue;
                f           = REQs[ja].z * K;
            }
            //nsum++;
            fs[ia] =f;
        }
        double fQ = K0*(Q0-Qtot);
        // --- move
        double cdamp = 1-damping;
        double f2=0;
        for(int ia=0; ia<natoms; ia++ ){
            double qi = REQs[ia].z;
            float f   = fs[ia] + fQ*qi;
            float v   = vs[ia];
            f2+=f*f;
            v*=cdamp;
            v+=f;
            qi        += v*dt;
            vs  [ia]   = v;
            REQs[ia].z = qi;

        }
        if(f2<(Fconv*Fconv)){ break; }
    }
}


/**
 * Prints the current state of the switches used in MolWorld_sp3_simple.
 * The switches include bCheckInvariants, bPBC, bNonBonded, bMMFF, ffl.doAngles,
 * ffl.doPiSigma, ffl.doPiPiI, and ffl.bSubtractAngleNonBond.
 */
virtual void printSwitches(){
    printf( "MolWorld_sp3_simple::printSwitches() bCheckInvariants=%i bPBC=%i bNonBonded=%i bMMFF=%i ffl.doAngles=%i ffl.doPiSigma=%i ffl.doPiPiI=%i ffl.bSubtractAngleNonBond=%i \n", bCheckInvariants, bPBC, bNonBonded, bMMFF, ffl.doAngles, ffl.doPiSigma, ffl.doPiPiI, ffl.bSubtractAngleNonBond );
}



bool addSnapshot(bool ifNew = false, char* fname = 0)
{
    if(!gopt.database){
        gopt.database = new MolecularDatabase();
        gopt.database->setDescriptors();
    }
//     loadNBmol("butan");
//     int nMembers = database->getNMembers();

//     database->addMember(&nbmol);

//     std::string comment = "#" + std::to_string(nMembers);
//     const char* cstr = comment.c_str();
//     std::string trjName1 = "trj" + std::to_string(nMembers) + "_1.xyz";        
//     const char* cstr1 = trjName1.c_str();  
//     FILE* file1=0;
//     file1=fopen( cstr1, "w" );
//     params.writeXYZ(file1, &nbmol, cstr);
//     fclose(file1);
// srand(457);


//             double move_x = 0;//randf() * 0.5;
//             double move_y = 0;//randf() * 0.5;
//             double move_z = 0;//randf() * 0.5;
//     double angle = 0;
// if(nMembers==0)angle = 0;//randf() * 360;
// //printf("angle: %g\n", angle);
//     //if(nMembers==1)move_x = 0.2;//;
//         Vec3d axis ={1,1,1};// {randf(), randf(), randf()};
//         Vec3d p0 = Vec3dZero;//{randf() * 5 - 2.5, randf() * 5 - 2.5, randf() * 5 - 2.5};
//         for (int i = 0; i < nbmol.natoms; i++)
//         {            
            

//             //if(i==0 && nMembers == 0) move_x = 5;//randf() * 0.5;
//             nbmol.apos[i].add({move_x, move_y, move_z});
//             nbmol.apos[i].rotate(2 * 3.14159 / 360 * angle, axis, p0);
//          }
// //if(nMembers>1)    printf("database->compareAtoms(&nbmol, 0) %g\n", database->compareAtoms(&nbmol, 0));
// //printf("ff.nbonds %i\n", ff.nbonds);
// loadNBmol("changed_butan");
// //buildMolecule_xyz("changed_butan");

// int nbFixed = 2;
// int* fixed = new int[nbFixed];
//     while(nMembers < 100){
//     nMembers = database->getNMembers();

//     database->addMember(&nbmol);

//     std::string comment = "#" + std::to_string(nMembers);
//     const char* cstr = comment.c_str();
//     std::string trjName1 = "trj" + std::to_string(nMembers) + "_1.xyz";        
//     const char* cstr1 = trjName1.c_str();  
//     FILE* file1=0;
//     file1=fopen( cstr1, "w" );
//     params.writeXYZ(file1, &nbmol, cstr);
//     fclose(file1);


        
//         fixed[0] = -1;
//         fixed[1] = -1;
//         database->as_rigid_as_possible(&nbmol, 0, ff.nbonds, ff.bond2atom, nbFixed, fixed);
        
//         //printf("nbmol.neighs[0]: %i %i %i %i\n", nbmol.neighs[0].x, nbmol.neighs[0].y, nbmol.neighs[0].z, nbmol.neighs[0].w);
//     }
// delete[] fixed;



//    return true;

    if (fname)
    {
        loadNBmol(fname);
        //buildMolecule_xyz(fname);
    }
    if (ifNew)
    {
        int ID = gopt.database->addIfNewDescriptor(&nbmol);
        if (ID != -1)
        {
            printf("Same as %d\n", ID);
            return false;
        }
    }
    else
    {
        gopt.database->addMember(&nbmol);
    }
    return true;
}

void printDatabase(){
    //if(database) database->print();

    int Findex = 0;
    std::vector<double> a;
    std::vector<double> b;
    std::vector<int> boundaryRules;
    for (int i = 0; i < nbmol.natoms * 3; i++)
    {
        a.push_back(-20);
        b.push_back(20);
        boundaryRules.push_back(1);
    }
    double Fstar = 0;
    int maxeval = 15000;
    int nRelax = 500;
    int nExplore = __INT_MAX__;
    int bShow = 1;
    int bSave = 0;
    int bDatabase = 0;
    runGlobalOptimization(Findex, &a, &b, &boundaryRules, Fstar, maxeval, nRelax, nExplore, bShow, bSave, bDatabase);

}

double computeDistance(int i, int j){
    if(gopt.database) return gopt.database->computeDistance(i, j);
    printf("Error, database does not exist"); return -1;
}

void runGlobalOptimization(int Findex, std::vector<double>* a, std::vector<double>* b, std::vector<int>* boundaryRules, 
    double Fstar, int maxeval, int nRelax, int nExploring, int bShow, int bSave, int bDatabase){
    //gopt.init_heur(nbmol, params, Findex, a, b, boundaryRules, Fstar, maxeval, nRelax, nExploring, bShow, bSave, bDatabase)


    std::vector<double> par_mut = {0.01};
    std::vector<double> par_alg = {1e-5, 100, maxeval, 100};    
    
    constrs.loadBonds("hexan-dicarboxylic.cons");
    printf("\nbConstrains: %i\n", bConstrains);
    bConstrains = true;

    
    gopt.init_heur(&nbmol, &params, Findex, a, b, boundaryRules, 0, maxeval, nRelax, nExploring, bShow, 2, 0);
    gopt.SPSA(0, &par_mut, &par_alg);
    //gopt.randomBrutal(&nbmol, &params, 0, 0, 0, &boundaryRules, 0, maxeval, bShow, 3, &par_mut, &par_alg);
    //nbmol.print();
printf("after optimization\n");
}








};

#endif<|MERGE_RESOLUTION|>--- conflicted
+++ resolved
@@ -997,11 +997,8 @@
         DEBUG
         nbmol.bindOrRealloc( ff->natoms, ff->apos, ff->fapos, ff->REQs, ff->atypes );    
         //nbmol.bindOrRealloc( na, apos, fapos, 0, 0 );   
-<<<<<<< HEAD
         //builder.export_atypes( nbmol.atypes );
-=======
-        //builder.export_atypes( nbmol.atypes );     
->>>>>>> 1488cf02
+
         builder.export_REQs( nbmol.REQs   );       ff->REQs=nbmol.REQs;
         //printf("DEBUG initNBmol 1 nbmol.print_nonbonded(); \n"); nbmol.print_nonbonded();
 
@@ -1863,7 +1860,7 @@
             // }
             #pragma omp single
             {
-                if(bConstrains  ){ /*std::cout<<"E before constrains :" << E;*/ E+=constrs.apply( ffl.apos, ffl.fapos, &ffl.lvec ); /*std::cout<<" E after constrains :" << E <<std::endl;*/ }
+                if(bConstrains  ){  E+=constrs.apply( ffl.apos, ffl.fapos, &ffl.lvec );  }
                 if(!bRelax){ gopt.constrs.apply( ffl.apos, ffl.fapos, &ffl.lvec ); }
             }
             // ---- assemble (we need to wait when all atoms are evaluated)
