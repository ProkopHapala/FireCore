
#ifndef MolWorld_sp3_h
#define MolWorld_sp3_h
/// @file MolWorld_sp3.h @brief contains MolWorld_sp3 class, which is a comprehensive class storing the state of a molecular simulation including bonding,non-bodning of molecules and molecules with substrate
/// @ingroup Classical_Molecular_Mechanics

#include <stdlib.h>
#include <stdio.h>
#include <sys/stat.h>
#include <string.h>
#include <vector>
#include <math.h>

#include <omp.h>

#include "IO_utils.h"

//#include "testUtils.h"
#include "fastmath.h"
#include "Vec3.h"
#include "Mat3.h"
#include "Vec3Utils.h"

#include "MMFFparams.h"
static MMFFparams* params_glob;

//#include "raytrace.h"
#include "constants.h"
#include "Forces.h"
#include "MMFFsp3.h"
#include "MMFFsp3_loc.h"
#include "MMFFf4.h"
#include "UFF.h"

#include "NBFF.h"
#include "GridFF.h"
#include "RigidBodyFF.h"
#include "QEq.h"
#include "constrains.h"
#include "molecular_utils.h"

#include "LimitedGraph.h"

#include "Molecule.h"
#include "MMFFBuilder.h"
#include "SMILESparser.h"
#include "DynamicOpt.h"

#include "MultiSolverInterface.h"
#include "GlobalOptimizer.h"
#include "GOpt.h"
#include "Groups.h"

#include "datatypes_utils.h"

#include "arrayAlgs.h"
#include "SVG_render.h"

#include "EwaldGrid.h"

#include "ProjectiveDynamics_d.h"

//#include "debugAllocator.h"



enum class MolWorldVersion{ BASIC=0, QM=1, GPU=2 };
//static inline MolWorldVersion operator|(MolWorldVersion a, MolWorldVersion b) { return (MolWorldVersion)( ((int)a) | ((int)b)  );  };
//static inline MolWorldVersion operator&(MolWorldVersion a, MolWorldVersion b) { return (MolWorldVersion)( ((int)a) & ((int)b)  );  };
//static inline int operator|(MolWorldVersion a, MolWorldVersion b) { return ( ((int)a) | ((int)b)  );  };
//static inline int operator&(MolWorldVersion a, MolWorldVersion b) { return ( ((int)a) & ((int)b)  );  };
//bool hasFlag(MolWorldVersion value, MolWorldVersion flag) { return (bool)( ((int)value) & ((int)flag)  );  }

/// @brief Comprehensive class storing the state of a molecular simulation including bonding,non-bodning of molecules and molecules with substrate
/// @details It impolements SolverInterface, various methods of initialization and various similation loops (serial or OpenMP parallelized)   
class MolWorld_sp3 : public SolverInterface { public:
    bool isInitialized=false;
    //const char* data_dir     = "common_resources";
    const char* data_dir     = 0;
    const char* xyz_name     = "input";
    //const char* surf_name    = "surf";
    const char* surf_name       = 0;
    const char* substitute_name = 0;    int isubs;
    //const char* lvs_name     ="input.lvs";
    //const char* surflvs_name ="surf.lvs";
    const char* smile_name   = 0;
    const char* constr_name  = 0;
    Vec3i nMulPBC  = Vec3iZero; 

    //const char* trj_fname    = "trj.xyz";
    const char* trj_fname    = 0;
    int savePerNsteps = 1;
    OptLog opt_log;
    Vec3i nPBC_save{1,1,1};

    // ---  Parameters for Molecular Dynamics at non-zero temperature   -- Moved to GOpt go;
    //bool bThermalSampling = false;   // if >0 then we do thermal sampling
    //double T_target         = 300.0;   // target temperature for thermal sampling (if bThermalSampling>0)
    //double T_current        = 0.0;   // current temperature for thermal sampling (if bThermalSampling>0)
    //double gamma_damp       = 0.01;  // damping factor for thermal sampling (if bThermalSampling>0)

    double fAutoCharges=-1;
    bool bEpairs = false;
    bool bToCOG=false;
    bool bCellBySurf=false;
    int   bySurf_ia0 =0;
    Vec2d bySurf_c0=Vec2dZero;
    Vec2d bySurf_lat[2];

    Mat3d new_lvec=Mat3dIdentity;

    Mat3d debug_rot; // This was used for debuging molecular orientation

	// Building
	MMFFparams    params;
    //MMFFparams*   params = null;
	MM::Builder  builder;
	SMILESparser smiles;

    Vec3d* apos_bak=0;

	// Force-Fields & Dynamics
	MMFFsp3      ff;
    MMFFsp3_loc  ffl;
    //MMFFf4     ff4;
    UFF          ffu;
	ProjectiveDynamics_d pd;
    Constrains   constrs;
	//NBFF_old   nff;
    NBFF         surf, nbmol;
	GridFF       gridFF;
    bool bGridDouble = true;

    EwaldGrid gewald;

    std::vector<int> atom2group;
    Groups groups;
    Mat3d bbox{   -1e+8,-1e+8,-1e+8,  +1e+8,+1e+8,+1e+8,    -1,-1,-1 };



    RigidBodyFF  rbff;
    QEq          qeq;
	DynamicOpt   opt;
    DynamicOpt   optRB;  // rigid body optimizer

    LimitedGraph<N_NEIGH_MAX> graph; // used to find bridges in the molecule, and other topology-related algorithms

    GlobalOptimizer gopt;
    GOpt            go;
    bool   bGopt =false;
    int gopt_ifound=0;
    int gopt_nfoundMax=1000000;

    bool bCheckStuck=false;
    double RStuck=0.2;
    int nStuckMax=100;
    int nStuckTrj=10;
    int nStuck=0;

    GridShape MOgrid;

    SVG_render svg;

    int  icurIter = 0;
    int  iterPerFrame=50;
    int  iParalel   =  -101; 
    int  iParalelMax=1;
    int  iParalelMin=0;
    int iParalel_default=1;
    bool bOcl=false; // used only in Ocl version

    double gridStep = 0.1; 
    //double gridStep = 0.05; 
    //double gridStep = 0.2; 
    //Vec3i nPBC{0,0,0};   // just debug
    Vec3i nPBC{1,1,0};
    //Vec3i nPBC{1,3,0};
    int    npbc       = 0;
    Vec3d* pbc_shifts = 0;
    int    ipbc0=0;

	// state
	bool bConverged = false;
	double  Etot=0;
	double  maxVcog = 1e-9;
	double  maxFcog = 1e-9;
	double  maxTg   = 1e-1;
	double  Kmorse = -1.0;
    double  Ftol_default = 1e-4;
    double  dt_default   = 0.05;

    double time_per_iter = 0;

    int  iAtomNotConv = -1;
    FILE* atomTrjFile=0;

	// force-eval-switchefs
    int  imethod=0;

	bool doBonded          = false; // 1
	bool bNonBonded        = true;  // 2
    bool bGroups           = false; // 3
    bool bConstrains       = false; // 4
	bool bSurfAtoms        = false; // 5
    bool bGridFF           = false; // 6
    bool bTricubic         = false; // 7
	bool bPlaneSurfForce   = false; // 7
    bool bMMFF             = true;  // 8
    bool bUFF              = false; // 9
    bool b141              = true;  // 10 // seems not to be used in assignUFFtypes()
    bool bSimple           = false; // 11 // use assignUFFtypes_simplerule() or assignUFFtypes_findrings() in assignUFFtypes()
    //bool bSimple           = true;   // use assignUFFtypes_simplerule() or assignUFFtypes_findrings() in assignUFFtypes()
    bool bConj             = true; // 12  // manually change sp3 nitrogen and oxygen to "resonant" when they are bonded to an sp2 atom (conjugation) in assignUFFtypes()
    bool bCumulene         = true; // 13  // exception to avoid cumulenes in assignUFFtypes()
    bool bRigid            = false; // 14
	bool bOptimizer        = true;  // 15
	bool bPBC              = false; // 16
	bool bCheckInvariants  = true;  // 17
    bool bRelaxPi          = false; // 18
    bool bChargeUpdated    = false; // 19
    bool bAnimManipulation = false; // 20
    bool bNonBondNeighs    = false; // 21
    bool bWhichAtomNotConv = false; // 22
    bool bCheckInit        = true; // 23
    bool bBondInitialized  = false; // 24

    Vec3d anim_vec;
    float anim_speed;
	
    // ToDo: pivot can be later replaced by gizmo
    Vec3d pivotPoint = Vec3dZero;
    Mat3d pivotRot   = Mat3dIdentity;
    Vec3d cog,vcog,fcog,tqcog;
    int nloop=0;

	// Selecteion & Manipulasion
	std::vector<int>            selection;
    //std::unordered_map<int,int> selection_map;
    std::unordered_set<int>     selection_set;
	Vec3d manipulation_p0=Vec3dZero; 
	Vec3d manipulation_ax=Vec3dZ;
	int*  manipulation_sel=0;
	int   manipulation_nsel=0;

    std::vector<int> constrain_list;
    double Kfix=1.0;

    int ipicked    = -1; // picket atom 
    int ibpicked   = -1; // picket bond
    int iangPicked = -1; // picket angle
    Vec3d* picked_lvec = 0;
    Vec3d pick_hray, pick_ray0;

    bool   bConstrZ=false;
    double ConstrZ_xmin=0.0;
    double ConstrZ_l=0.0;
    double ConstrZ_k=1.0;

    std::vector<Vec3i> Hbonds;

    Mat3d* dlvec = 0;

    // lattice scan
    bool   bLatScan      = false;
    Mat3d* latscan_dlvec = 0;
    Vec2i  latscan_n{0,0};

	// IO temp & aux
	FILE* xyz_file=0;
	//char* tmpstr;

    double Kpick  = -2.0;
    double QEpair = -0.2;
    //int nEp=0;    // number of electron pairs
    //int etyp=0;   // electron pair type

    int itest = 0;

    int nSystems    = 1;
    int iSystemCur  = 0;    // currently selected system replica

    bool bRelax=false;


    // ========== from python interface

    virtual int getMolWorldVersion() const { return (int)MolWorldVersion::BASIC; };

    virtual int getGroupPose( Quat4f*& gpos, Quat4f*& gfw, Quat4f*& gup ){ gpos=0; gfw=0; gup=0; return 0; };
    virtual int getGroupBoxes( Vec6d*& BBs, Buckets*& pointBBs ){ BBs = ffl.BBs;  pointBBs = &ffl.pointBBs; return ffl.nBBs; }
    
    virtual void stopExploring (){ go.bExploring=false; };
    virtual void startExploring(){ go.startExploring(); };
    virtual int getMultiConf( float* Fconvs , bool* bExplors ){ return 0; };

    virtual int getTitle(char* s){
        int nstr=0;
        if(xyz_name ){ nstr += sprintf( s     , "%s",   xyz_name  ); }
        if(surf_name){ nstr += sprintf( s+nstr, " @%s", surf_name ); }
        return nstr;
    }

    virtual void init(){
        printf( "MolWorld_sp3::init() verbosity=%i\n", verbosity );
        //params.verbosity=verbosity;
        //printf(  "MolWorld_sp3:init() params.verbosity = %i \n", params.verbosity );
        printf("params.atypes.size() %i\n", params.atypes.size() );
        if( params.atypes.size() == 0 ){
            initParams( "common_resources/ElementTypes.dat", "common_resources/AtomTypes.dat", "common_resources/BondTypes.dat", "common_resources/AngleTypes.dat", "common_resources/DihedralTypes.dat" );
        }
        // initialization global optimizer
        gopt.solver = this;
        params_glob = &params;
        if(verbosity>0){
            printf("\n#### MolWorld_sp3::init()\n");
            if(smile_name     )printf("smile_name  (%s)\n", smile_name );
            if(data_dir       )printf("data_dir    (%s)\n", data_dir );
            if(xyz_name       )printf("xyz_name    (%s)\n", xyz_name );
            if(surf_name      )printf("surf_name   (%s)\n", surf_name );
            if(substitute_name)printf("substitute_name  (%s)\n", substitute_name );
            // TBD we should also print if we use UFF or not...
            printf( "MolWorld_sp3::init() bMMFF %i bUFF %i bRigid %i\n", bMMFF, bUFF, bRigid );
        }
        if(surf_name ){
            bGridFF = true;
            //double z0 = 0.0;   // This is how we have it in python API i.e. MMFF.py
            double z0 = NAN;   // This makes inconsistency with python API i.e. MMFF.py
            loadSurf( surf_name, bGridFF, idebug>0, z0 );
        }
        if ( smile_name ){               
            insertSMILES( smile_name );    
            builder.addAllCapTopo();       
            builder.randomizeAtomPos(1.0); 
            bMMFF=true;
        }else if ( xyz_name ){
            if( bMMFF ){ 
                printf("buildMolecule_xyz( %s )\n", xyz_name);
                buildMolecule_xyz( xyz_name );
            }else{
                printf("MolWorld_sp3::init() loading %s\n", xyz_name);
                loadNBmol( xyz_name ); 
                if(bRigid)initRigid();
            }
        }
        builder.randomFragmentCollors();
        if(bMMFF){     
            makeFFs();
            if(bCheckStuck)apos_bak = new Vec3d[ffl.natoms];
        }
        if(!bUFF){ builder.setup_atom_permut( true ); }
        if(constr_name ){ constrs.loadBonds( constr_name, &builder.atom_permut[0], 0 );  }
        if(dlvec       ){ add_to_lvec(*dlvec);    }  // modify lattice after initialization - it helps to build constrained systems 
        //builder.printAtoms();
        //printf( "MolWorld_sp3::init() ffl.neighs=%li ffl.neighCell-%li \n", ffl.neighs, ffl.neighCell );
        //ffl.printNeighs();
        
        printf( "MolWorld_sp3::init() builder.lvec \n" ); printMat(builder.lvec);
        printf( "MolWorld_sp3::init() ffl.lvec     \n" ); printMat(ffl.lvec);
        
        
        if(verbosity>0) 
        printf( "#### MolWorld_sp3::init() DONE\n\n");



    }

    virtual void pre_loop(){
        groups.print_groups2atoms(); //exit(0);
        // int ngroup = 0;
        // printf("atom2group.size()==%i\n", atom2group.size() );
        // for(int i=0; i<atom2group.size(); i++){ 
        //     //printf("atom2group[%i]==%i\n", i, atom2group[i]);
        //     ngroup=_max(ngroup,atom2group[i]); 
        // } 
        // ngroup++;
        // if( ngroup>0 ){
        //     groups.setGroupMapping( ffl.natoms, ngroup, &atom2group[0] );
        //     groups.bindAtoms(ffl.apos, ffl.fapos);
        //     //groups.initWeights(ffl.natoms);
        //     groups.evalAllPoses();
        // }
    }

    // ========== Render to SVG

    void renderSVG( const char* fname, Vec3d nPBC=Vec3d{0,0,0}, Mat3d rotMat=Mat3dIdentity, bool bAtoms=true, bool bBonds=true, bool bCaps=true, bool bAtomIndex=false, float Rsc=0.25, float Rsub=0.5 ){
    
        svg.rot = rotMat;
        Vec3d cog =  cog_bbox( ffl.natoms, ffl.apos );  svg.cog = cog;

        char str[256];

        int na = ffl.nnode;
        if(bCaps) na = ffl.natoms; 
        svg.findViewport( na, ffl.apos );
        svg.open(fname);

        //bool bOrig = true;

        // order of rendering:    arrange atoms from back to front (using z-order in the current view)
        std::vector<int>   z_order(na);
        std::vector<float> zs     (na);
        for(int ia=0; ia<na; ia++){ 
            Vec3d p; rotMat.dot_to( ffl.apos[ia], p );
            zs     [ia] = p.z; 
            z_order[ia] = ia;
        }
        //sort( z_order.begin(), z_order.end(), [&zs](int i1, int i2){ return zs[i1]<zs[i2]; } ); // sort indexes by z
        quickSort<float>( &zs[0], &z_order[0], 0, na-1 );

        for(int ix=-nPBC.x; ix<=nPBC.x; ix++){
            for(int iy=-nPBC.y; iy<=nPBC.y; iy++){
                for(int iz=-nPBC.z; iz<=nPBC.z; iz++){
                    svg.cog = cog + ffl.lvec.a*ix + ffl.lvec.b*iy + ffl.lvec.c*iz;
                    printf( "ix,iy,iz %i %i %i cog(%g,%g,%g) \n", ix,iy,iz, svg.cog.x,svg.cog.y,svg.cog.z );
                    bool bOrig = (ix==0)&&(iy==0)&&(iz==0);

                    // --- bonds
                    if(bBonds){
                        svg.stroke_opacity = 1.0;
                        svg.stroke_width   = 3.0;
                        svg.beginPath();
                        for(int ia=0; ia<na;    ia++){
                            for(int j=0; j<4; j++){
                                int ib = ffl.neighs[ia].array[j];
                                if (ib<0)                         continue; 
                                if ( (!bCaps) && (ia>ffl.nnode) ) continue;
                                svg.path_move( ffl.apos[ia] );
                                Vec3d pj = ffl.apos[ib];
                                if(ffl.shifts) pj.add( ffl.shifts[ffl.neighCell[ia].array[j]]);
                                svg.path_line( pj );
                            }
                        }
                        svg.endPath();
                    }

                    // --- atoms
                    svg.stroke_width   = 1.0;
                    svg.stroke_opacity = 0.5;
                    const char* atom_style = "atom_style";
                    svg.writeCurrentStyle( atom_style );
                    if(bAtoms){
                        for(int i=0; i<na; i++){
                            int ia = z_order[i]; 
                            //int ia = i;
                            //printf( "zorder[i=%i] ia=%i \n", i, ia );
                            int it         = ffl.atypes[ia];
                            svg.color_fill = params_glob->atypes[it].color;
                            float r        = (params_glob->atypes[it].RvdW-Rsub)*Rsc; 
                            svg.drawCircle( ffl.apos[ia], r, atom_style ); 
                        }
                    }
                    
                    if(bOrig & bAtomIndex){
                        const char* label_style = "label_style";
                        svg.beginStyle( label_style );
                        svg.print("font-family: \"DejaVu Mono, monospace\"\n");
                        svg.print("font-size: 20\n");
                        svg.print("fill: #000000\n");
                        svg.endStyle();
                        svg.color_fill = 0x000000;
                        svg.font_size = 15;
                        for(int ia=0; ia<ffl.natoms;    ia++){
                            sprintf(str,"%i",ia);
                            if(bAtomIndex) svg.drawText( str, ffl.apos[ia], label_style );
                        }
                    }
        
                }
            }
        }
        svg.close();
    }


    // ===============================================
    //       Implement    SolverInterface
    // ===============================================

    virtual int getHOMO(){ return 0; };
    virtual int projectOrbital(int iMO, double*& ewfaux ){ ewfaux=0; return 0; };  
    virtual int projectDensity(         double*& ewfaux ){ ewfaux=0; return 0; };



/**
 * Adds a distance constraint between two atoms to the molecular world.
 *
 * @param i0 The index of the first atom.
 * @param i1 The index of the second atom.
 * @param lmin The minimum allowed distance between the atoms (default: 1.0).
 * @param lmax The maximum allowed distance between the atoms (default: 2.0).
 * @param kmin The minimum force constant for the constraint (default: 0.0).
 * @param kmax The maximum force constant for the constraint (default: 1.0).
 * @param flim The maximum force limit for the constraint (default: 10.0).
 * @param shift The shift vector to be applied to the atoms (default: 0).
 * @param bOldIndex Flag indicating whether to use old atom indices (default: false).
 */
void addDistConstrain( int i0,int i1, double lmin=1.0,double lmax=2.0,double kmin=0.0,double kmax=1.0,double flim=10.0, Vec3d shift=Vec3dZero, bool bOldIndex=false ){
    if(bOldIndex){
        i0 = builder.atom_permut[i0];
        i1 = builder.atom_permut[i1];
    }
    constrs.bonds.push_back( DistConstr{ {i0,i1}, {lmax,lmin}, {kmax,kmin}, flim, shift } );
}


/**
 * Sets the constraints for the molecular world.
 * 
 * @param bClear Flag indicating whether to clear existing constraints. Default is true.
 * @param Kfix_ The fixed constraint strength. Default is 1.0.
 */
    virtual void setConstrains(bool bClear=true, double Kfix_=1.0 ){
        double Kfix=Kfix_;
        for(int i=0; i<ffl.natoms; i++){ ffl.constr[i].w=-1; }
        for(int i: constrain_list     ){ 
            //printf( "setConstrains %i \n", i );
            ffl.constr[i].w=Kfix; ffl.constr[i].f=ffl.apos[i]; 
        }
    }

/**
 * @brief Changes the lattice vector of the molecular world.
 * 
 * This function updates the lattice vector of the molecular world
 * and performs necessary calculations and bindings based on the new lattice vector.
 * 
 * @param lvec The new lattice vector to be set.
 */
virtual void change_lvec( const Mat3d& lvec ){
    ffl.setLvec( lvec );
    //npbc = makePBCshifts( nPBC, lvec );
    evalPBCshifts( nPBC, ffl.lvec, pbc_shifts );
    ffl.bindShifts(npbc,pbc_shifts);
    builder.lvec = lvec;
}

/**
 * Adds the given displacement vector to the lattice vector of the molecular world.
 * This function updates the lattice vector, evaluates the periodic boundary conditions (PBC) shifts,
 * and binds the shifts to the molecular world.
 * 
 * @param dlvec The displacement vector to be added to the lattice vector.
 */
virtual void add_to_lvec( const Mat3d& dlvec ){
    ///printf("MolWold_sp3::add_to_lvec()\n");
    //printf(  "BEFORE ffl.lvec " ); printMat(ffl.lvec);
    ffl.setLvec( ffl.lvec+dlvec );
    //npbc = makePBCshifts( nPBC, lvec );
    evalPBCshifts( nPBC, ffl.lvec, pbc_shifts );
    ffl.bindShifts(npbc,pbc_shifts);
    builder.lvec = ffl.lvec;
    //printf(  "AFTER ffl.lvec " ); printMat(ffl.lvec);
}


/**
 * Changes the lattice vector of the molecular world using relaxation method.
 * 
 * @param nstep     The number of relaxation steps to perform.
 * @param nMaxIter  The maximum number of iterations for the relaxation solver.
 * @param tol       The tolerance for convergence of the relaxation solver.
 * @param dlvec     The change in lattice vector to be added at each step.
 */
virtual void change_lvec_relax( int nstep, int nMaxIter, double tol, const Mat3d& dlvec ){
    printf( "MolWorld_sp3::change_lvec_relax() \n" );
    for(int i=0; i<nstep; i++){
        add_to_lvec( dlvec );
        printf( "change_lvec_relax()[%i] lvec(%6.2f,%6.2f,%6.2f) \n", i, ffl.lvec.a.x,ffl.lvec.a.x,ffl.lvec.a.x );
        solve( nMaxIter, tol );
    }
}

/**
 * Solves the molecular system using the specified parameters.
 * 
 * @param nmax The maximum number of iterations.
 * @param tol The tolerance for convergence.
 * @return The total energy of the system.
 */
virtual double solve( int nmax, double tol )override{
    if(nmax>1){
        bRelax=true;
    }else{
        bRelax=false;
    }

    long t0=getCPUticks();
    int nitr = run_omp_Milan( nmax, opt.dt_max, tol, 1000.0, -1. );
    long t=(getCPUticks()-t0); if(verbosity>1)printf( "time run_omp[%i] %g[Mtick] %g[ktick/iter]  %g[s] %g[ms/iter]\n", nitr, t*1e-6, t*1.e-3/nitr, t*tick2second, t*tick2second*1000/nitr  );
    if(std::isnan(Etot)){ printf( "ERROR: Etot is NaN\n" ); }
    return Etot;
}

/**
 * Sets the geometry of the atoms
 * 
 * @param ps Pointer to an array of Vec3d representing the positions of the atoms.
 * @param lvec Pointer to a Mat3d representing the lattice vectors.
 */
virtual void setGeom( Vec3d* ps, Mat3d *lvec )override{
    //printf( "MolWorld::setGeom()\n" );
    //printf("ffl.lvec\n"    ); printMat( ffl.lvec );
    //printf("   *lvec\n"    ); printMat(    *lvec );
    change_lvec( *lvec );
    //printMat( ffl.lvec );
    //printPBCshifts();
    for(int i=0; i<ffl.natoms; i++){
        //printf( "setGeom[%i] ffl.apos(%6.3f,%6.3f,%6.3f) ps(%6.3f,%6.3f,%6.3f) \n", i, ffl.apos[i].x, ffl.apos[i].y, ffl.apos[i].z,   ps[i].x,ps[i].y,ps[i].z );
        ffl.apos[i] = ps[i];
        ffl.vapos[i] = Vec3dZero;
    }
    //ffl.initPi( pbc_shifts );
}

/**
 * @brief Retrieves the geometry of the atoms
 * 
 * @param ps Pointer to an array of Vec3d objects to store the atom positions.
 * @param lvec Pointer to a Mat3d object to store the lattice vectors (optional).
 * @return The total energy of the molecular system.
 */
virtual double getGeom( Vec3d* ps, Mat3d *lvec )override{
    //printf( "MolWorld::getGeom()\n" );
    //printf("getGeom ffl.lvec\n"    ); printMat( ffl.lvec );
    if(lvec){ *lvec=ffl.lvec; }
    //for(int i=0; i<ffl.nvecs; i++){
    for(int i=0; i<ffl.natoms; i++){
        ps[i]=ffl.apos[i];
    }
    //printf( "MolWorld_sp3::getGeom() Etot=%g \n ", Etot );
    return Etot;
}




/**
 * @brief Optimizes the lattice in one dimension.
 * 
 * This function optimizes the lattice in one dimension by performing a lattice scan.
 * It adjusts the lattice vectors and atom positions to minimize the energy of the system.
 * 
 * @param n1 The number of lattice scans in the negative direction.
 * @param n2 The number of lattice scans in the positive direction.
 * @param dlvec The displacement vector used for the lattice scan.
 */
virtual void optimizeLattice_1d( int n1, int n2, Mat3d dlvec ){
    printf("\n\n\n######### MolWorld_sp3::optimizeLattice_1d(%i.%i) \n", n1, n2 );
    //printMat( ffl.lvec );
    //printPBCshifts();
    //ffl.print_apos();
    //printf("ffl.lvec\n"    ); printMat( ffl.lvec    );
    //printf("ffl.invLvec\n" ); printMat( ffl.invLvec );
    //gopt.reallocPop( n1+n2, ffl.nvecs );
    //gopt.atypes = ffl.atypes;

    
    gopt.reallocPop( n1+n2, ffl.natoms, true );

    //gopt.tolerance = 0.02;
    gopt.tolerance = 0.01;

    //ffl.constrainAtom(10);
    
    for(int i=0; i<ffl.natoms; i++ ){ gopt.atypes[i]= params.atypes[ffl.atypes[i]].iZ; }
    //Mat3d lvec0 = builder.lvec;
    Mat3d lvec0 = ffl.lvec;
    //printf("optimizeLattice_1d lvec0\n"    ); printMat( lvec0    );
    if(n1>0){
        //gopt.lattice_scan_1d( n1, lvec0, dlvec*-1, "lattice_scan_1d_bk.xyz", n1-1,-1 );
        gopt.lattice_scan_1d( n1, lvec0, dlvec*-1, 0, n1-1,-1 );
        setGeom( gopt.population[n1-1]->apos, &lvec0 );
    }
    if(n2>0){
        //gopt.lattice_scan_1d( n2, lvec0, dlvec   ,initMode, "lattice_scan_1d_fw.xyz", n1,1 );
        gopt.lattice_scan_1d( n2, lvec0+dlvec, dlvec   , 0, n1,1 );
        setGeom( gopt.population[n1-1]->apos, &lvec0 );
    }
    gopt.popToXYZ( "lattice_scan_1d_all.xyz");
    gopt.popToXYZ( "lattice_scan_1d_all_2x2.xyz",0,-1,{2,2,1});
    
}




virtual void upload_pop( const char* fname ){
    printf("MolWorld_sp3::upload_pop(%s) : We do lattice constant relaxation here \n", fname );
    gopt.loadPopXYZ( fname );

}

virtual void evalAFMscan( GridShape& scan, Quat4f*& OutFE, Quat4f*& OutPos, Quat4f** ps=0, bool bSaveDebug=false ){ printf( "MolWorld_sp3::evalAFMscan() NOT IMPLEMENTED, use GPU accelerated class MolWorld_sp3_multi instead! \n" ); }
virtual void evalAFM_FF ( GridShape& grid, Quat4f*  data=0,                                bool bSaveDebug=false ){ printf( "MolWorld_sp3::evalAFM_FF()  NOT IMPLEMENTED, use GPU accelerated class MolWorld_sp3_multi instead! \n" ); }

virtual void setSystemReplica (int i){ int nsys=countSystemReplica(); if(nsys<1)return; iSystemCur = i; printf( "MolWorld_sp3::setSystemReplica(%i/%i)\n", iSystemCur, nsys ); gopt.setGeom( iSystemCur ); };
virtual int countSystemReplica(     ){ return gopt.population.size(); }
void nextSystemReplica(){ int nsys=countSystemReplica(); int i=iSystemCur+1; if(i>=nsys)i=0;      setSystemReplica( i ); };
void prevSystemReplica(){ int nsys=countSystemReplica(); int i=iSystemCur-1; if(i<0    )i=nsys-1; setSystemReplica( i ); };

virtual char* getStatusString( char* s, int nmax ){
    s += sprintf(s, "iSystemCur %i\n",  iSystemCur );
    //if(bMMFF) s += sprintf(s, "eval:Ang,ps,ppT,ppI(%i|%i,%i,%i)\n",  ff.nevalAngles>0, ff.nevalPiSigma>0, ff.nevalPiPiT>0, ff.nevalPiPiI>0 );
    s += sprintf(s, "cog (%g,%g,%g)\n", cog .x,  cog .y,  cog .z );
    s += sprintf(s, "vcog(%15.5e,%15.5e,%15.5e)\n",  vcog.x,  vcog.y,  vcog.z);
    s += sprintf(s, "fcog(%15.5e,%15.5e,%15.5e)\n",  fcog.x,  fcog.y,  fcog.z);
    s += sprintf(s, "torq(%15.5e,%15.5e,%15.5e)\n", tqcog.x, tqcog.y, tqcog.z);
    return s;
}

// =================== Functions


virtual void swith_method(){ bGridFF=!bGridFF; };
virtual char* info_str   ( char* str=0 ){ if(str==0)str=tmpstr; sprintf(str,"bGridFF %i ffl.bAngleCosHalf %i \n", bGridFF, ffl.bAngleCosHalf ); return str; }

    // =================== PBC Shifts ( Should go to ForceField class ? )

/**
 * @brief Evaluates the periodic boundary condition (PBC) shifts for a given set of PBC and lattice vectors.
 * 
 * @param nPBC The dimensions of the PBC in each direction (x, y, z).
 * @param lvec The lattice vectors defining the unit cell.
 * @param shifts An array to store the calculated PBC shifts.
 * @return The total number of PBC shifts calculated.
 */
int evalPBCshifts( Vec3i nPBC, const Mat3d& lvec, Quat4f* shifts ){
    int ipbc=0;
    for(int iz=-nPBC.z; iz<=nPBC.z; iz++){ for(int iy=-nPBC.y; iy<=nPBC.y; iy++){ for(int ix=-nPBC.x; ix<=nPBC.x; ix++){  
        if( (ix==0) && (iy==0) && (iz==0) ) ipbc0 = ipbc;
        shifts[ipbc].f = (Vec3f)( (lvec.a*ix) + (lvec.b*iy) + (lvec.c*iz) );   
        //printf( "shifts[%3i=%2i,%2i,%2i] (%7.3f,%7.3f,%7.3f)\n",  ipbc, ix,iy,iz, shifts[ipbc].x,shifts[ipbc].y,shifts[ipbc].z );
        ipbc++; 
    }}}
    return ipbc;
}

int evalPBCshifts( Vec3i nPBC, const Mat3d& lvec, Vec3d* shifts ){
    int ipbc=0;
    for(int iz=-nPBC.z; iz<=nPBC.z; iz++){ for(int iy=-nPBC.y; iy<=nPBC.y; iy++){ for(int ix=-nPBC.x; ix<=nPBC.x; ix++){  
        shifts[ipbc] = (lvec.a*ix) + (lvec.b*iy) + (lvec.c*iz);   
        if( (ix==0) && (iy==0) && (iz==0) ) ipbc0 = ipbc;
        //printf( "shifts[%3i=%2i,%2i,%2i] (%7.3f,%7.3f,%7.3f)\n",  ipbc, ix,iy,iz, shifts[ipbc].x,shifts[ipbc].y,shifts[ipbc].z );
        ipbc++; 
    }}}
    return ipbc;
}

/**
 * @brief Calculates the periodic boundary condition (PBC) shifts for a given set of PBC and lattice vectors.
 * 
 * @param nPBC The dimensions of the PBC in each direction (x, y, z).
 * @param lvec The lattice vectors defining the unit cell.
 * @param shifts An array to store the calculated PBC shifts.
 * @return The total number of PBC shifts calculated.
 */
int makePBCshifts( Vec3i nPBC, const Mat3d& lvec ){
    npbc = (nPBC.x*2+1)*(nPBC.y*2+1)*(nPBC.z*2+1);
    //pbc_shifts = new Vec3d[npbc];
    _realloc(pbc_shifts,npbc);
    int npbc_eval = evalPBCshifts( nPBC, lvec, pbc_shifts );
    if(npbc!=npbc_eval){ printf( "ERROR in MolWorld_sp3::makePBCshifts() final ipbc(%i)!=nbpc(%i) => Exit()\n", npbc_eval,npbc ); exit(0); }
    return npbc;
}

void printPBCshifts(){
    printf("printPBCshifts():\n");
    for(int i=0; i<npbc; i++){ printf("pbc_shift[%i] (%6.3f,%6.3f,%6.3f)\n", i, pbc_shifts[i].x,pbc_shifts[i].y,pbc_shifts[i].z ); }
}

    // =================== Building / Modifying Molecule or ForceField


  /**

  /**
 * Substitutes a molecule in the builder.
 * 
 * @param fname The filename of the molecule to be substituted.
 * @param ib The index of the atom in the builder where the substitution will occur.
 * @param up The up vector for the substitution.
 * @param ipivot The index of the pivot atom for the substitution.
 * @param bSwapBond Flag indicating whether to swap the bond during substitution.
 * @param axSwap The axis swap vector for the substitution.
 * 
 * @return The index of the substituted molecule in the builder.
 */
    int substituteMolecule( const char* fname,  int ib, Vec3d up, int ipivot=0, bool bSwapBond=false, const Vec3i* axSwap=0 ){
        //builder.printAtomConfs(false);
        //builder.printBonds();
        printf( " ===================== Substitute molecule START !!! \n");
        Molecule* mol = new Molecule(); mol->init_xyz( fname, &params, true );
        //Vec3i axSwap={2,1,0};
        //Vec3i axSwap={2,0,1}; // THIS ONE
        //Vec3i axSwap={0,1,2};
        //builder.substituteMolecule( mol, Vec3dZ, 4, 0, false );
        //builder.substituteMolecule( mol, Vec3dZ, 4, 0, false, &axSwap, &debug_rot );
        int ja = builder.substituteMolecule( mol, Vec3dZ, ib, ipivot, false, 0, &debug_rot );
        //builder.substituteMolecule( mol, Vec3dZ, 4, 0, false, &(Vec3i{2,1,0}), &debug_rot );
        //builder.addCappingTypesByIz(1);
        builder.tryAddConfsToAtoms( 0, -1 ); 
        builder.sortConfAtomsFirst();              
        builder.tryAddBondsToConfs( );      
        builder.finishFragment();       
        //builder.printAtomConfs(false);
        //builder.printBonds();
        //builder.printBondParams();
        delete mol;
        printf( "====================== Substitute molecule DONE !!! \n");
        return ja;
    }


/**
 * Finds the bridge bonds in the molecular world.
 * 
 * @return The number of bridge bonds found.
 */
    int findBridgeBonds(){
        //LimitedGraph graph;
        //graph.init( builder.na, builder.bonds.size(), builder.bonds.data() );
        builder.toLimitedGraph( graph );
        if(verbosity>2)graph.bPrint = true; // Debug
        graph.bridge();
        if(verbosity>0)printf( "MolWorld_sp3::findBridgeBonds()  graph.found.size() %i \n", graph.found.size() );
        return graph.found.size();
    }

/**
 * Multiplies the periodic boundary conditions (PBC) for a given fragment.
 * 
 * @param nMulPBC_ The vector representing the number of times to multiply the PBC in each direction (a, b, c)
 * @param ifrag The index of the fragment.
 */
    void PBC_multiply( Vec3i& nMulPBC_, int ifrag ){
        if(verbosity>0) printf( "PBC_multiply n(%i,%i,%i) ifrag=%i \n", nMulPBC_.x,nMulPBC_.y,nMulPBC_.z, ifrag );
        //printf("surface  lattice:\n"); gridFF .grid.cell.print();
        //printf("molecule lattice:\n"); builder.lvec.print();
        builder.multFragPBC( ifrag, nMulPBC_, builder.lvec );
        //printf("molecule lattice:\n"); builder.lvec.print();
        //builder.printAtoms();
        //new_lvec.ax=builder.lvec.a.norm(); new_lvec.by=builder.lvec.b.norm(); new_lvec.cz=builder.lvec.c.norm();
        builder.correctPBCbonds( ifrag, builder.frags.size() ); // correct bonds for newly added fragments
        builder.checkBondsInNeighs(true);
        builder.sortConfAtomsFirst(); 
        //printf("molecule lattice:\n"); builder.lvec.print();
        //builder.printAtomConfs();
        //builder.printBonds();    
    }

/**
 * Changes the cell by specifying two vectors, a and b.
 * Optionally, the function can also specify the index of an atom (ia0) and a shift vector (c0) to move the atoms.
 * If ia0 is provided, the atoms are shifted by the specified vector relative to the position of atom ia0.
 * 
 * @param a The first vector used to change the cell.
 * @param b The second vector used to change the cell.
 * @param ia0 (Optional) The index of the atom to use as a reference for shifting the atoms.
 * @param c0 (Optional) The shift vector to move the atoms.
 */
    void changeCellBySurf( Vec2d a, Vec2d b, int ia0=-1, Vec2d c0=Vec2dZero ){
        //printf( "changeCellBySurf() a(%g,%g) b(%g,%g) \n", a.x,a.y, b.x,b.y  );
        double la0=builder.lvec.a.norm();
        double lb0=builder.lvec.b.norm();
        Mat3d lvs;
        lvs.a=gridFF.grid.cell.a*a.a + gridFF.grid.cell.b*a.b;
        lvs.b=gridFF.grid.cell.a*b.a + gridFF.grid.cell.b*b.b; 
        lvs.c=builder.lvec.c;
        builder.changeCell( lvs );
        //Vec3d pmin,pmax; builder.bbox(pmin,pmax); printf( "BBOX pmin(%g,%g,%g) pmax(%g,%g,%g)\n", pmin.x,pmin.y,pmin.z,  pmax.x,pmax.y,pmax.z ); builder.move_atoms(pmin*-1);
        //builder.move_atoms( builder.atoms[0].pos*-1.);
        if(ia0>=0){
            Vec3d shift =  builder.atoms[ia0].pos*-1 + gridFF .grid.cell.a*c0.a + gridFF .grid.cell.b*c0.b;
            builder.move_atoms( shift );
        }
        printf( "changeCellBySurf() DONE, |a,b|=%g,%g (old |a,b|=%g,%g) \n", builder.lvec.a.norm(), builder.lvec.b.norm(), la0, lb0 );
        //builder.lvec = lvs;
        //builder.printAtomConfs();
        //builder.printBonds();    
    }

    int hideEPairs(){
        //printf( "plotNonBondGrid() removing EPairs %i \n" );
        int etyp = params.getAtomType("E");
        ffl.chargeToEpairs( -QEpair, etyp );
        selectByType( params.getElementType("E"), true );
        int nEp = selection.size();
        nbmol.natoms -= nEp;
        return nEp;
    }

    void unHideEPairs(){
        //if(nEp)
        //nbmol.natoms += nEp;
        nbmol.natoms = ffl.natoms;
        int etyp = params.getAtomType("E");
        ffl.chargeToEpairs( QEpair, etyp );
        //nEp = -1;
    }

/**
 * Calculates the auto charges for the molecules in the molecular world.
 * This function assigns charges to the atoms based on the given force field parameters.
 * It also applies constraints to certain atom types and performs charge relaxation using molecular dynamics.
 * After the charges are calculated, they are copied to the corresponding molecules in the molecular world.
 */
    void autoCharges(bool bVerbose=false, bool bFromScratch=false ){
        //if(verbosity>0)
        printf("MolWorld_sp3::autoCharges() ff.natoms=%i @nbmol.REQs=%li @ff.REQs=%li @ffu.REQs=%li @ffl.REQs=%li \n", ff.natoms, (long)nbmol.REQs, (long)ff.REQs, (long)ffu.REQs, (long)ffl.REQs  );
        //printf("MolWorld_sp3::autoCharges() START REQ.q[-1] \n", nbmol.REQs[nbmol.natoms-1].z );
        //bVerbose=true;

        ForceField* ff;
        if(bUFF){ ff = &ffu; }else{ ff = &ffl; }

        qeq.realloc( ff->natoms );
        params.assignQEq ( ff->natoms, ff->atypes, qeq.affins, qeq.hards );
        int etyp = params.getAtomType("E");    //Constrain electron pairs
        qeq.constrainTypes( ff->atypes, etyp );
        
        if(!bFromScratch){ copy( qeq.n, 4,2,(double*)nbmol.REQs, 1,0,(double*)qeq.qs ); }  // Initial charges 
        //for(int i=0; i<qeq.n; i++){ printf( "qeq.qs[%i]=%g  REQ.z=%g  \n", i, qeq.qs[i], nbmol.REQs[i].z );}
        qeq.relaxChargeMD ( ff->apos, 1000, 1e-2, 0.1, 0.0, bVerbose, bFromScratch );
        copy( qeq.n, 1,0,(double*)qeq.qs, 4,2,(double*)nbmol.REQs );
        if(bFromScratch){ ffl.chargeToEpairs( QEpair, etyp ); }
        if(bUFF){
            for(int i=0; i<ffu.natoms; i++){
                printf( "uff[ia=%i] atype[%i] REQs(%g,%g,%g)\n", i, ffu.atypes[i], nbmol.REQs[i].x, nbmol.REQs[i].y, nbmol.REQs[i].z );
            }
        }
        nbmol.evalPLQs(gridFF.alphaMorse);
        printf("MolWorld_sp3::autoCharges() END REQ.q[-1] \n", nbmol.REQs[nbmol.natoms-1].z );
        bChargeUpdated=true;
    }
                                             
                                            
    // =================== Initialization of different parts of the system ( different force-fields )


/**
 * Initializes the grid-based force field (GridFF)
 * 
 * @param name The name of the grid file.
 * @param bGrid Flag indicating whether to enable grid-based force field.
 * @param bSaveDebugXSFs Flag indicating whether to save debug XSF files.
 * @param z0 The z-coordinate of the cell origin.
 * @param cel0 The initial cell position.
 * @param bAutoNPBC Flag indicating whether to automatically set non-periodic boundary conditions.
 */
    virtual void initGridFF( const char * name, double z0=NAN, Vec3d cel0={-0.5,-0.5,0.0}, bool bSymetrize=false, bool bAutoNPBC=true, bool bCheckEval=true, bool bUseEwald=true, bool bFit=true, bool bRefine=true ){
        //if(verbosity>0)
        // bSymetrize=0;
        printf("MolWorld_sp3::initGridFF(%s,bSymetrize=%i,bAutoNPBC=%i bCheckEval=%i bUseEwald=%i bFit=%i bRefine=%i bGridDouble=%i gridStep=%g,z0=%g,cel0={%g,%g,%g} )\n",  name, bSymetrize, bAutoNPBC,bCheckEval,bUseEwald,bFit,bRefine, bGridDouble, gridStep, z0, cel0.x,cel0.y,cel0.z  );
        sprintf(tmpstr, "%s.lvs", name );
        if( file_exist(tmpstr) ){  gridFF.grid.loadCell( tmpstr, gridStep );  gridFF.bCellSet=true; }
        if( !gridFF.bCellSet ){
            bGridFF=false; 
            printf( "WARRNING!!! GridFF not initialized because %s not found\n", tmpstr );
            return;
        }
        //double* ffgrid = 0;
        gridFF.grid.center_cell( cel0 );
        bGridFF=true;
        gridFF.bindSystem(surf.natoms, surf.atypes, surf.apos, surf.REQs );
        gridFF.initGridFF( name, z0, bAutoNPBC, bSymetrize );
        char wd0[1024]; getcwd(wd0,1024); printf( "MolWorld_sp3::initGridFF() 1 wd0=`%s`\n", wd0 );
        const char* last_slash = strrchr(name, '/');
        const char* result = (last_slash) ? last_slash + 1 : name;
        char wd[128]; sprintf( wd, "data/%s", result); printf( "MolWorld_sp3::initGridFF() 1 wd=`%s`\n", wd );
        tryMakeDir  ( wd );
        tryChangeDir( wd );
        gridFF.bUseEwald = bUseEwald;
        gridFF.ewald     = &gewald;
        gridFF.tryLoad_new( bSymetrize, bFit, bRefine );
        //ffgrid = gridFF.HHermite_d;
        tryChangeDir( wd0 );
        //getcwd(tmpstr, 1024 ); printf( "initGridFF() 3 WD=`%s`\n", tmpstr );
<<<<<<< HEAD
        gridFF.shift0 = Vec3d{0.,0.,0.0};
        printf( "grid_shift0(%g,%g,%g)\n",    gridFF.shift0.x,gridFF.shift0.y,gridFF.shift0.z  );
        // gridFF.shift0 = Vec3d{0.,0.,0.0};
=======
        gridFF.shift0 = Vec3d{0.,0.,-2.0};    
        //gridFF.shift0 = Vec3d{0.,0.,0.0};
>>>>>>> 6cb9fd91
        //if(bCheckEval)gridFF.evalCheck();    // WARRNING:  CHECK FOR gridFF TURNED OFF !!!!!!!!!!!!!!!!!!!!!!!!!
        //return ffgrid;
    }

    void initNBmol( NBFF* ff, bool bCleanCharge=true ){
        if(verbosity>0)printf( "MolWorld_sp3::initNBmol() na %i \n", ff->natoms  );
        //void bindOrRealloc(int n_, Vec3d* apos_, Vec3d* fapos_, Quat4d* REQs_, int* atypes_ ){
        DEBUG
        nbmol.bindOrRealloc( ff->natoms, ff->apos, ff->fapos, ff->REQs, ff->atypes );    
        //nbmol.bindOrRealloc( na, apos, fapos, 0, 0 );   
        //builder.export_atypes( nbmol.atypes );     
        //builder.export_REQs( nbmol.REQs   );       ff->REQs=nbmol.REQs;
        //printf("DEBUG initNBmol 1 nbmol.print_nonbonded(); \n"); nbmol.print_nonbonded();
        DEBUG
        nbmol  .makePLQs   ( gridFF.alphaMorse );  ff->PLQs=nbmol.PLQs; 
        DEBUG
        nbmol  .makePLQd   ( gridFF.alphaMorse );  ff->PLQd=nbmol.PLQd; 
        DEBUG
        //nbmol.print_nonbonded();
        if(bCleanCharge)for(int i=builder.atoms.size(); i<ff->natoms; i++){ nbmol.REQs[i].z=0; }  // Make sure that atoms not present in Builder has well-defined chanrge        
        params.assignREs( nbmol.natoms, nbmol.atypes, nbmol.REQs, true, false  );
        DEBUG
        //printf("DEBUG initNBmol 1 nbmol.print_nonbonded(); \n"); nbmol.print_nonbonded();
        //nbmol.print_nonbonded();
        if(verbosity>1)nbmol.print();                              
    }


/**
 * Loads a molecular structure from an XYZ file.
 * 
 * @param name The name of the XYZ file.
 */
    void loadNBmol( const char* name){
        if(verbosity>0)printf( "MolWorld_sp3::loadNBmol() \n" );
        sprintf(tmpstr, "%s.xyz", name );
        params.loadXYZ( tmpstr, nbmol.natoms, &nbmol.apos, &nbmol.REQs, &nbmol.atypes );
        _realloc(nbmol.fapos,nbmol.natoms);
        nbmol  .makePLQs     ( gridFF.alphaMorse );  
        ffl.PLQs=nbmol.PLQs; 
        if(verbosity>1)nbmol.print();                              
    }

/**
 * @brief Loads a surface from a file and initializes the necessary data structures.
 * 
 * @param name The name of the file to load the surface from.
 * @param bGrid Flag indicating whether to generate a grid.
 * @param bSaveDebugXSFs Flag indicating whether to save debug XSF files.
 * @param z0 The z-coordinate of the surface.
 * @param cel0 The initial cell coordinates.
 * @return True if the surface is successfully loaded, false otherwise.
 */
    bool loadSurf(const char* name, bool bGrid=true, bool bSaveDebugXSFs=false, double z0=NAN, Vec3d cel0={-0.5,-0.5,0.0} ){
        char fname[256];
        sprintf(fname, "%s.xyz", name );
        int ret = params.loadXYZ( fname, surf.natoms, &surf.apos, &surf.REQs, &surf.atypes, 0, &gridFF.grid.cell );
        if     ( ret<0 ){ getcwd(tmpstr,1024); printf("ERROR in MolWorld_sp3::loadSurf() file(%s) not found in path(%s)=> Exit() \n", fname, tmpstr ); exit(0); }
        if     ( ret==0){ printf("ERROR in MolWorld_sp3::loadSurf() no lattice vectors in (%s) => Exit() \n", fname ); exit(0); }
        else if( ret>0 ){ gridFF.grid.updateCell(gridStep); gridFF.bCellSet=true;  }
        //gridFF.grid.printCell(); 
        if(verbosity>0)printf("MolWorld_sp3::loadSurf(%s) 1 natoms %i apos %li atyps %li \n", name, surf.natoms, (long)surf.apos, (long)surf.atypes  );
        //surf.print_nonbonded();
        bSurfAtoms=true;
        if(bGrid){
            bool bSymmetrize=true;
            initGridFF( name,z0,cel0, bSymmetrize );
        }
        return true;
    }

    int insertMolecule( const char* fname, Vec3d pos={0,0,0}, Mat3d rot=Mat3dIdentity ){
        // ToDo: we should be able to insert molecule without actually creating molecule-type
        //sprintf(tmpstr, "%s.xyz", name );
        int iret=-1;
        {   // New version using Atoms class
            // check if last 4 characters are the name of the molecule = '.xyz' or '.mol' or '.mol2'
            const char* ext = strrchr(fname, '.');
            if (ext){
                printf("MolWorld_sp3::insertMolecule() fname=%s ext=%s \n", fname, ext );
                if     ( strcmp(ext, ".xyz")  == 0 ){ iret = builder.loadXYZ_Atoms( fname, &params, -1, false, pos, rot ); }
                else if( strcmp(ext, ".mol")  == 0 ){ iret = builder.load_mol     ( fname, pos, rot ); bBondInitialized=true; } 
                else if( strcmp(ext, ".mol2") == 0 ){ iret = builder.load_mol2    ( fname, pos, rot ); bBondInitialized=true; }
                /// TODO: if we add just a fragment, we initialize bond for this fragment, not for the whole system
            } else {
                char tmpstr[256];
                sprintf(tmpstr, "%s.xyz", fname );
                iret = builder.loadXYZ_Atoms( tmpstr, &params, -1, false, pos, rot );
            }
        }
        //int ifrag = builder.frags.size()-1;
        //return ifrag;
        return iret;
    }

    void makeMoleculeTopology(){
        // ToDo: this will make topology for the whole system (all molecules), in future we should think how to make topology for individual molecules separately
        //builder.addCappingTypesByIz(1);
        builder.tryAddConfsToAtoms( 0, -1 );
        builder.cleanPis();
        //if(verbosity>2)builder.printAtomConfs(false);
        // --- we assume the lattice vectors are already loaded, and bPBC is set
        if( bPBC ){ builder.autoBondsPBC(); }
        else      { builder.autoBonds();    }
        //checkAllAtomsBonded( bool bPrint=true, bool bExit=true, int nbmax=N_NEIGH_MAX, int nbmin=1 );
        if(bCheckInit)builder.checkNumberOfBonds( true, true );
        //if(verbosity>2)builder.printBonds ();
    }

    void assingMoleculeTopoTypes(){
        if( fAutoCharges>0 )builder.chargeByNeighbors( true, fAutoCharges, 10, 0.5 );
        //if(substitute_name) substituteMolecule( substitute_name, isubs, Vec3dZ );
        //if( builder.checkNeighsRepeat( true ) ){ printf( "ERROR: some atoms has repating neighbors => exit() \n"); exit(0); };
        builder.autoAllConfEPi  (           ); 
        builder.setPiLoop       ( 0, -1, 10 ); // setup pi-orbitals
        if(bEpairs)builder.addAllEpairsByPi( );    
        //builder.printAtomConfs(false, false );
        //builder.printAtomConfs(false, true );
        // TBD here FF params are assigned already, but types are not yet found out...
        builder.assignAllBondParams();    //if(verbosity>1) 
    }

/**
 * Loads the geometry from a file and inserts it into the molecular world.
 * 
 * @param name The name of the file containing the geometry.
 * @return The index of the inserted fragment in the builder.
 */
    int loadGeom( const char* name ){ // TODO : overlaps with buildFF()
        if(verbosity>0)printf("MolWorld_sp3::loadGeom(%s)\n", name );
        // ------ Load geometry
        //sprintf(tmpstr, "%s.xyz", name );
        /*
        int imol  = builder.loadMolType( tmpstr, name );
        int iret  = builder.insertFlexibleMolecule( imol, {0,0,0}, Mat3dIdentity, -1 );
        int ifrag = builder.frags.size()-1;
        */
        int ifrag = insertMolecule( name, pivotPoint, pivotRot );
        //builder.printAtomConfs(false, true );
        builder.addCappingTypesByIz(1);   // Find all hydrogen cappings
        builder.tryAddConfsToAtoms( 0, -1 );
        //builder.printAtomConfs(false, true );
        builder.cleanPis();
        if(verbosity>2)builder.printAtomConfs(false);
        // ------- Load lattice vectros
        // sprintf(tmpstr, "%s.lvs", name );
        // if( file_exist(tmpstr) ){
        //     if ( builder.bPBC ) printf("WARNING: Lattice vectors were already read from XYZ. Now they will be overwritten by the content of the file %s.\n", tmpstr);
        //     builder.bPBC=true;
        //     readMatrix( tmpstr, 3, 3, (double*)&builder.lvec );
        // }
        bPBC=builder.bPBC;  //printf( "builder.bPBC %i \n", builder.bPBC );
        if( !bBondInitialized){
            if( bPBC ){ builder.autoBondsPBC(); }
            else      { builder.autoBonds();    }
            bBondInitialized=true;
        }
        builder.checkConfsValid( );
        if(bCheckInit)builder.checkNumberOfBonds( true, true );
        if(verbosity>2)builder.printBonds ();
        return ifrag;
    }

    // int loadmol(const char* fname_mol ){
    //     int imol = builder.loadMolType( fname_mol, "molecule" );
    //     builder.insertFlexibleMolecule( imol, {0,0,0}, Mat3dIdentity, -1 );
    //     return imol;
    // }

  /**
  /**
 * Inserts a SMILES string into the molecular world.
 * 
 * @param s The SMILES string to be inserted.
 */
    void insertSMILES(const char* s){
        smiles.builder=&builder;
        smiles.parseString( 10000, s );
    }


/**
 * Sets the optimizer for the molecular world.
 * 
 * @param n The number of degrees of freedom.
 * @param ps Pointer to the array of positions.
 * @param fs Pointer to the array of forces.
 */
    void setOptimizer( int n, double* ps, double* fs, double* vs=0 ){
        //opt.bindOrAlloc( ff.nDOFs, ff.DOFs,0, ff.fDOFs, 0 );
        opt.bindOrAlloc( n, ps, vs, fs, 0 );
        if(dt_default<0){ dt_default=ffl.optimalTimeStep(); } 
        if(verbosity>0)printf("MolWorld_sp3::setOptimizer(): optimal time_step = %g \n", dt_default);
        opt.initOpt( dt_default );
        opt.cleanVel();
        //opt.verbosity=2;
    }
    void setOptimizer(){ setOptimizer( ff.nDOFs, ff.DOFs, ff.fDOFs ); };

/**
 * Initializes the rigid bodies
 */
    void initRigid(){
        int nrb = builder.frags.size();
        //printf("# --- initRigid() nrb=%i \n", nrb);
        int n0rot=nrb*3;
        optRB.bindOrAlloc( n0rot + nrb*4, 0, 0, 0, 0);
        rbff.realloc( nrb, (Vec3d*)optRB.pos, (Quat4d*)(optRB.pos+n0rot), (Vec3d*)(optRB.force+n0rot), (Vec3d*)(optRB.vel+n0rot), 0, 0 );
        int natom=0;
        //printf("# --- initRigid() rbff.n=%i \n", rbff.n );
        for(int i=0; i<nrb; i++){
            const MM::Fragment& frag = builder.frags[i]; // problem - some atoms are not in builder - e.g. Epair
            int i0 = frag.atomRange.x;
            int ni = frag.atomRange.y - i0;
            //printf("# initRigid[%i] i0 %i ni %i \n", i, i0, ni );
            nbmol.apos + i0;
            rbff.mols[i].bindOrRealloc(ni, nbmol.apos+i0, nbmol.fapos+i0, nbmol.REQs+i0, nbmol.atypes+i0 );
            natom+=ni;
        }
        rbff.makePos0s();
        //printf("# --- initRigid() END \n");
    }
                                             
                                             
/**
 * @brief Initializes the MolWorld_sp3 object with a SMILES string.
 * 
 * @param s The SMILES string to initialize the object with.
 * @param bPrint Flag indicating whether to print debug information.
 * @param bCap Flag indicating whether to add all-cap topology.
 * @param bNonBonded_ Flag indicating whether to initialize non-bonded interactions. #spare
 * @param bOptimizer_ Flag indicating whether to set up an optimizer.
 */
    void initWithSMILES(const char* s, bool bPrint=false, bool bCap=true, bool bNonBonded_=false, bool bOptimizer_=true ){
        params.init("common_resources/AtomTypes.dat", "common_resources/BondTypes.dat", "common_resources/AngleTypes.dat" );
        //params.printAtomTypeDict();
        //params.printAtomTypes();
        //params.printBond();
        builder.bindParams(&params);
        insertSMILES( s );
        if(bCap)builder.addAllCapTopo();
        //builder.autoAngles( 10.0, 10.0 );
        builder.randomizeAtomPos(1.0);
        builder.toMMFFsp3( ff );
        if(bPrint){   
            printf("=============\n"); printf("%s\n", s);
            ff.printBonds();
            ff.printNeighs();
        }
        //if(bNonBonded)init_nonbond();
        if(bOptimizer){ setOptimizer(); }
        _realloc( manipulation_sel, ff.natoms );
        printf( "... MolWorld_sp3::initWithSMILES() DONE\n" );
    }




// void ini_in_dir(){
//     params.init( "common_resources/AtomTypes.dat", "common_resources/BondTypes.dat", "common_resources/AngleTypes.dat" );
//     builder.bindParams(&params);
//     int nheavy = 0;  // ---- Load Atomic Type Parameters
//     if( file_exist("cel.lvs") ){ 
//         loadGeom( "mm" ); 
//         if(bGridFF)makeGridFF();
//         // ----- Optimizer setup
//         //opt.bindOrAlloc( 3*ff.natoms, (double*)ff.apos, 0, (double*)ff.fapos, 0 );
//         setOptimizer();
//         //double E = ff.eval(true);
//     }else{
// 		printf("WARNING: cel.lvs not found => molecular system not initialized in [MolWorld_sp3::ini_in_dir()] \n" );
// 	}
// }

/**
 * Initializes the parameters for the MolWorld_sp3 class.
 * 
 * @param sElemTypes    The string containing the element types.
 * @param sAtomTypes    The string containing the atom types.
 * @param sBondTypes    The string containing the bond types.
 * @param sAngleTypes   The string containing the angle types.
 * @param sDihedralTypes    The string containing the dihedral types (optional).
 */
    void initParams( const char* sElemTypes, const char* sAtomTypes, const char* sBondTypes, const char* sAngleTypes, const char* sDihedralTypes=0 ){
        printf( "MolWorld_sp3::initParams():\n\tsElemTypes(%s)\n\tsAtomTypes(%s)\n\tsBondTypes(%s)\n\tsAngleTypes(%s)\n", sElemTypes, sAtomTypes, sBondTypes, sAngleTypes );
        params.init( sElemTypes, sAtomTypes, sBondTypes, sAngleTypes, sDihedralTypes );
        builder.bindParams(&params);
        params_glob = &params;
        builder.capAtomEpair.type = params.getAtomType("E");
        builder.addCappingTypesByIz(1);   // hydrogens
        builder.addCappingTypesByIz(200); // electron pairs
        //params.printAtomTypeDict();
        //params.printAtomTypes();
        //params.printBond();
        //params.printAngleTypes();
        //params.printDihedralTypes();
        builder.sp3types.insert( params.getAtomType("C") );
        builder.sp3types.insert( params.getAtomType("N") );
        builder.sp3types.insert( params.getAtomType("O") );
    }


/**
 * Builds a molecule from an XYZ file.
 * 
 * @param xyz_name The name of the XYZ file.
 * @return The index of the built molecule.
 */
    int buildMolecule_xyz( const char* xyz_name ){
        int ifrag = loadGeom( xyz_name );
        printf( "MolWorld_sp3::buildMolecule_xyz(%s) ifrag=%i \n", xyz_name, ifrag );
        int ia0=builder.frags[ifrag].atomRange.a;
        int ic0=builder.frags[ifrag].confRange.a;
        // TBD not sure that I got how charges are assigned in here...
        if( fAutoCharges>0 )builder.chargeByNeighbors( true, fAutoCharges, 10, 0.5 );
        if(substitute_name) substituteMolecule( substitute_name, isubs, Vec3dZ );
        if( builder.checkNeighsRepeat( true ) ){ printf( "ERROR: some atoms has repating neighbors => exit() \n"); return -1; };
        builder.autoAllConfEPi  ( ia0 );
        builder.setPiLoop       ( ic0, -1, 10 );
        if(bEpairs)builder.addAllEpairsByPi( ia0=0 ); 

        builder.checkConfsValid( );
        //builder.printAtomConfs(false, false );
        //builder.printAtomConfs(false, true );
        // TBD here FF params are assigned already, but types are not yet found out...
        builder.assignAllBondParams();    //if(verbosity>1)
        builder.finishFragment(ifrag);    

        builder.printAtoms();
        builder.printBonds();
        builder.printAtomConfs();
        //
        //printf( "buildMolecule_xyz: nMulPBC(%i,%i,%i) \n",nMulPBC.x,nMulPBC.y,nMulPBC.z  );
        //if( nMulPBC    .totprod()>1 ){ PBC_multiply    ( nMulPBC, ifrag ); };
        //if( bCellBySurf             ){ changeCellBySurf( bySurf_lat[0], bySurf_lat[1], bySurf_ia0, bySurf_c0 ); };
        //printf("builder.lvec\n");builder.lvec.print();
        return ifrag;
    }

/**
 * Prepare the molecular world for MMFF calculations.
 * This includes checking bonds, assigning atom types, assigning torsions, finding bridge bonds,
 * converting to MMFF sp3 format, assigning angles, converting to MMFF f4 format, and setting up
 * periodic boundary conditions if enabled.
 */
    void makeMMFFs(){
        print("MolWorld_sp3::makeMMFFs()\n" );
        // check if all bonds are in atom neighbors
        if( builder.checkBondsInNeighs(true) ) { 
            printf("ERROR some bonds are not in atom neighbors => exit"); 
            exit(0); 
        };
        DEBUG
        // reshuffling atoms in order to have non-capping first
        builder.numberAtoms();
        builder.sortConfAtomsFirst();
        builder.checkBondsOrdered( true, false );
        DEBUG
        // make assignement of atom types and force field parameters
        if( bUFF ){  // according to UFF
            builder.assignUFFtypes( 0, bCumulene, true, b141, bSimple, bConj); 
            builder.assignUFFparams( 0, true );
        }else{      // according to MMFF
            builder.assignTypes();
        }
        DEBUG
        // passing them to FFs
        if ( bUFF ){
            builder.toUFF( ffu, true );
        }else{
            if( ffl.bTorsion ){ builder.assignTorsions( true, true ); }  //exit(0);

            builder.printAtomConfs();
            builder.printBonds();
            DEBUG
            builder.toMMFFsp3_loc( ffl, true, bEpairs, bUFF );   
            //ffl.printAtomParams();
            if(ffl.bTorsion){  ffl.printTorsions(); } // without electron pairs
            if(ffl.bEachAngle){ builder.assignAnglesMMFFsp3  ( ffl, false      ); ffl.printAngles();   }  //exit(0);
            //builder.toMMFFf4     ( ff4, true, bEpairs );  //ff4.printAtomParams(); ff4.printBKneighs(); 
            DEBUG
            builder.toMMFFsp3    ( ff , true, bEpairs );
            ffl.flipPis( Vec3dOne );
            DEBUG
            ffl.printNeighs();
            //ff4.flipPis( Vec3fOne );

            //ffl.printAtomParams();
            //ffl.print_nonbonded();
        }

        // setting up PBC
        if(bPBC){
            if ( bUFF ){
                ffu.setLvec( builder.lvec);   
                npbc = makePBCshifts( nPBC, builder.lvec );
                ffu.bindShifts(npbc,pbc_shifts);
                //ffu.makeNeighCells( nPBC );      
                ffu.makeNeighCells( npbc, pbc_shifts ); 
            }else{
                DEBUG
                ff.bPBCbyLvec = true;
                ff .setLvec( builder.lvec);
                ffl.setLvec( builder.lvec);   
                //ff4.setLvec((Mat3f)builder.lvec);
                npbc = makePBCshifts( nPBC, builder.lvec );
                DEBUG
                ffl.bindShifts(npbc,pbc_shifts);
                //ff4.makeNeighCells  ( nPBC );       
                //ffl.makeNeighCells( nPBC );      
                ffl.makeNeighCells( npbc, pbc_shifts ); 
                DEBUG
            }
        }

    }

/**
 * This function is responsible for performing various operations to generate force fields (FFs).
 * It calls the makeMMFFs() function, initializes the non-bonded molecules, sets the non-bonded interactions,
 * and performs additional calculations and checks.
 * If the bChargeToEpair flag is set to true, it converts charges to electron pairs.
 * Finally, if the bOptimizer flag is set to true, it sets the optimizer and performs relaxation if bRelaxPi is also true.
 */
    virtual void makeFFs(){
        print("MolWorld_sp3::makeFFs()\n" );
        makeMMFFs();
        DEBUG

        // Initialize bounding boxes from atom groups if available

        if ( bUFF ){
            initNBmol( &ffu );
            setNonBond( bNonBonded );
            ffu.go = &go;
            nbmol.evalPLQs(gridFF.alphaMorse);
            ffu.atomForceFunc = [&](int ia,const Vec3d p,Vec3d& f)->double{    
                //printf( "ffu.atomForceFunc() ia=%i \n", ia  );
                double E=0;
                if   (bGridFF){ 
                    E += gridFF.addAtom( p, nbmol.PLQd[ia], f );
                    //Vec3d fi=Vec3dZero;
                    //E+= gridFF.addForce( p, nbmol.PLQs[ia], fi, true  ); 
                    //E += gridFF.addAtom( p, nbmol.PLQd[ia], fi );
                    //printf("MolWorld_sp3::ffu.atomForceFunc(ia=%i,gridFF.mode=%i) p(%g,%g,%g) fi(%g,%g,%g) PLQ(%g,%g,%g) @gridFF.Bspline_PLQ=%li \n", ia, (int)gridFF.mode, p.x, p.y, p.z, fi.x,fi.y,fi.z, nbmol.PLQs[ia].x, nbmol.PLQs[ia].y, nbmol.PLQs[ia].z, (long)gridFF.Bspline_PLQ );
                    //f.add( fi );
                }  // GridFF
                if(bConstrZ){
                    springbound( p.z-ConstrZ_xmin, ConstrZ_l, ConstrZ_k, f.z );
                }
                if(ipicked==ia)[[unlikely]]{ 
                    const Vec3d fs = getForceSpringRay( p, pick_hray, pick_ray0,  Kpick ); 
                    f.add( fs );
                }
                
                return E;
            };

            if(bOptimizer){ 
                //setOptimizer( ffu.nDOFs, ffu.DOFs, ffu.fDOFs );
                setOptimizer( ffu.natoms*3, (double*)ffu.apos, (double*)ffu.fapos );
                ffu.vapos = (Vec3d*)opt.vel;
            }                         
        }else{
            DEBUG
            //ffl.realloc( builder.atoms.size() );
            initNBmol( &ffl );
            DEBUG
            if(builder.atom2group.size() > 0){ ffl.initBBsFromGroups(builder.atom2group.size(), builder.atom2group.data()); }
            //ffl.printAtomParams();
            setNonBond( bNonBonded );
            DEBUG
            //ffl.print_nonbonded();
            bool bChargeToEpair=true;
            //bool bChargeToEpair=false;
            if(bChargeToEpair){
                DEBUG
                int etyp=-1; etyp=params.atomTypeDict["E"];
                DEBUG
                //ff.chargeToEpairs( nbmol.REQs, QEpair, etyp );  
                ffl.chargeToEpairs( QEpair, etyp ); 
                DEBUG
            }
            DEBUG
            ffl.evalPLQs(gridFF.alphaMorse);
            ffl.evalPLQd(gridFF.alphaMorse);
            DEBUG
            if(bCheckInit){
                idebug=1;
                ffl.checkREQlimits();
                DEBUG
                ffl.eval_check();
                DEBUG
                //ff4.eval_check();
                //ff .eval_check();
                idebug=0;
            }
            DEBUG
            printf("makeFFs(): ffl  .print_nonbonded() \n"); ffl  .print_nonbonded(); 
            printf("makeFFs(): nbmol.print_nonbonded() \n"); nbmol.print_nonbonded(); 
            //exit(0);
            if(bOptimizer){ 
                //setOptimizer(); 
                //setOptimizer( ff.nDOFs, ff .DOFs,  ff.fDOFs );
                setOptimizer( ffl.nDOFs, ffl.DOFs, ffl.fDOFs );
                if(bRelaxPi) ffl.relax_pi( 1000, 0.1, 1e-4 );
                ffl.vapos = (Vec3d*)opt.vel;
            }               
            DEBUG          
            _realloc( manipulation_sel, ff.natoms );
            DEBUG
        }
        //ffl.print_nonbonded();
    }

virtual void updateFromBuilder(){
    printf("MolWorld_sp3::updateFromBuilder()\n");
    clearFFs();
    makeFFs();
};

void clearFFs(){
    printf("MolWorld_sp3::clearFFs()\n");
    ffl.dealloc();
    ff.dealloc();
    //ff4.dealloc();
    _dealloc( apos_bak );
    // --- nbmol
    nbmol.neighs=0;   // NOTE : if we set pointer to zero it does not try to deallocate it !!!
    nbmol.apos=0;  
    nbmol.fapos=0;  
    nbmol.atypes=0;
    nbmol.dealloc();
    // --- opt
    opt.pos = 0;
    opt.force = 0;
    opt.dealloc();
}


/**
 * @brief Clears the MolecularWorld object.
 * 
 * This function clears the MolecularWorld object by deallocating memory and resetting variables.
 * 
 * @param bParams Flag indicating whether to clear the parameters as well. Default is true.
 */
virtual void clear( bool bParams=true, bool bSurf=false ){
    //printf("MolWorld_sp3::clear() \n");
    builder.clear();
    selection.clear();
    selection_set.clear();
    clearFFs();
    constrs.clear();
    if(bSurf){  // ToDo: deallocate gridFF and surf ?
        //gridFF.dealloc();
        //gridFF.bCellSet=false;
        //gridFF.bGridFF=false;
    }
    if(bParams){
        params.clear();
    }
    // if(database){
    //     printf("MolWorld_sp3::clear() database->clear(); \n");
    //     database->dealloc();
    // }
}

    virtual int getMultiSystemPointers( int*& M_neighs,  int*& M_neighCell, Quat4f*& M_apos, int& nvec ){
        // int nsys=0,nvec=0;
        // int    * M_neighs    =0;
        // int    * M_neighCell =0;
        // Quat4f * M_apos     =0;
        return 0;
    }


/**
 * Scans the surface with force field, changing forces.
 * 
 * @param n The number of particles.
 * @param ps An array of Quat4f representing the particle positions.
 * @param REQs An array of Quat4f representing non-bonded interactions.
 * @param fs An array of Quat4f to store the calculated forces.
 */
    virtual void scanSurfFF( int n, Quat4f* ps, Quat4f* REQs, Quat4f* fs ){
        for(int i=0; i<n; i++){
            Quat4f PLQ = REQ2PLQ        ( (Quat4d)REQs[i], gridFF.alphaMorse );
            fs[i]      = gridFF.getForce( (Vec3d)ps[i].f, PLQ, true );
        }
    }


/**
 * Checks the invariants of the molecular world.
 * 
 * @param maxVcog The maximum value for the center of gravity velocity.
 * @param maxFcog The maximum value for the center of gravity force.
 * @param maxTg   The maximum value for the torque of the center of gravity.
 * @return True if any of the invariants exceed the maximum values, false otherwise.
 */
    bool checkInvariants( double maxVcog, double maxFcog, double maxTg ){
        cog   = average( ff.natoms, ff.apos  );
        vcog  = sum    ( ff.natoms, (Vec3d*)opt.vel  );
        fcog  = sum    ( ff.natoms, ff.fapos );
        tqcog = torq   ( ff.natoms, ff.apos, ff.fapos, cog );
        //tqcog.add( ff.evalPiTorq() );
        return ( vcog.norm()>maxVcog ) || ( fcog.norm()>maxFcog ) || ( tqcog.norm() );
    }

    //void open_xyzFile (const char* fname){ xyz_file=fopen( fname,"w" ); };
    //void close_xyzFile(){fclose(xyz_file)};

    // double eval_f4(){
    //     pack( ff4.natoms, ffl.apos , ff4.apos  );
    //     pack( ff4.nnode,  ffl.pipos, ff4.pipos );
    //     double E = ff4.eval();
    //     //ff4.move_GD( 0.01);
    //     unpack( ff4.natoms, ffl. apos, ff4. apos  );
    //     unpack( ff4.natoms, ffl.fapos, ff4.fapos  );
    //     unpack( ff4.nnode,  ffl. pipos,ff4. pipos );
    //     unpack( ff4.nnode,  ffl.fpipos,ff4.fpipos );
    //     //for(int i=0; i<ff4.nnode; i++) printf("pi[%i] <fpi,pi> %g |pi| %g \n", i, ffl.fpipos[i].dot( ffl.pipos[i] ), ffl.pipos[i].norm() );
    //     return E;   
    // };


/**
 * Sets the non-bonded flag for the molecular world.
 * 
 * @param bNonBonded A boolean value indicating whether non-bonded interactions should be considered.
 */
    void setNonBond( bool bNonBonded ){
        ffl.bSubtractAngleNonBond = bNonBonded;
        //ff4.bSubtractAngleNonBond = bNonBonded;
        // if(bNonBonded){
        //     ffl.REQs = nbmol.REQs;
        //     ff .REQs = nbmol.REQs;
        //     // if(ff4.REQs==0){
        //     //     ff4.REQs = new Quat4f[nbmol.natoms];
        //     //     for(int i=0; i<nbmol.natoms; i++ ){ ff4.REQs[i] = (Quat4f)nbmol.REQs[i]; };
        //     // }
        // }
    }



    int updateBuilderFromFF(bool bPos=true, bool bQ=true){
        if( ffl.nnode  != builder.confs.size() ){printf( "ERROR: MolWorld_sp3::updateBuilderFromFF() ffl.nnode(%i)  != builder->confs.size(%i) \n", ffl.nnode,  builder.confs.size() ); exit(0); }
        //if( ffl.natoms != builder.atoms.size() ){printf( "ERROR: MolWorld_sp3::updateBuilderFromFF() ffl.natoms(%i) != builder->atoms.size(%i) \n", ffl.natoms, builder.atoms.size() ); exit(0); }
        //printf( "MolWorld_sp3::updateBuilderFromFF(nnode=%i,ncap=%i) \n", ffl.nnode, ffl.natoms-ffl.nnode );
        int na = builder.atoms.size();  if(na>ffl.natoms)na=ffl.natoms;
        for(int i=0; i<na; i++){
            if(bPos){ builder.atoms[i].pos   = ffl.apos[i];   }
            if(bQ  ){ builder.atoms[i].REQ.z = ffl.REQs[i].z; }
        }
        return 0;
    }

    double evalEkTemp(){
        double Ek = ffl.evalKineticEnergy();
        int nDOFs = ffl.natoms*3;
        //nDOFs += ffl.nnode*2; // pi-rotations
        go.T_current = ( 2*Ek/ (const_kB*nDOFs) );
        //printf( "MolWorld_sp3::evalEkTemp() T=%g[K] T_target=%g[K] gamma=%g[1/dtu] Ek=%g[eV] nDOFs=%i \n", T_current, T_target, gamma_damp, Ek, nDOFs );
        return go.T_current;
    }

    void update_GOpt(){

        go.nExplore = 0;
    }

    double whichAtomNotConv( int& imax ){
        double F2max=0;
        imax =-1;
        for(int ia=0; ia<ffl.natoms; ia++){
            double r2 = ffl.fapos[ia].norm2();
            if(r2>F2max){ F2max=r2; imax=ia; }
        }
        return sqrt(F2max);
    }

    double getMostDisplacedAtom( Vec3d* ps, int& imax ){
        imax=-1;
        double R2max =  0;
        for(int ia=0; ia<ffl.natoms; ia++){
            Vec3d d=ffl.apos[ia]-ps[ia];
            double r2 = d.norm2();
            if(r2>R2max){ R2max=r2; imax=ia; }
        }
        return sqrt(R2max);
   }

    bool checkStuck( double R ){
        double R2 = R*R;
        int imax  = -1;
        double R2max = getMostDisplacedAtom( apos_bak, imax );
        if(R2max>R2)[[unlikely]]{ 
            for(int ia=0; ia<ffl.natoms; ia++){ apos_bak[ia]=ffl.apos[ia]; }
            nStuck=0;
           if(atomTrjFile)fclose(atomTrjFile); 
            atomTrjFile=0;
            return true;
        }
        if( (atomTrjFile==0) && ( nStuck>=(nStuckMax-nStuckTrj) ) ){
            atomTrjFile=fopen( "StuckAtomTrj.log", "w" );
        }
        if( nStuck>nStuckMax )[[unlikely]]{
            printf( "MolWorld_sp3::checkStuck() nStuck(%i)>nStuckMax(%i) => exit(0) \n", nStuck, nStuckMax );
            //saveXYZ( "stuck.xyz", ffl.natoms, ffl.apos, ffl.atypes );
            saveXYZ( "stuck.xyz", tmpstr, false, "a", nPBC_save );
            if(atomTrjFile)fclose(atomTrjFile);
            exit(0);
        }
        nStuck++;
        return false;
    }

    void handleStuckAtom(int itr, Vec3d cvf ){
        if( nStuck>=(nStuckMax-nStuckTrj) ){
            int imax; double Fmax = whichAtomNotConv( imax );
            Vec3d pi = ffl.apos [imax];
            Vec3d fi = ffl.fapos[imax];
            Vec3d vi = ffl.vapos[imax];
            if(atomTrjFile){
                double f = sqrt(cvf.z);
                double v = sqrt(cvf.y);
                fprintf( atomTrjFile, "%4i %4i   %20.15f %20.15f %20.15f   %20.15f %20.15f %20.15f    %20.15f %20.15f %20.15f    %6.4f %20.15f %20.15f \n", itr, imax, pi.x,pi.y,pi.z, vi.x,vi.y,vi.z, fi.x,fi.y,fi.z,    cvf.x/(f*v), v, f );
            }
        }
        //if( nStuck>(nStuckMax-2) ){
        // printf( "MolWorld_sp3::run_no_omp() Stuck due to atom[%i] |F[%i]|=%g fapos[%i](%g,%g,%g) apos[%i](%g,%g,%g) \n", imax, imax, Fmax, imax, fi.x,fi.y,fi.z, imax, pi.x,pi.y,pi.z );
        // gridFF.getEFprofileToFile( "Stuck_Fx.txt", 100, pi-Vec3dX*0.1, pi+Vec3dX*0.1, ffl.REQs[imax] );
        // gridFF.getEFprofileToFile( "Stuck_Fy.txt", 100, pi-Vec3dY*0.1, pi+Vec3dY*0.1, ffl.REQs[imax] );
        // gridFF.getEFprofileToFile( "Stuck_Fz.txt", 100, pi-Vec3dZ*0.1, pi+Vec3dZ*0.1, ffl.REQs[imax] );
        // exit(0);
        //}
    }

    __attribute__((hot))  
    double eval( ){
        if(verbosity>0)[[unlikely]]{ printf( "#### MolWorld_sp3::eval()\n"); }
        //ffl.doBonds       = false;
        //ffl.doPiPiI       = false;
        //ffl.doPiSigma     = false;
        //ffl.doAngles      = false;
        //ffl.bAngleCosHalf = false;
        //ffl.bEachAngle    = true;
        //printf("MolWorld_sp3::eval() bConstrains %i bNonBonded %i ffl.bSubtractAngleNonBond %i  ffl.bPBC %i ffl.doBonds %i ffl.doPiPiI %i ffl.doPiSigma %i ffl.doAngles %i ffl.bAngleCosHalf %i ffl.bEachAngle %i \n", bConstrains, bNonBonded, ffl.bSubtractAngleNonBond,   ffl.bPBC, ffl.doBonds, ffl.doPiPiI, ffl.doPiSigma, ffl.doAngles, ffl.bAngleCosHalf, ffl.bEachAngle );
        double E=0;
        //setNonBond( bNonBonded );  // Make sure ffl subtracts non-covalent interction for angles
        //ffl.print_nonbonded();
        //ffl.printAtomParams();
        //ffl.print_pbc_shifts();
        //printf("lvec: ");printMat(builder.lvec);
        if(bMMFF){ 
            if(bUFF){ E += ffu.eval(); }
            else{ E += ffl.eval(); }
            
        }else{ VecN::set( nbmol.natoms*3, 0.0, (double*)nbmol.fapos );  }      
        //bPBC=false;
        if(bNonBonded){
            //E += nbmol.evalLJQs_ng4_PBC_omp( );
            E += ffl  .evalLJQs_ng4_PBC_omp( );
            /*
            if(bMMFF){    
                if  (bPBC){ E += nbmol.evalLJQs_ng4_PBC( ffl.neighs, ffl.neighCell, npbc, pbc_shifts, gridFF.Rdamp ); }   // atoms outside cell
                else      { E += nbmol.evalLJQs_ng4    ( ffl.neighs );                                   }   // atoms in cell ignoring bondede neighbors       
                //else      { E += nbmol.evalLJQs_ng4_omp( ffl.neighs );                                   }   // atoms in cell ignoring bondede neighbors  
            }else{
                if  (bPBC){ E += nbmol.evalLJQs_PBC    ( ff.lvec, {1,1,0} ); }   // atoms outside cell
                else      { E += nbmol.evalLJQs        ( );                  }   // atoms in cell ignoring bondede neighbors    
            }
            */
        }
        //printf( "bConstrains=%i constrs.bonds.size()=%i \n", bConstrains, constrs.bonds.size() );
        if(bConstrains)constrs.apply( nbmol.apos, nbmol.fapos, &ffl.lvec );
        /*
        if(bSurfAtoms){ 
            if   (bGridFF){ E+= gridFF.eval(nbmol.natoms, nbmol.apos, nbmol.PLQs, nbmol.fapos ); }
            //else        { E+= nbmol .evalMorse   ( surf, false,                  gridFF.alphaMorse, gridFF.Rdamp );  }
            else          { E+= nbmol .evalMorsePBC( surf, gridFF.grid.cell, nPBC, gridFF.alphaMorse, gridFF.Rdamp );  }
        }
        */
        //printf( "eval() bSurfAtoms %i bGridFF %i \n", bSurfAtoms, bGridFF );
        //for(int i=0; i<nbmol.natoms; i++){ printf("atom[%i] f(%g,%g,%g)\n", i, nbmol.fapos[i].x,nbmol.fapos[i].y,nbmol.fapos[i].z ); }    
        //ffl.printDebug(  false, false );
        //exit(0);
        if(verbosity>0)[[unlikely]]{ printf( "#### MolWorld_sp3::eval() DONE\n\n"); }
        return E;
    }







   __attribute__((hot))  
    int run_omp_Milan( int niter_max, double dt, double Fconv=1e-6, double Flim=1000, double timeLimit=0.02, double* outE=0, double* outF=0, double* outV=0, double* outVF=0 ){
        if(dt>0){ opt.setTimeSteps(dt); }else{ dt=opt.dt; }
        //printf( "run_omp() niter_max %i dt %g Fconv %g Flim %g timeLimit %g outE %li outF %li \n", niter_max, dt, Fconv, Flim, timeLimit, (long)outE, (long)outF );
        long T0 = getCPUticks();
        double E=0,F2=0,F2conv=Fconv*Fconv;
        double ff=0,vv=0,vf=0;
        int itr=0,niter=niter_max;
        bConverged = false;
        if(bToCOG && (!bGridFF) ){ 
            Vec3d cog=average( ffl.natoms, ffl.apos );  
            move( ffl.natoms, ffl.apos, cog*-1.0 ); 
        }
        if(bCheckStuck){ checkStuck( RStuck ); }
        //#pragma omp parallel shared(E,F2,ff,vv,vf,ffl) private(itr)
        #pragma omp parallel shared(niter,itr,E,F2,ff,vv,vf,ffl,T0,bConstrains,bConverged)
        while(itr<niter || bConverged) {
            if(itr<niter){
            //#pragma omp barrier
            #pragma omp single
            {E=0;F2=0;ff=0;vv=0;vf=0;
            }

            //------ eval forces
            //#pragma omp barrier
            #pragma omp for reduction(+:E)
            for(int ia=0; ia<ffl.natoms; ia++){ 
                {                 ffl.fapos[ia           ] = Vec3dZero; } // atom pos force
                if(ia<ffl.nnode){ ffl.fapos[ia+ffl.natoms] = Vec3dZero; } // atom pi  force

if(std::isnan(E)){printf("Before eval_atom\n");exit(1);}
                if(ia<ffl.nnode){ E+=ffl.eval_atom(ia); }


if(std::isnan(E)){printf("After eval_atom\n");exit(1);}
                // ----- Error is HERE
                if(bPBC){ E+=ffl.evalLJQs_ng4_PBC_atom_omp( ia ); }
                else    { E+=ffl.evalLJQs_ng4_atom_omp    ( ia ); } 
if(std::isnan(E)){printf("After evalLJQs_ng4_atom_omp\n");exit(1);}
bGridFF=false;
                if   (bGridFF){ E+= gridFF.addForce          ( ffl.apos[ia], ffl.PLQs[ia], ffl.fapos[ia], true ); }        // GridFF

                if(ipicked==ia)[[unlikely]]{ 
                    const Vec3d f = getForceSpringRay( ffl.apos[ia], pick_hray, pick_ray0,  Kpick ); 
                    ffl.fapos[ia].add( f );
                }

                if(bConstrZ){
                    springbound( ffl.apos[ia].z-ConstrZ_xmin, ConstrZ_l, ConstrZ_k, ffl.fapos[ia].z );
                }

            }
            // if(ffl.bTorsion){
            //     #pragma omp for reduction(+:E)
            //     for(int it=0; it<ffl.ntors; it++){ 
            //         E+=ffl.eval_torsion(it); 
            //     }
            // }
            #pragma omp single
            {
                if(bConstrains  ){ /*std::cout<<"E before constrains :" << E;*/ E+=constrs.apply( ffl.apos, ffl.fapos, &ffl.lvec ); /*std::cout<<" E after constrains :" << E <<std::endl;*/ }
                if(!bRelax){ gopt.constrs.apply( ffl.apos, ffl.fapos, &ffl.lvec ); }
            }
            // ---- assemble (we need to wait when all atoms are evaluated)
            //#pragma omp barrier
            #pragma omp for
            for(int ia=0; ia<ffl.natoms; ia++){
                ffl.assemble_atom( ia );
            }
            
            //#pragma omp barrier
            { //  ==== FIRE
                #pragma omp for reduction(+:vf,vv,ff)
                for(int i=0; i<opt.n; i++){
                    double v=opt.vel  [i];
                    double f=opt.force[i];
                    vv+=v*v; ff+=f*f; vf+=v*f;
                }
                #pragma omp single
                { opt.vv=vv; opt.ff=ff; opt.vf=vf; F2=ff; opt.FIRE_update_params(); }
                // ------ move
                #pragma omp for
                for(int i=0; i<ffl.nvecs; i++){
                    if( bRelax ){
                        ffl.move_atom_FIRE( i, opt.dt, 10000.0, opt.cv, opt.renorm_vf*opt.cf );
                        //ffl.move_atom_FIRE( i, dt, 10000.0, 0.9, 0 ); // Equivalent to MDdamp
                    }
                }
                sprintf(tmpstr,"# %i E %g |F| %g istep=%i", gopt_ifound, Etot, sqrt(ffl.cvf.z), go.istep );
            }
            
            } 
            
            //#pragma omp barrier
            #pragma omp single
            { 
                Etot=E;
                itr++; 
                if(timeLimit>0)[[unlikely]]{
                    double t = (getCPUticks() - T0)*tick2second;
                    if(t>0.02){ 
                        niter=0; 
                        if(verbosity>1) [[unlikely]] { printf( "run_omp() ended due to time limit after %i nsteps ( %6.3f [s]) \n", itr, t ); }
                    }
                }
                if(F2<F2conv)[[unlikely]]{ 
                    niter=0; 
                    bConverged = true;
                    double t = (getCPUticks() - T0)*tick2second;
                    if(verbosity>1) [[unlikely]] { printf( "run_omp() CONVERGED in %i/%i nsteps E=%g |F|=%g time= %g [ms]( %g [us/%i iter])\n", itr,niter_max, E, sqrt(F2), t*1e+3, t*1e+6/itr, itr ); }

                    if(verbosity) printf( "run_omp() CONVERGED in %i/%i nsteps E=%g |F|=%g time= %g [ms]( %g [us/%i iter])\n", itr,niter_max, E, sqrt(F2), t*1e+3, t*1e+6/itr, itr );
                    if(bGopt  && bRelax ){
                        gopt_ifound++;
                        sprintf(tmpstr,"# %i E %g |F| %g istep=%i", gopt_ifound, Etot, sqrt(ffl.cvf.z), go.istep );
                        saveXYZ( "gopt.xyz", tmpstr, false, "a", nPBC_save );printf( "run_omp().save %s \n", tmpstr );//}
                    }
                }
            }
           
        }{
        double t = (getCPUticks() - T0)*tick2second;
        if( (itr>=niter_max)&&(verbosity>1)) [[unlikely]] {printf( "run_omp() NOT CONVERGED in %i/%i dt=%g E=%g |F|=%g time= %g [ms]( %g [us/%i iter]) \n", itr,niter_max, opt.dt, E,  sqrt(F2), t*1e+3, t*1e+6/itr, itr ); }
        }
        return itr;
    }




































  
/**
 * Performs relaxation of the molecular system with FIRE algorithm.
 * 
 * @param niter The number of relaxation iterations to perform.
 * @param Ftol The force tolerance for convergence. Defaults to 1e-6.
 * @param bWriteTrj Flag indicating whether to write trajectory information. Defaults to false.
 * @return True if relaxation converged, false otherwise.
 */
 __attribute__((hot))  
bool relax( int niter, double Ftol = 1e-6, bool bWriteTrj=false ){
    printf( "MolWorld_sp3::relax() niter %i Ftol %g bWriteTrj %i \n", niter, Ftol, bWriteTrj );
    Etot=0.0;
    double f2tol=Ftol*Ftol;
    bConverged=false; 
    if(bWriteTrj){ xyz_file=fopen( "relax_trj.xyz","w" ); }
    for(int itr=0; itr<niter; itr++){
        Etot=eval();                                                  
        if(bCheckInvariants){ checkInvariants(maxVcog,maxFcog,maxTg); }
        double f2 = opt.move_FIRE();
        //if(bWriteTrj){ toXYZ(); ;printf("DEBUB[%i] 4 \n", itr); };
        if(bWriteTrj){  sprintf(tmpstr,"# relax[%i] E=%g f2=%g", itr, Etot, sqrt(f2) );  toXYZ(tmpstr); };
        printf( "relax[%i] |F| %g (Ftol=%g)  Etot %g \n", itr, sqrt(f2), Ftol, Etot );
        if(f2<f2tol){ bConverged=true; break; }
    }
    if(bWriteTrj){ fclose(xyz_file); }
    return bConverged;
}

/**
 * Runs the simulation for a specified number of steps.
 * 
 * @param nstepMax The maximum number of steps to run.
 * @param dt The time step size. Default value is -1.
 * @param Fconv The convergence threshold for the force. Default value is 1e-6.
 * @param ialg The algorithm to use for optimization. Default value is 2.
 * @param outE Pointer to an array to store the total energy at each step. Default value is 0.
 * @param outF Pointer to an array to store the force at each step. Default value is 0.
 * @return The number of iterations performed.
 */
//int run( int nstepMax, double dt, double Fconv=1e-6, int ialg=0, double* outE, double* outF ){ 
    __attribute__((hot))  
    virtual int run( int nstepMax, double dt=-1, double Fconv=1e-6, int ialg=2, double* outE=0, double* outF=0, double* outV=0, double* outVF=0 ){ 
        //printf( "MolWorld_sp3::run(%i) \n", nstepMax );
        //printf( "MolWorld_sp3::run() nstepMax %i double dt %g Fconv %g ialg %g \n", nstepMax, dt, Fconv, ialg );
        //printf( "opt.damp_max %g opt.damping %g \n", opt.damp_max, opt.damping );
        double F2conv=Fconv*Fconv;
        double F2 = 1.0;
        double Etot=0;
        int itr=0;
        //if( (ialg!=0)&(!opt_initialized) ){ printf("ERROR ialg(%i)>0 but optimizer not initialized => call initOpt() first !"); exit(0); };
        if(dt>0){ opt.setTimeSteps(dt); }
        //if(ialg>0){ opt.cleanVel( ); }
        for(itr=0; itr<nstepMax; itr++ ){        
            //ff.clearForce();
            Etot = eval();
            switch(ialg){
                case  0: ffl.move_GD      (opt.dt);      break;
                case -1: opt.move_LeapFrog(opt.dt);      break;
                case  1: F2 = opt.move_MD (opt.dt,opt.damping); break;
                case  2: F2 = opt.move_FIRE();          break;
                case  3: F2 = opt.move_FIRE_smooth();   break;
            }
            opt_log.set(itr, opt.cos_vf, opt.f_len, opt.v_len, opt.dt, opt.damping );
            if(outE){ outE[itr]=Etot; }
            if(outF){ outF[itr]=F2;   }
            if( (trj_fname) && (itr%savePerNsteps==0) )[[unlikely]]{
                sprintf(tmpstr,"# %i E %g |F| %g", itr, Etot, sqrt(F2) );
                saveXYZ( trj_fname, tmpstr, false, "a", nPBC_save );
            }
            if(verbosity>1)[[unlikely]]{ printf("[%i] Etot %g[eV] |F| %g [eV/A] \n", itr, Etot, sqrt(F2) ); };
            if(F2<F2conv)[[unlikely]]{
                bConverged=true;
                if(verbosity>0)[[unlikely]]{ printf("Converged in %i iteration Etot %g[eV] |F| %g[eV/A] <(Fconv=%g) \n", itr, Etot, sqrt(F2), Fconv ); };
                if( trj_fname )[[unlikely]]{
                    sprintf(tmpstr,"# %i E %g |F| %g", itr, Etot, sqrt(F2) );
                    saveXYZ( trj_fname, tmpstr, false, "a", nPBC_save );
                }
                break;
            }
        }
        //printShortestBondLengths();
        return itr;
    }


/**
 * Pulls an atom towards a target position using a spring force.
 * 
 * @param ia The index of the atom to be pulled.
 * @param apos The array of atom positions.
 * @param fapos The array of final atom positions after applying the force.
 * @param K The spring constant (default value: -2.0).
 */
void pullAtom( int ia, Vec3d* apos, Vec3d* fapos, float K=-2.0 ){ 
    Vec3d f = getForceSpringRay( apos[ia], pick_hray, pick_ray0, K ); fapos[ia].add( f );
}

    virtual void MDloop( int nIter, double Ftol=-1 ){
        if(iParalel<-100){ iParalel=iParalel_default; };
        if(Ftol<0)Ftol=Ftol_default;
        ffu.bNonBonded     = bNonBonded;
        ffu.bNonBondNeighs = bNonBondNeighs;
        long T0 = getCPUticks();
        int nitr=0;
        if(bUFF){
            switch(iParalel){
                case  0: nitr=ffu.run    ( nIter, dt_default, Ftol, 1000.0 ); break;
                case  1: nitr=ffu.run_omp( nIter, dt_default, Ftol, 1000.0 ); break;
                default: [[unlikely]] {
                    printf( "ERROR: MolWorld_sp3::MDloop() iParalel(%i) not implemented (use 0=run_no_omp(), 1=run_omp()) \n", iParalel );
                    exit(0);
                }
            }
        }else{
            switch(iParalel){
                case  0: nitr=run_no_omp( nIter, dt_default, Ftol, 1000.0 ); break;
                case  1: nitr=run_omp   ( nIter, dt_default, Ftol, 1000.0 ); break;
                //case  0: nitr=run_no_omp( nIter, 0.02, Ftol, 1000.0 ); break;
                //case  1: nitr=run_omp   ( nIter, 0.02, Ftol, 1000.0 ); break;
                default: [[unlikely]] {
                    printf( "ERROR: MolWorld_sp3::MDloop() iParalel(%i) not implemented (use 0=run_no_omp(), 1=run_omp()) \n", iParalel );
                    exit(0);
                }
            }
        }

        { // Measure time 
            double ticks = (getCPUticks() - T0);
            double t = ticks*tick2second;
            double c_smooth = 0.1;
            
            double titer =  ( t*1e+6/nitr );
            if( (time_per_iter>(titer*2))||(time_per_iter<(titer*0.5)) ) time_per_iter=titer;
            time_per_iter = time_per_iter*(1-c_smooth) + titer*c_smooth;
            printf( "MolWorld_sp3::MDloop()  (bUFF=%i,iParalel=%i,bSurfAtoms=%i,bGridFF=%i,GridFF.mode=%i,GridFF.npbc=%i,npbc=%i,bPBC=%i,bNonBonded=%ibNonBondNeighs=%i,go.bExploring=%i,dt=%g,niter=%i) time=%g[ms/%i](%g[us/iter] tick2second=%g)\n", bUFF,iParalel,bSurfAtoms,bGridFF,(int)gridFF.mode,gridFF.npbc,npbc,bPBC,bNonBonded,bNonBondNeighs,go.bExploring,dt_default,nitr, t*1e+3,nitr, time_per_iter, tick2second );
        }

        //run( nIter );
        icurIter+=nitr;
        bChargeUpdated=false;
    }

double eval_no_omp(){
    double E=0;
    double F2max = ffl.FmaxNonBonded*ffl.FmaxNonBonded;
    ffl.bNonBonded=bNonBonded; ffl.setNonBondStrategy( bNonBondNeighs*2-1 );
    for(int i=0; i<ffl.natoms; i++){ ffl.fapos[i]=Vec3dZero; }
    for(int ia=0; ia<ffl.natoms; ia++){ 
        // if (ia == 1) {
        //     printf("@@@DEBUG: Atom %d position: z=%.3f\n", ia, ffl.apos[ia].z);}
        {                 ffl.fapos[ia           ] = Vec3dZero; } // atom pos force
        if(ia<ffl.nnode){ ffl.fapos[ia+ffl.natoms] = Vec3dZero; } // atom pi  force
        if(bMMFF)[[likely]]{
            if(ia<ffl.nnode){ E+=ffl.eval_atom(ia); }
        }
        //printf( "debug.1 E[%i]=%g\n", ia, E );
        // ----- Error is HERE
        if(bNonBonded){
            if(bNonBondNeighs)[[likely]]{
                if(bPBC)[[likely]]{ E+=ffl.evalLJQs_ng4_PBC_atom_omp( ia ); }
                else              { E+=ffl.evalLJQs_ng4_atom_omp    ( ia ); } 
            }else{
                if(bPBC)[[likely]]{ E+=ffl.evalLJQs_PBC_atom_omp( ia, F2max ); }
                else              { E+=ffl.evalLJQs_atom_omp    ( ia, F2max ); } 
            }
        }
        //printf( "debug.2 E[%i]=%g\n", ia, E );
        if(bSurfAtoms)[[likely]]{ 
            if(bGridFF)[[likely]]{  // with gridFF
                E += gridFF.addAtom( ffl.apos[ia], ffl.PLQd[ia], ffl.fapos[ia] );
            }else{ // Without gridFF (Direct pairwise atoms)
                //{ E+= nbmol .evalMorse   ( surf, false,                  gridFF.alphaMorse, gridFF.Rdamp );  }
                //{ E+= nbmol .evalMorsePBC    ( surf, gridFF.grid.cell, nPBC, gridFF.alphaMorse, gridFF.Rdamp );  }
                { E+= gridFF.evalMorsePBC_sym( ffl.apos[ia], ffl.REQs[ia],  ffl.fapos[ia] );   }
            }
        }
        //printf( "debug.3 E[%i]=%g\n", ia, E );
        if(bConstrZ){
            E+=springbound( ffl.apos[ia].z-ConstrZ_xmin, ConstrZ_l, ConstrZ_k, ffl.fapos[ia].z );
        }
        //printf( "debug.4 E[%i]=%g\n", ia, E );
    }
    // ---- assembling
    for(int ia=0; ia<ffl.natoms; ia++){
        ffl.assemble_atom( ia );
    } 
    if(bConstrains){
        E += constrs.apply( ffl.apos, ffl.fapos, &ffl.lvec );
    }
    //printf( "debug.5 E=%g\n", E );
    if( go.bExploring){
        E += go.constrs.apply( ffl.apos, ffl.fapos, &(ffl.lvec) );
    }
    //printf( "debug.6 E=%g\n", E );
    if(bGroups){ groups.applyAllForces(0.0, 0.2*sin(nloop*0.02) ); }
    return E;
}


    __attribute__((hot))  
    int run_no_omp( int niter_max, double dt, double Fconv=1e-6, double Flim=1000, double damping=-1.0, double* outE=0, double* outF=0, double* outV=0, double* outVF=0 ){
        //printf( "MolWorld_sp3::run_no_omp() niter_max %i dt %g Fconv %g Flim %g damping %g out{E,vv,ff,vf}(%li,%li,%li,%li) \n", niter_max, dt, Fconv, Flim, damping, (long)outE, (long)outF, (long)outV, (long)outVF );
        //printf( "MolWorld_sp3::run_no_omp() ffl.natoms=%i \n", ffl.natoms );
        nloop++;
        if(dt>0){ opt.setTimeSteps(dt); }else{ dt=opt.dt; }
        //if(verbosity>1)[[unlikely]]{ printf( "MolWorld_sp3::run_no_omp() niter_max %i dt %g Fconv %g Flim %g damping %g out{E,vv,ff,vf}(%li,%li,%li,%li) \n", niter_max, dt, Fconv, Flim, damping, (long)outE, (long)outF, (long)outV, (long)outVF ); }
        long T0 = getCPUticks();
        double E=0,F2=0,F2conv=Fconv*Fconv;
        double ff=0,vv=0,vf=0;
        int itr=0,niter=niter_max;
        bConverged = false;
        bool bFIRE = true;

        double cdamp = ffl.colDamp.update( dt );  if(cdamp>1)cdamp=1;
        // if(damping>0){ cdamp = 1-damping; if(cdamp<0)cdamp=0;}
        double F2max = ffl.FmaxNonBonded*ffl.FmaxNonBonded;

        ffl.bNonBonded=bNonBonded; ffl.setNonBondStrategy( bNonBondNeighs*2-1 );

        //printf( "MolWorld_sp3::run_no_omp(itr=%i/%i) gridFF.mode=%i bGridFF=%i bSurfAtoms=%i   gridFF.Bspline_PLQ=%li  FFPaul_d=%li FFLond_d=%li FFelec_d=%li \n", itr,niter_max, gridFF.mode, bGridFF, bSurfAtoms, (long)gridFF.Bspline_PLQ, (long)gridFF.FFPaul_d, (long)gridFF.FFLond_d, (long)gridFF.FFelec_d );

        //printf( "MolWorld_sp3::run_no_omp() bNonBonded=%i bNonBondNeighs=%i bSubtractBondNonBond=%i bSubtractAngleNonBond=%i bClampNonBonded=%i\n", bNonBonded, bNonBondNeighs, ffl.bSubtractBondNonBond, ffl.bSubtractAngleNonBond, ffl.bClampNonBonded );

        //if(bToCOG){ printf("bToCOG=%i \n", bToCOG ); center(true); }
        //if(bToCOG){ Vec3d cog=average( ffl.natoms, ffl.apos );  move( ffl.natoms, ffl.apos, cog*-1.0 ); }
        if(bCheckStuck){ checkStuck( RStuck ); }
        //if(verbosity>0)printf( "MolWorld_sp3::run_no_omp(niter=%i,bColB=%i,bColNB=%i) dt %g damping %g colB %g colNB %g \n", niter_max, ffl.bCollisionDamping, ffl.bCollisionDampingNonBond, dt, 1-cdamp, ffl.col_damp*dt, ffl.col_damp_NB*dt );
        //if(verbosity>1)[[unlikely]]{printf( "MolWorld_sp3::run_no_omp(niter=%i,bCol(B=%i,A=%i,NB=%i)) dt %g damp(cM=%g,cB=%g,cA=%g,cNB=%g)\n", niter, ffl.colDamp.bBond, ffl.colDamp.bAng, ffl.colDamp.bNonB, dt, 1-cdamp, ffl.colDamp.cdampB*dt, ffl.colDamp.cdampAng*dt, ffl.colDamp.cdampNB*dt ); }
        for(itr=0; itr<niter; itr++){
            //double ff=0,vv=0,vf=0;
            if(bGopt){
                if( bGopt         ) go.update();
                if( go.bExploring ) bConverged = false;
            }

            if(bGroups){
                groups.evalAllPoses();
            }

            Vec3d cvf_bak = ffl.cvf;
            E=0; ffl.cvf = Vec3dZero;
            //------ eval forces
            //long t1 = getCPUticks();

            for(int i=0; i<ffl.natoms; i++){ ffl.fapos[i]=Vec3dZero; }
            for(int ia=0; ia<ffl.natoms; ia++){ 
                {                 ffl.fapos[ia           ] = Vec3dZero; } // atom pos force
                if(ia<ffl.nnode){ ffl.fapos[ia+ffl.natoms] = Vec3dZero; } // atom pi  force
                if(bMMFF)[[likely]]{
                    if(ia<ffl.nnode){ E+=ffl.eval_atom(ia); }
                }
                // ----- Error is HERE
                if(bNonBonded){
                    if(bNonBondNeighs)[[likely]]{
                        if(bPBC)[[likely]]{ E+=ffl.evalLJQs_ng4_PBC_atom_omp( ia ); }
                        else              { E+=ffl.evalLJQs_ng4_atom_omp    ( ia ); } 
                    }else{
                        if(bPBC)[[likely]]{ E+=ffl.evalLJQs_PBC_atom_omp( ia, F2max ); }
                        else              { E+=ffl.evalLJQs_atom_omp    ( ia, F2max ); } 
                    }
                }
                if(bSurfAtoms)[[likely]]{ 
                    if(bGridFF)[[likely]]{  // with gridFF
                        gridFF.addAtom( ffl.apos[ia], ffl.PLQd[ia], ffl.fapos[ia] );
                        //Vec3d fi=Vec3dZero;
                        //gridFF.addAtom( ffl.apos[ia], ffl.PLQd[ia], fi );
                        //printf("MolWorld_sp3::ffu.atomForceFunc(ia=%i,gridFF.mode=%i) p(%g,%g,%g) fi(%g,%g,%g) PLQ(%g,%g,%g)\n", ia, (int)gridFF.mode, ffl.apos[ia].x, ffl.apos[ia].y, ffl.apos[ia].z, fi.x,fi.y,fi.z, ffl.PLQd[ia].x, ffl.PLQd[ia].y, ffl.PLQd[ia].z );
                        //ffl.fapos[ia].add( fi );
                    }else{ // Without gridFF (Direct pairwise atoms)
                        //{ E+= nbmol .evalMorse   ( surf, false,                  gridFF.alphaMorse, gridFF.Rdamp );  }
                        //{ E+= nbmol .evalMorsePBC    ( surf, gridFF.grid.cell, nPBC, gridFF.alphaMorse, gridFF.Rdamp );  }
                        { E+= gridFF.evalMorsePBC_sym( ffl.apos[ia], ffl.REQs[ia],  ffl.fapos[ia] );   }
                    }
                }
                // if   (bGridFF){ 
                //     if  (bTricubic){ E+= gridFF.addForce_Tricubic( ffl.apos[ia], ffl.PLQd[ia], ffl.fapos[ia], true  ); }
                //     else           { E+= gridFF.addForce         ( ffl.apos[ia], ffl.PLQs[ia], ffl.fapos[ia], true  ); }
                // }  // GridFF
                //if( ffl.colDamp.bNonB ){ ffl.evalCollisionDamp_atom_omp( ia, ffl.colDamp.cdampNB, ffl.colDamp.dRcut1, ffl.colDamp.dRcut2 ); }
                //if( ffl.bCollisionDampingNonBond ){ ffl.evalCollisionDamp_atom_omp( ia, ffl.col_damp_NB, ffl.col_damp_dRcut1, ffl.col_damp_dRcut2 ); }
                if(bConstrZ){
                    springbound( ffl.apos[ia].z-ConstrZ_xmin, ConstrZ_l, ConstrZ_k, ffl.fapos[ia].z );
                }
                //if(bGroups){ groups.forceAtom(ia); }
                if(ipicked==ia)[[unlikely]]{ 
                    const Vec3d f = getForceSpringRay( ffl.apos[ia], pick_hray, pick_ray0,  Kpick ); 
                    ffl.fapos[ia].add( f );
                }
            }
            // ---- assembling
            for(int ia=0; ia<ffl.natoms; ia++){
                ffl.assemble_atom( ia );
            } 

            //double t_eval = (getCPUticks()-t1);
            //printf( "MolWorld_sp3::run_no_omp() (bPBC=%i,bGridFF=%i,bNonBondNeighs=%i,|Fmax|=%g,dt=%g,niter=%i) %g[tick]\n", bPBC,bGridFF,bNonBondNeighs,sqrt(F2max),opt.dt,niter, t_eval );
            //for(int i=0; i<ffl.natoms; i++){ printf( "ffl.fapos[%i] (%g,%g,%g)\n", i, ffl.fapos[i].x, ffl.fapos[i].y, ffl.fapos[i].z ); }
            if(bConstrains){
                //printf( "run_no_omp() constrs[%li].apply() bThermalSampling=%i \n", constrs.bonds.size(), bThermalSampling );
                //ffl.cleanForce();
                //printf( "run_omp() constrs[%i].apply()\n", constrs.bonds.size() );
                E+= constrs.apply( ffl.apos, ffl.fapos, &ffl.lvec );
            }
            if( go.bExploring){
                ffl.Etot += go.constrs.apply( ffl.apos, ffl.fapos, &(ffl.lvec) );
            }
            if(bGroups){ groups.applyAllForces(0.0, 0.2*sin(nloop*0.02) ); }
            if(bFIRE){
                for(int i=0; i<opt.n; i++){
                    double v=opt.vel  [i];
                    double f=opt.force[i];
                    //vv+=v*v; ff+=f*f; vf+=v*f;
                    ffl.cvf.x += v*f;
                    ffl.cvf.y += v*v;
                    ffl.cvf.z += f*f;
                }
                opt.vf=ffl.cvf.x;
                opt.vv=ffl.cvf.y; 
                opt.ff=ffl.cvf.z; 
                opt.FIRE_update_params();
            }else{
                // ----- Dynamics
                if(ffl.colDamp.medium<0){ cdamp=ffl.colDamp.tryAccel(); }
                //if(ffl.colDamp.medium<0){  if( ffl.colDamp.canAccelerate() ){ cdamp=1-ffl.colDamp.medium;  }else{ cdamp=1+ffl.colDamp.medium*0.2; } }
                //if(ffl.colDamp.medium<0){  if( ffl.colDamp.canAccelerate() ){ cdamp=1-ffl.colDamp.medium; }else{ cdamp=1+ffl.colDamp.medium; } }
            }
            for(int i=0; i<ffl.nvecs; i++){
                if( go.bExploring ){
                    //if(i==0)printf( "run_no_omp() move_atom_Langevin() gamma_damp%g T_target=%g \n", go.gamma_damp, go.T_target );
                    ffl.move_atom_Langevin( i, dt, 10000.0, go.gamma_damp, go.T_target );
                }else if(bFIRE){
                    ffl.move_atom_FIRE( i, opt.dt, 10000.0, opt.cv, opt.renorm_vf*opt.cf );
                }else{
                    ffl.cvf.add( ffl.move_atom_MD( i, dt, Flim, cdamp ) );
                }
                //ffl.cvf.add( ffl.move_atom_MD( i, dt, Flim, 1.0 ) );
                //ffl.cvf.add( ffl.move_atom_MD( i, dt, Flim, 1.01 ) );
                //ffl.move_atom_MD( i, 0.05, Flim, 0.9 );
                //ffl.move_atom_MD( i, 0.05, 1000.0, 0.9 );
                //ffl.move_atom_FIRE( i, dt, 10000.0, 0.9, 0 ); // Equivalent to MDdamp
            }
            if( (!bFIRE) && (!go.bExploring) ){
                //printf( "Acceleration: cdamp=%g(%g) nstepOK=%i \n", cdamp_, cdamp, ffl.colDamp.nstepOK );
                //printf( "Kinetic energy decrease: factor=%g v2_new=%g v2_old=%g \n", ffl.cvf.y/cvf_bak.y,  ffl.cvf.y, cvf_bak.y );
                double cos_vf = ffl.colDamp.update_acceleration( ffl.cvf );
                if(ffl.cvf.x<0)[[unlikely]]{ ffl.cleanVelocity(); }else{
                    //double renorm_vf  = sqrt( ffl.cvf.y / ( ffl.cvf.z  + 1e-32 ) );
                    //for(int i=0; i<ffl.nvecs; i++){ ffl.vapos[i] = ffl.vapos[i]*(1-cdamp) + ffl.fapos[i]*( renorm_vf * cdamp ); }
                }
            }
            Etot=E;
            if(outE )outE [itr]=Etot;
            if(outF )outF [itr]=sqrt(ffl.cvf.z);
            if(outV )outV [itr]=sqrt(ffl.cvf.y);
            if(outVF)outVF[itr]=ffl.cvf.x/sqrt(ffl.cvf.z*ffl.cvf.y + 1e-32);
            //if( isnan(Etot) || isnan(ffl.cvf.z) || isnan(ffl.cvf.y) )[[unlikely]]{  printf( "MolWorld_sp3::run_no_omp(itr=%i) ERROR NaNs : E=%f cvf(%g,%g,%g)\n", itr, E, ffl.cvf.x, sqrt(ffl.cvf.y), sqrt(ffl.cvf.z) ); return -itr; }
            if( (trj_fname) && ( (itr%savePerNsteps==0) ||(niter==0) ) )[[unlikely]]{
                sprintf(tmpstr,"# %i E %g |F| %g", itr, Etot, sqrt(ffl.cvf.z) );
                //printf( "run_no_omp::save() %s \n", tmpstr );
                saveXYZ( trj_fname, tmpstr, false, "a", nPBC_save );
            }
            if(ffl.cvf.z<F2conv)[[unlikely]]{ 
                //niter=0; 
                bConverged=true;
                double t = (getCPUticks() - T0)*tick2second;
                if(verbosity>1)[[unlikely]]{printf( "MolWorld_sp3::run_no_omp() CONVERGED in %i/%i nsteps E=%g |F|=%g time=%g[ms/%i](%g[us/iter])\n", itr,niter_max, E, sqrt(ffl.cvf.z), itr, t*1e+3, t*1e+6/itr ); }
                if( bGopt && !go.bExploring )[[unlikely]]{
                    gopt_ifound++;
                    sprintf(tmpstr,"# %i E %g |F| %g istep=%i ", gopt_ifound, Etot, sqrt(ffl.cvf.z), go.istep );
                    printf( "run_no_omp::save() %s \n", tmpstr );
                    saveXYZ( "gopt.xyz", tmpstr, false, "a", nPBC_save );
                    go.startExploring();
                    //go.apply_kick( ffl.natoms, ffl.apos, ffl.vapos );
                    bConverged=false;
                }
                break;
            }else{
                //printf( "nStuck %i \n", nStuck );
                if( bCheckStuck )[[unlikely]] { handleStuckAtom(itr, ffl.cvf ); }
                if(verbosity>3)  [[unlikely]] { printf( "MolWorld_sp3::run_no_omp(itr=%i/%i) E=%g |F|=%g |v|=%g cos(v,f)=%g dt=%g cdamp=%g\n", itr,niter_max, E, sqrt(ffl.cvf.z), sqrt(ffl.cvf.y), ffl.cvf.x/sqrt(ffl.cvf.z*ffl.cvf.y+1e-32), dt, cdamp ); }
            }
        }
        double ticks = (getCPUticks() - T0);
        double t = ticks*tick2second;
        if( (itr>=(niter_max-1)) && (verbosity>1) ) [[unlikely]] {
            double c_smooth = 0.1;
            time_per_iter = time_per_iter*(1-c_smooth) + ( t*1e+6/itr )*c_smooth;
            //printf( "MolWorld_sp3::run_no_omp() NOT CONVERGED in %i/%i dt=%g E=%g |F|=%g time=%g[ms/%i](%g[us/iter])\n", itr,niter_max, opt.dt, E,  sqrt(ffl.cvf.z), t*1e+3,itr,t*1e+6/itr ); 
            printf( "MolWorld_sp3::run_no_omp() NOT CONVERGED (bPBC=%i,bGridFF=%i,bNonBondNeighs=%i,go.bExploring=%i,|Fmax|=%g,dt=%g,niter=%i) time=%g[ms/%i](%g[us/iter]) | tick2second=%g ticks=%g \n", bPBC,bGridFF,bNonBondNeighs,go.bExploring,sqrt(F2max),opt.dt,niter, t*1e+3,itr, time_per_iter,  tick2second,  ticks );
        }
        return itr;
    }
  
/**
 * Runs the simulation using OpenMP parallelization.
 *
 * @param niter_max The maximum number of iterations.
 * @param dt The time step.
 * @param Fconv The convergence threshold for the force.
 * @param Flim The force limit.
 * @param timeLimit The time limit for the optimization.
 * @param outE Pointer to an array to store the total energy at each iteration (optional).
 * @param outF Pointer to an array to store the squared force at each iteration (optional).
 * @return The number of iterations performed.
 */
    __attribute__((hot))  
    int run_omp( int niter_max, double dt, double Fconv=1e-6, double Flim=1000, double timeLimit=0.02, double* outE=0, double* outF=0, double* outV=0, double* outVF=0 ){
        nloop++;
        if(dt>0){ opt.setTimeSteps(dt); }else{ dt=opt.dt; }
        //int ncpu = omp_get_num_threads(); printf("MolWorld_sp3::run_omp() ncpu=%i \n", ncpu );
        //printf( "run_omp() niter_max %i dt %g Fconv %g Flim %g timeLimit %g outE %li outF %li \n", niter_max, dt, Fconv, Flim, timeLimit, (long)outE, (long)outF );
        long T0 = getCPUticks();
        double E=0,F2=0,F2conv=Fconv*Fconv;
        double ff=0,vv=0,vf=0;
        int itr=0,niter=niter_max;
        bConverged = false;
        bool bFIRE = true;

        double cdamp = ffl.colDamp.update( dt );  if(cdamp>1)cdamp=1;
        // if(damping>0){ cdamp = 1-damping; if(cdamp<0)cdamp=0;}
        double F2max = ffl.FmaxNonBonded*ffl.FmaxNonBonded;

        ffl.bNonBonded=bNonBonded; ffl.setNonBondStrategy( bNonBondNeighs*2-1 );
        //printf( "MolWorld_sp3::run_no_omp() bNonBonded=%i bNonBondNeighs=%i bSubtractBondNonBond=%i bSubtractAngleNonBond=%i bClampNonBonded=%i\n", bNonBonded, bNonBondNeighs, ffl.bSubtractBondNonBond, ffl.bSubtractAngleNonBond, ffl.bClampNonBonded );


        //if( bGridDouble ){ printf( "run_omp() bGridDouble %i @ffl.PLQd=%li @FFPaul_d=%li @FFLond_d=%li @FFPaul_d=%li \n", bGridDouble, (long)ffl.PLQd, (long)gridFF.FFPaul_d, (long)gridFF.FFLond_d, (long)gridFF.FFPaul_d );    }

        // if(bToCOG && (!bGridFF) ){ 
        //     Vec3d cog=average( ffl.natoms, ffl.apos );  
        //     move( ffl.natoms, ffl.apos, cog*-1.0 ); 
        // }
        if(bCheckStuck){ checkStuck( RStuck ); }
        //#pragma omp parallel shared(E,F2,ff,vv,vf,ffl) private(itr)
        #pragma omp parallel shared(niter,itr,E,F2,ff,vv,vf,ffl,T0,bConstrains,bConverged)
        while(itr<niter){
            if(itr<niter){
            //#pragma omp barrier
            #pragma omp single
            {E=0;F2=0;ff=0;vv=0;vf=0;
                if( bGopt         ) go.update();
                if( go.bExploring ) bConverged = false;
            }
            //------ eval forces
            //#pragma omp barrier
            #pragma omp for reduction(+:E)
            for(int ia=0; ia<ffl.natoms; ia++){ 
                {                 ffl.fapos[ia           ] = Vec3dZero; } // atom pos force
                if(ia<ffl.nnode){ ffl.fapos[ia+ffl.natoms] = Vec3dZero; } // atom pi  force
                //if(verbosity>3)
                //printf( "atom[%i]@cpu[%i/%i]\n", ia, omp_get_thread_num(), omp_get_num_threads()  );
                if(ia<ffl.nnode){ E+=ffl.eval_atom(ia); }
                //if(ia<ffl.nnode){ E+=ffl.eval_atom_opt(ia); }

                // ----- Error is HERE
                if(bNonBonded){
                    if(bNonBondNeighs)[[likely]]{
                        if(bPBC)[[likely]]{ E+=ffl.evalLJQs_ng4_PBC_atom_omp( ia ); }
                        else              { E+=ffl.evalLJQs_ng4_atom_omp    ( ia ); } 
                    }else{
                        if(bPBC)[[likely]]{ E+=ffl.evalLJQs_PBC_atom_omp( ia, F2max ); }
                        else              { E+=ffl.evalLJQs_atom_omp    ( ia, F2max ); } 
                    }
                }

                if(bSurfAtoms)[[likely]]{ 
                    if(bGridFF)[[likely]]{  // with gridFF
                        gridFF.addAtom( ffl.apos[ia], ffl.PLQd[ia], ffl.fapos[ia] );
                    }else{ // Without gridFF (Direct pairwise atoms)
                        //{ E+= nbmol .evalMorse   ( surf, false,                  gridFF.alphaMorse, gridFF.Rdamp );  }
                        //{ E+= nbmol .evalMorsePBC    ( surf, gridFF.grid.cell, nPBC, gridFF.alphaMorse, gridFF.Rdamp );  }
                        { E+= gridFF.evalMorsePBC_sym( ffl.apos[ia], ffl.REQs[ia],  ffl.fapos[ia] );   }
                    }
                }

                //if     (bGridFF){ E+= gridFF.addMorseQH_PBC_omp( ffl.apos[ia], ffl.REQs[ia], ffl.fapos[ia] ); }  // NBFF
                if(bConstrZ){
                    springbound( ffl.apos[ia].z-ConstrZ_xmin, ConstrZ_l, ConstrZ_k, ffl.fapos[ia].z );
                }
                if(ipicked==ia)[[unlikely]]{ 
                    const Vec3d f = getForceSpringRay( ffl.apos[ia], pick_hray, pick_ray0,  Kpick ); 
                    ffl.fapos[ia].add( f );
                }
            }
            // if(ffl.bTorsion){
            //     #pragma omp for reduction(+:E)
            //     for(int it=0; it<ffl.ntors; it++){ 
            //         E+=ffl.eval_torsion(it); 
            //     }
            // }
            #pragma omp single
            {
                if(bConstrains  ){ E+=constrs.apply( ffl.apos, ffl.fapos, &ffl.lvec ); }
                if(go.bExploring){ go.constrs.apply( ffl.apos, ffl.fapos, &ffl.lvec ); }
            }
            // ---- assemble (we need to wait when all atoms are evaluated)
            //#pragma omp barrier
            #pragma omp for
            for(int ia=0; ia<ffl.natoms; ia++){
                ffl.assemble_atom( ia );
            }
            // #pragma omp barrier
            // #pragma omp for reduction(+:F2)
            // for(int i=0; i<ffl.nvecs; i++){
            //     F2 += ffl.move_atom_MD     ( i, dt, Flim, 0.95 );
            //     //F2 += ffl.move_atom_kvaziFIRE( i, dt, Flim );
            // }
            //#pragma omp barrier
            
            //#pragma omp barrier
            // --- FIRE pre
                #pragma omp for reduction(+:vf,vv,ff)
                for(int i=0; i<opt.n; i++){
                    double v=opt.vel  [i];
                    double f=opt.force[i];
                    vv+=v*v; ff+=f*f; vf+=v*f;
                }
                #pragma omp single
                { opt.vv=vv; opt.ff=ff; opt.vf=vf; F2=ff; opt.FIRE_update_params(); }

                // ------ move
                #pragma omp for
                for(int i=0; i<ffl.nvecs; i++){
                    if( go.bExploring ){
                        ffl.move_atom_Langevin( i, dt, 10000.0, go.gamma_damp, go.T_target ); 
                    }else{
                        //ffl.move_atom_MD( i, opt.dt, Flim, 0.9 );
                        //ffl.move_atom_MD( i, 0.05, Flim, 0.9 );
                        //ffl.move_atom_MD( i, 0.05, 1000.0, 0.9 );
                        ffl.move_atom_FIRE( i, opt.dt, 10000.0, opt.cv, opt.renorm_vf*opt.cf );
                        //ffl.move_atom_FIRE( i, dt, 10000.0, 0.9, 0 ); // Equivalent to MDdamp
                    }
            } 
            
            //#pragma omp barrier
            #pragma omp single
            { 
                Etot=E;
                itr++; 
                // if(timeLimit>0)[[unlikely]]{
                //     double t = (getCPUticks() - T0)*tick2second;
                //     if(t>0.02){ 
                //         niter=0; 
                //         if(verbosity>1) [[unlikely]] { printf( "run_omp() ended due to time limit after %i nsteps ( %6.3f [s]) \n", itr, t ); }
                //     }
                // }
                if(F2<F2conv)[[unlikely]]{ 
                    niter=0; 
                    bConverged = true;
                    double t = (getCPUticks() - T0)*tick2second;
                    if(verbosity>1) [[unlikely]] { printf( "MolWorld_sp3::run_omp() CONVERGED in %i/%i nsteps E=%g |F|=%g time= %g [ms]( %g [us/%i iter])\n", itr,niter_max, E, sqrt(F2), t*1e+3, t*1e+6/itr, itr ); }

                    //printf( "MolWorld_sp3::run_omp() CONVERGED in %i/%i nsteps E=%g |F|=%g time= %g [ms]( %g [us/%i iter])\n", itr,niter_max, E, sqrt(F2), t*1e+3, t*1e+6/itr, itr );
                    if(bGopt  && (!go.bExploring) ){
                        gopt_ifound++;
                        sprintf(tmpstr,"# %i E %g |F| %g istep=%i", gopt_ifound, Etot, sqrt(F2), go.istep );
                        printf( "MolWorld_sp3::run_omp().save %s \n", tmpstr );
                        saveXYZ( "gopt.xyz", tmpstr, false, "a", nPBC_save );
                        go.startExploring();
                        //go.apply_kick( ffl.natoms, ffl.apos, ffl.vapos );
                        bConverged=false;
                        // if(bToCOG && bGridFF ){ 
                        //     Vec3d cog=average( ffl.natoms, ffl.apos );   cog.z=0;  
                        //     move( ffl.natoms, ffl.apos, cog*-1.0 ); 
                        // }
                    }
                }else{
                    if( bCheckStuck  )[[unlikely]]{ handleStuckAtom(itr, Vec3d{opt.vf,opt.vv,opt.ff} ); }
                }
                //printf( "step[%i] E %g |F| %g ncpu[%i] \n", itr, E, sqrt(F2), omp_get_num_threads() ); 
                //{printf( "step[%i] dt %g(%g) cv %g cf %g cos_vf %g \n", itr, opt.dt, opt.dt_min, opt.cv, opt.cf, opt.cos_vf );}
                //if(verbosity>2){printf( "step[%i] E %g |F| %g ncpu[%i] \n", itr, E, sqrt(F2), omp_get_num_threads() );}
            }
            } // if(itr<niter)
        } // while(itr<niter)
           
        {
        double t = (getCPUticks() - T0)*tick2second;
        if( (itr>=niter_max)&&(verbosity>1)) [[unlikely]] {printf( "MolWorld_sp3::run_omp() NOT CONVERGED in %i/%i dt=%g E=%g |F|=%g time= %g [ms]( %g [us/%i iter]) \n", itr,niter_max, opt.dt, E,  sqrt(F2), t*1e+3, t*1e+6/itr, itr ); }
        }
        return itr;
    }

void scan_rigid( int nconf, Vec3d* poss, Mat3d* rots, double* Es, Vec3d* aforces, Vec3d* aposs, bool omp ){
    printf("MolWorld_sp3::scan_rigid(nconf=%i,omp=%i) @poss=%li @rots=%li @Es=%li @aforces=%li @aposs=%li \n", nconf, omp, (long)poss, (long)rots, (long)Es, (long)aforces, (long)aposs);
    printf("MolWorld_sp3::scan_rigid() bNonBonded=%i bNonBondNeighs=%i bPBC=%i bSurfAtoms=%i bGridFF=%i gridFF.mode=%i \n", bNonBonded, bNonBondNeighs, bPBC, bSurfAtoms, bGridFF, gridFF.mode );
    
    // Add grid dimensions print
    // printf("DEBUG: GridFF dimensions | pos0=(%.3f,%.3f,%.3f) cell=(%.3f,%.3f,%.3f)\n", 
    //     gridFF.grid.pos0.x, gridFF.grid.pos0.y, gridFF.grid.pos0.z,
    //     gridFF.grid.cell.a.x, gridFF.grid.cell.b.y, gridFF.grid.cell.c.z);

    for(int ia=0; ia<ffl.natoms; ia++){ 
         printf( "MolWorld_sp3::scan_rigid()[ia=%i] pos(%8.4f,%8.4f,%8.4f) REQ(%8.4f,%16.8f,%8.4f,%8.4f) PLQd(%16.8f,%16.8f,%16.8f,%16.8f) \n", 
         ia, ffl.apos[ia].x, ffl.apos[ia].y, ffl.apos[ia].z, ffl.REQs[ia].x, ffl.REQs[ia].y, ffl.REQs[ia].z, ffl.REQs[ia].w, ffl.PLQd[ia].x, ffl.PLQd[ia].y, ffl.PLQd[ia].z, ffl.PLQd[ia].w );  }

    Atoms atoms;
    atoms.copyOf( ffl );
    std::vector<Vec3d> pipos(ffl.nnode); for(int i=0; i<ffl.nnode; i++){ pipos[i]=ffl.pipos[i]; }
    for(int i=0; i<nconf; i++){
        Vec3d pos; if(poss){ pos=poss[i]; }else{ pos=Vec3dZero; }
        Mat3d rot; if(rots){ rot=rots[i]; }else{ rot=Mat3dIdentity; }
        ffl.setFromRef( atoms.apos, pipos.data(), pos, rot );
        // Print molecular position after transformation
        // printf("DEBUG: Molecule %d | base_pos=(%.3f,%.3f,%.3f) grid_shift0=(%.3f,%.3f,%.3f)\n",
        //     i, pos.x, pos.y, pos.z,
        //     gridFF.shift0.x, gridFF.shift0.y, gridFF.shift0.z);
            
        // Print first atom position in global coordinates
        // if(ffl.natoms > 0) {
        //     printf("DEBUG: Atom[0] global | xyz=(%.3f,%.3f,%.3f)\n",
        //         ffl.apos[0].x, ffl.apos[0].y, ffl.apos[0].z);
        // }
        
        double E = eval_no_omp();
        //printf( "scan_rigid[%i] E=%g \n", i, E );
        if(Es){ Es[i]=E; }
        if(aforces){ ffl.copyForcesTo( aforces + i*ffl.natoms ); }
        if(aposs  ){ ffl.copyPosTo   ( aposs   + i*ffl.natoms ); }
    }
}

void scan_relaxed( int nconf, Vec3d* poss, Mat3d* rots, double* Es, Vec3d* aforces, Vec3d* aposs, bool omp, int niter_max, double dt, double Fconv=1e-6, double Flim=1000 ){
    printf("MolWorld_sp3::scan_relaxed(nconf=%i,omp=%i) @poss=%li @rots=%li @Es=%li @aforces=%li @aposs=%li \n", nconf, omp, (long)poss, (long)rots, (long)Es, (long)aforces, (long)aposs);
    Atoms atoms;
    atoms.copyOf( ffl );
    std::vector<Vec3d> pipos(ffl.nnode); for(int i=0; i<ffl.nnode; i++){ pipos[i]=ffl.pipos[i]; }
    for(int i=0; i<nconf; i++){
        Vec3d pos; if(poss){ pos=poss[i]; }else{ pos=Vec3dZero; }
        Mat3d rot; if(rots){ rot=rots[i]; }else{ rot=Mat3dIdentity; }
        ffl.setFromRef( atoms.apos, pipos.data(), pos, rot );
        double E = eval_no_omp();
        int niterdone = run_no_omp( niter_max, dt, Fconv, Flim, 1000.0);
        if(Es){ Es[i]=E; }
        if(aforces){ ffl.copyForcesTo( aforces + i*ffl.natoms ); }
        if(aposs  ){ ffl.copyPosTo   ( aposs   + i*ffl.natoms ); }
    }
}

// void makeGridFF( bool bSaveDebugXSFs=false, Vec3i nPBC={1,1,0} ) {
//     gridFF.bindSystem(surf.natoms, 0, surf.apos, surf.REQs );
//     //if(verbosity>1)
//     gridFF.grid.printCell();
//     gridFF.allocateFFs();
//     //double x0= ( gridFF.grid.cell.a.x + gridFF.grid.cell.b.x )*-0.5;
//     //double y0= ( gridFF.grid.cell.a.y + gridFF.grid.cell.b.y )*-0.5;
//     //gridFF.grid.pos0 = Vec3d{ x0,y0,-8.0};
//     //gridFF.shift   = Vec3d{0.0,0.0,-8.0};
//     //gridFF.tryLoad( "data/FFelec.bin", "data/FFPaul.bin", "data/FFLond.bin", true, {0,0,0} );
//     //gridFF.tryLoad( "FFelec.bin", "FFPaul.bin", "FFLond.bin", false, {1,1,1} );
//     gridFF.tryLoad( "FFelec.bin", "FFPaul.bin", "FFLond.bin", false, nPBC, bSaveDebugXSFs );
// }


//inline int pickParticle( const Vec3d& ray0, const Vec3d& hRay, double R, int n, Vec3d * ps, bool* ignore=0 ){
//int pickParticle( Vec3d ray0, Vec3d hray, double R=0.5 ){ return pickParticle( ray0, hray, R, ff.natoms, ff.apos ); }

// int toXYZ(const char* comment="#comment", bool bNodeOnly=false){
//     if(xyz_file==0){ printf("ERROR no xyz file is open \n"); return -1; }
//     params.writeXYZ( xyz_file, (bNodeOnly ? ffl.nnode : ffl.natoms) , nbmol.atypes, nbmol.apos, comment );
//     return 0;
// }

/**
 * Prepares the MolecularWorld object to be written to an XYZ file by function writeXYZ.
 *
 * @param comment The comment to be included in the XYZ file (default: "#comment").
 * @param bNodeOnly Flag indicating whether to convert only the nodes or the entire structure (default: false).
 * @param file The file pointer to write the XYZ data to (default: 0).
 * @param bPi Flag indicating whether to include pi electrons in the XYZ file (default: false).
 * @param just_Element Flag indicating whether to include only the element symbols in the XYZ file (default: true).
 * @return 0 if successful, -1 if an error occurs.
 */
int toXYZ(const char* comment="#comment", bool bNodeOnly=false, FILE* file=0, bool bPi=false, bool just_Element=true ){
    if(file==0){ file=xyz_file; };
    if(file==0){ printf("ERROR no xyz file is open \n"); return -1; }
    int n=ffl.natoms; if(bNodeOnly){ n=ffl.nnode; }
    int npi=0; if(bPi)npi=ffl.nnode;
    params.writeXYZ( file, n, nbmol.atypes, nbmol.apos, comment, 0,just_Element, npi );
    return 0;
}

/**
 * Saves the molecular structure in XYZ format to a file.
 *
 * @param fname The name of the file to save the structure to.
 * @param comment The comment to include in the XYZ file. Default is "#comment".
 * @param bNodeOnly Flag indicating whether to save only the nodes or all atoms. Default is false.
 * @param mode The file mode to open the file with. Default is "w".
 * @param nPBC The number of periodic boundary conditions in each direction. Default is {1, 1, 1}.
 * @return The number of atoms saved to the file.
 */
int saveXYZ(const char* fname, const char* comment="#comment", bool bNodeOnly=false, const char* mode="w", Vec3i nPBC=Vec3i{1,1,1} ){ 
    char str_tmp[1024];
    if(bPBC){ sprintf( str_tmp, "lvs %8.3f %8.3f %8.3f    %8.3f %8.3f %8.3f    %8.3f %8.3f %8.3f %s", ffl.lvec.a.x, ffl.lvec.a.y, ffl.lvec.a.z, ffl.lvec.b.x, ffl.lvec.b.y, ffl.lvec.b.z, ffl.lvec.c.x, ffl.lvec.c.y, ffl.lvec.c.z, comment ); }
    else    { sprintf( str_tmp, "%s", comment ); }
    return params.saveXYZ( fname, (bNodeOnly ? ffl.nnode : ffl.natoms) , nbmol.atypes, nbmol.apos, str_tmp, nbmol.REQs, mode, true, nPBC, ffl.lvec ); 
}
    //int saveXYZ(const char* fname, const char* comment="#comment", bool bNodeOnly=false){ return params.saveXYZ( fname, (bNodeOnly ? ff.nnode : ff.natoms) , ff.atype, ff.apos, comment, nbmol.REQs ); }
    //int saveXYZ(const char* fname, const char* comment="#comment", bool bNodeOnly=false){ return params.saveXYZ( fname, (bNodeOnly ? ff.nnode : ff.natoms) , nbmol.atypes, nbmol.apos, comment, nbmol.REQs ); }

    // ========= Analysis

    double findHbonds_PBC( int ia, double Rcut, double Hcut, double cosMin, Vec3d dir, std::vector<Vec3i>& out ){
        //printf( "MolWorld_sp3::findHbonds_PBC(%i) Rcut=%g Hcut=%g\n", ia, Rcut, Hcut );
        const double R2cut = Rcut*Rcut;
        const NBFF&  ff   = ffl;
        const Vec3d  pi   = ff.apos     [ia];
        const Quat4d REQi = ff.REQs     [ia];
        if( REQi.w < 0 ) return 0;
        const Quat4i ng   = ff.neighs   [ia];
        const Quat4i ngC  = ff.neighCell[ia];
        double E=0,fx=0,fy=0,fz=0;
        for (int j=0; j<ff.natoms; j++){ 
            if(ia==j)continue;
            const Quat4d& REQj  = ff.REQs[j];
            if( REQj.w > 0 ) continue;
            const Quat4d  REQij = _mixREQ(REQi,REQj); 
            const Vec3d dp     = ff.apos[j]-pi;
            Vec3d fij          = Vec3dZero;
            const bool bBonded = ((j==ng.x)||(j==ng.y)||(j==ng.z)||(j==ng.w));
            for(int ipbc=0; ipbc<npbc; ipbc++){
                //printf( "[ia=%i,j=%i,ipbc=%i]\n", ia, j, ipbc );
                // --- We calculate non-bonding interaction every time (most atom pairs are not bonded)
                const Vec3d dpc = dp + ff.shifts[ipbc];    //   dp = pj - pi + pbc_shift = (pj + pbc_shift) - pi 
                //double eij      = getLJQH( dpc, fij, REQij, R2damp );
                // --- If atoms are bonded we don't use the computed non-bonding interaction energy and force
                double r2 = dpc.norm2();
                if( (r2>R2cut) || (REQij.w>-Hcut) )[[likely]] continue;
                //if( (r2>R2cut) )[[likely]] continue;
                if(bBonded) [[unlikely]]  { 
                    if(   ((j==ng.x)&&(ipbc==ngC.x))
                        ||((j==ng.y)&&(ipbc==ngC.y))
                        ||((j==ng.z)&&(ipbc==ngC.z))
                        ||((j==ng.w)&&(ipbc==ngC.w))
                    ) [[unlikely]]  { 
                        continue;
                    }
                }
                double c = dir.dot( dpc )/sqrt(r2);
                //printf( "[ia=%i,j=%i,ipbc=%i] r=%g/Rcut(%g) cos=%g/cosMin(%g)\n", ia, j, ipbc,  sqrt(r2), Rcut, c, cosMin );
                if( c<cosMin ) continue;
                //printf( "[ia=%i,j=%i,ipbc=%i] found  r=%g/Rcut(%g) \n", ia, j, ipbc,  sqrt(r2), Rcut );
                out.push_back( Vec3i{ ia, j, ipbc } );
            }
        }
        return E;
    }
    double findHbonds_PBC( double Rcut, double Hcut, double angMax, std::vector<Vec3i>* out =0 ){
        //printf( "MolWorld_sp3::findHbonds_PBC()\n" );
        double cosMin = cos(angMax);
        if(out==0){ out = &Hbonds; }
        double E=0;
        const NBFF&  ff   = ffl;
        for(int ia=0; ia<ffl.natoms; ia++){ 

            if( ff.REQs[ia].w < Hcut ) continue;

            // --- find vector of hydrogen bond to base
            const Quat4i ng  = ff.neighs   [ia];
            const Quat4i ngC = ff.neighCell[ia];
            Vec3d dir = ffl.apos[ia] - ffl.apos[ng.x] + ff.shifts[ngC.x]; 
            dir.normalize();
            //printf( "[ia=%i,j=%i,ipbc=%i] dir(%g,%g,%g) \n", ia, ng.x, ngC.x, dir.x,dir.y,dir.z );
            //out->push_back( Vec3i{ ia, ng.x, ngC.x } );

            E+=findHbonds_PBC( ia, Rcut, Hcut, cosMin, dir, *out );
        }
        //printf( "MolWorld_sp3::findHbonds_PBC() DONE\n" );
        return E;
    }
// ========= Manipulation with the molecule

/**
 * Shifts the positions of atoms in the given selection by the specified displacement vector d.
 *
 * @param n The number of atoms in the selection.
 * @param selection An array of indices representing the atoms in the selection.
 * @param d The displacement vector to shift the atoms by.
 */
void shift_atoms ( int n, int* selection, Vec3d d ){ move  ( n, selection, ffl.apos, d ); updateBuilderFromFF(true, false); };
void shift_atoms (                        Vec3d d ){ printf("shift_atoms() d=(%g,%g,%g) \n", d.x, d.y, d.z); move  ( ffl.natoms, ffl.apos, d );   updateBuilderFromFF(true, false); };


/**
 * Rotates the atoms specified by the given selection around the specified axis ax by the specified angle phi.
 *
 * @param n The number of atoms in the selection.
 * @param selection An array of integers representing the indices of the atoms to be rotated.
 * @param p0 The pivot point around which the atoms will be rotated.
 * @param ax The axis of rotation.
 * @param phi The angle of rotation in radians.
 */
void rotate_atoms( int n, int* selection, Vec3d p0, Vec3d ax, double phi   ){ rotate( n, selection, ffl.apos, p0, ax, phi ); updateBuilderFromFF(true, false); };
/**
 * Shifts the atoms in the given selection by a specified distance l along the line connecting the atoms with indices ia0 and ia1.
 *
 * @param n         The number of atoms in the selection.
 * @param selection An array of indices representing the atoms in the selection.
 * @param ia0       The index of the first atom
 * @param ia1       The index of the second atom
 * @param l         The distance to shift the atoms by.
 */
void shift_atoms ( int n, int* selection, int ia0, int ia1, double l              ){ Vec3d d=(ffl.apos[ia1]-ffl.apos[ia0]).normalized()*l; move( n, selection, ff.apos, d); updateBuilderFromFF(true, false); };
/**
 * Rotates the specified atoms in the selection around an axis defined by the atoms with indices iax0 and iax1 by the specified angle phi.
 *
 * @param n The number of atoms in the selection.
 * @param selection An array of indices representing the atoms to be rotated.
 * @param ia0 The index of the reference atom.
 * @param iax0 The index of the starting atom of the rotation axis.
 * @param iax1 The index of the ending atom of the rotation axis.
 * @param phi The angle of rotation in radians.
 */
void rotate_atoms( int n, int* selection, int ia0, int iax0, int iax1, double phi ){ rotate( n, selection, ffl.apos, ffl.apos[ia0], (ffl.apos[iax1]-ffl.apos[iax0]).normalized(), phi ); updateBuilderFromFF(true, false); };

/**
 * Splits the selection at a specified bond index.
 * 
 * @param ib The bond index to split at.
 * @param selection The selection array to modify. If set to 0, the global manipulation_sel array will be used.
 * @return The number of atoms in the resulting selection.
 */
int splitAtBond( int ib, int* selection ){
    bool bGlob=(selection==0); 
    if(bGlob){ selection=manipulation_sel; }
    int n = MM::splitByBond( ib, ff.nbonds, ff.bond2atom, ff.apos, selection, manipulation_ax, manipulation_p0 );
    if(bGlob){ manipulation_nsel=n; }
    return n;
}

int selectByType( int itype, bool bByElement=false ){
    selection.clear();
    for(int i=0; i<ffl.natoms; i++){ 
        int it = ffl.atypes[i];
        if( bByElement ){ it = params.atypes[it].element; }
        if( it == itype ){ selection.push_back( i ); }
    }
    return selection.size();
}

/**
 * Selects atoms within a rectangular region defined by two points in 3D space.
 * 
 * @param p0 The first point defining the rectangular region.
 * @param p1 The second point defining the rectangular region.
 * @param rot The rotation matrix to transform the points to the desired coordinate system.
 */
int selectRect( const Vec3d& p0, const Vec3d& p1, const Mat3d& rot ){
    printf( "MolWorld_sp3::selectRect() p0(%g,%g,%g) p1(%g,%g,%g) \n", p0.x,p0.y,p0.z, p1.x,p1.y,p1.z );
    Vec3d Tp0,Tp1,Tp;
    //Mat3d rot = (Mat3d)cam.rot;
    rot.dot_to(p0,Tp0);
    rot.dot_to(p1,Tp1);
    _order(Tp0.x,Tp1.x);
    _order(Tp0.y,Tp1.y);
    Tp0.z=-1e+300;
    Tp1.z=+1e+300;
    selection.clear();
    for(int i=0; i<ff.natoms; i++ ){
        rot.dot_to(ff.apos[i],Tp);
        if( Tp.isBetween(Tp0,Tp1) ){
            selection.push_back( i );
        }
    }
    return selection.size();
}

int selectFragment( int ifrag ){
    //printf( "MolWorld_sp3::selectFragment() ifrag %i \n", ifrag );
    selection.clear();
    if(ifrag<0)selection.size();
    // ToDo: this is not most efficient way to do it, but for know we don't have reliable way to get all atoms which belongs to the fragment when atoms are reordered
    for(int i=0; i<builder.atoms.size(); i++ ){
        const MM::Atom& a = builder.atoms[i];
        if( a.frag == ifrag ){
            selection.push_back( i );
        }
    }
    return selection.size();
}

int selectAllBonded( int ia ){
    selection_set.clear();
    selection.clear();
    if( (ia<0)||(ia>=builder.atoms.size()) ){  printf( "ERROR : MolWorld_sp3::selectAllBonded(ia=%i) but builder.atoms.size(%i) \n" );  exit(0); };
    if( builder.atoms[ia].iconf == -1 ){  // if this atom is capping
        for(int ib=0; ib<builder.bonds.size(); ib++){
            const Vec2i b = builder.bonds[ib].atoms;
            if(b.x==ia){ selection_set.insert( b.y ); }else if(b.y==ia){ selection_set.insert( b.x ); }
        }
    }else{
        selection_set.insert( ia );
    }
    int nfound = 1;
    while( nfound>0){
        int osz = selection_set.size();
        for( int ia : selection_set ){
            int ic = builder.atoms[ia].iconf;
            if( ic < 0 )continue;  
            MM::AtomConf& conf = builder.confs[ic];
            for( int j = 0; j<conf.nbond; j++ ){
                int ib = conf.neighs[j];
                int ja = builder.bonds[ib].getNeighborAtom(ia);
                selection_set.insert( ja );
            }
        }
        nfound = selection_set.size() - osz;
    }
    for( int ia : selection_set ){ selection.push_back( ia ); }
    return selection.size();
}

// ========= Geometry operations on selected atoms

void selectionFromBuilder(){ for(int i: builder.selection){ selection.push_back(i); }; }


bool trySel( int*& sel, int& n ){ 
    if(sel==0){
        sel=selection.data(); 
        n  =selection.size();
        return true; 
    }
    return false;
}

Vec3d center( bool dotIt=false, int* sel=0, int n=-1 ){
    trySel( sel, n );
    Vec3d c = Vec3dZero;
    for(int i=0; i<n; i++){  // ToDo: is it better to do it with min/max ?
        c.add( ffl.apos[selection[i]] ); 
    }
    c.mul( 1./n );
    printf( "MolWorld_sp3::center() cog(%g,%g,%g) selection.size()=%i dotIt=%i \n", c.x,c.y,c.z, selection.size(), dotIt );
    if(dotIt){ for(int i=0; i<n; i++){ ffl.apos[selection[i]].sub(c); } }
    return c;
}

Mat3d getInertiaTensor( int* sel=0, int n=-1, Vec3d* cog=0 ){
    trySel( sel, n );
    Vec3d c;
    if(cog){ c=*cog; }else{ c=center(0, sel, n ); }
    Mat3d I = Mat3dZero;
    for(int i=0; i<n; i++){
        int ia = selection[i];
        Vec3d p = ffl.apos[ia];
        Vec3d d = p - c;
        //printf( "getInertiaTensor()[%i->%i] d(%g,%g,%g) p(%g,%g,%g) \n", i, ia,  d.x,d.y,d.z, p.x,p.y,p.z );
        I.addOuter(d,d, 1.0 );
    }
    //printf( "getInertiaTensor() I(%g,%g,%g) (%g,%g,%g) (%g,%g,%g) \n", I.a.x,I.a.y,I.a.z, I.b.x,I.b.y,I.b.z, I.c.x,I.c.y,I.c.z );
    return I;
}

Mat3d alignToAxis( Vec3i ax={2,1,0}, Mat3d* I_=0, Vec3d* cog=0, bool doIt=true, int* sel=0, int n=-1 ){
    trySel( sel, n );
    Vec3d c; if(cog){ c=*cog;  }else{ c = center(0, sel, n ); }
    Mat3d I; if(I_ ){ I = *I_; }else{ I = getInertiaTensor( sel, n, &c ); }
    Vec3d ls; I.eigenvals(ls);
    printf( "alignToAxis() evals(%g,%g,%g) \n", ls.x,ls.y,ls.z );
    Mat3d rot;
    I.eigenvec( ls.array[ax.x], rot.a );
    I.eigenvec( ls.array[ax.y], rot.b );
    I.eigenvec( ls.array[ax.z], rot.c );
    if(doIt){
        for(int i=0; i<n; i++){
            int ia = selection[i];
            Vec3d p; rot.dot_to( ffl.apos[ia]-c, p );
            ffl.apos[ia] = p + c; 
        }
    }
    return rot;
}

virtual int deleteAtomSelection(){
    return builder.deleteAtoms( selection.size(), selection.data() );   
}

void clearSelections(){
    selection.clear();  
    selection_set.clear();    
    builder.selection.clear();
}

void selectAll    (){ selection.clear(); for(int i=0; i<nbmol.natoms; i++)selection.push_back(i); };
void selectInverse(){ std::unordered_set<int> s(selection.begin(),selection.end());selection.clear(); for(int i=0; i<nbmol.natoms;i++) if( !s.contains(i) )selection.push_back(i);  };

int fragmentsByBonds(){
    builder.frags.clear();
    for( MM::Atom& a : builder.atoms ){ a.frag = -1; }
    //int nfound = 1;
    for( int ia=0; ia<builder.atoms.size(); ia++ ){
        if( builder.atoms[ia].frag == -1 ){
            int nfound = selectAllBonded( ia );
            int ifrag = builder.frags.size();
            //builder.startFragment();
            builder.frags.push_back( MM::Fragment() );
            printf( "fragmentsByBonds() ifrag %i nfound %i \n", ifrag, nfound );
            for( int i : selection ){
                builder.atoms[i].frag = ifrag;
                //builder.frags[ifrag].atoms.push_back( i );
            }
        }    
    }
    selection_set.clear();
    selection.clear();
    builder.randomFragmentCollors();
    return builder.frags.size();
}

/**
 * Performs a translation scan along the specified direction d for a given number of steps.
 *
 * @param n The number of atoms in the selection.
 * @param selection An array of indices representing the atoms in the selection.
 * @param d The direction of translation.
 * @param nstep The number of steps for the translation scan.
 * @param Es An array to store the energy values at each step (optional).
 * @param trjName The name of the trajectory file to write the coordinates (optional).
 * @param bAddjustCaps Flag indicating whether to adjust the caps (default: false).
 */
void scanTranslation_ax( int n, int* selection, Vec3d d, int nstep, double* Es,const char* trjName, bool bAddjustCaps=false ){
    //if(selection==0){ selection=manipulation_sel; n=manipulation_nsel; }
    //Vec3d d=(*(Vec3d*)(vec)); 
    d.mul(1./nstep);
    FILE* file=0;
    if(trjName){ file=fopen( trjName, "w" ); }
    for(int i=0; i<nstep; i++){
        if(file){ toXYZ(tmpstr,false,file); };
        double E = eval();
        if(Es)Es[i]=E;
        move( n, selection, nbmol.apos, d);
    }
    if(file){ fclose(file); }
}

/**
 * Performs a translation scan along the line connecting the atoms with indices ia0 and ia1 for a given number of steps.
 *
 * @param n The number of atoms in the system.
 * @param selection An array of indices representing the atoms to be translated.
 * @param ia0 The index of the first atom involved in the translation.
 * @param ia1 The index of the second atom involved in the translation.
 * @param l The length of the translation vector.
 * @param nstep The number of steps in the translation scan.
 * @param Es An array to store the calculated energies.
 * @param trjName The name of the trajectory file to save the scan results.
 * @param bAddjustCaps Flag indicating whether to adjust the caps of the molecular system.
 */
void scanTranslation( int n, int* selection, int ia0, int ia1, double l, int nstep, double* Es, const char* trjName, bool bAddjustCaps=false ){ Vec3d d=(nbmol.apos[ia1]-nbmol.apos[ia0]).normalized()*l; scanTranslation_ax(n,selection, d, nstep, Es, trjName , bAddjustCaps); };

/**
 * Performs a rotational scan of the selected atoms around a given axis ax for a given number of steps.
 *
 * @param n The number of atoms in the selection.
 * @param selection An array of integers representing the indices of the atoms in the selection.
 * @param p0 The reference point for rotation.
 * @param ax The axis of rotation.
 * @param phi The total rotation angle.
 * @param nstep The number of steps in the rotational scan.
 * @param Es An array to store the energy values at each step (optional).
 * @param trjName The name of the trajectory file to write the rotational scan data (optional).
 */
void scanRotation_ax( int n, int* selection, Vec3d p0, Vec3d ax, double phi, int nstep, double* Es, const char* trjName ){
    //if(p0==0) p0=(double*)&manipulation_p0;
    //if(ax==0) ax=(double*)&manipulation_ax;
    //if(selection==0){selection=manipulation_sel; n=manipulation_nsel; }
    double dphi=phi/nstep;
    FILE* file=0;
    if(trjName){ file=fopen( trjName, "w" ); }
    //printf( "MolWorld_sp3_simple::scanRotation_ax() nstep=%i phi=%g nsel=%i ax(%g,%g,%g) p0(%g,%g,%g) \n", nstep, phi, n, ax.x,ax.y,ax.z,  p0.x,p0.y,p0.z );
    for(int i=0; i<nstep; i++){
        double E = eval();
        Vec3d tq = torq( n, nbmol.apos, nbmol.fapos, p0, selection );
        if(file){  sprintf(tmpstr,"# rotScan[%i] E=%g tq=(%g,%g,%g)", i, E, tq.x,tq.y,tq.z );  toXYZ(tmpstr, false, file, true ); };
        if(Es)Es[i]=E;
        //printf("scanRotation_ax[%i] phi %g E %g \n", i, phi*i, E );
        ffl.rotateNodes(n, selection, p0, ax, dphi );
    }
    if(file){ fclose(file); }
}

/**
 * Scans the rotation of the selected atoms around the axis defined by the atoms with indices iax0 and iax1 for a given number of steps.
 *
 * @param n The number of atoms in the system.
 * @param selection An array of indices representing the atoms to be rotated.
 * @param ia0 The index of the central atom.
 * @param iax0 The index of the starting atom of the rotation axis.
 * @param iax1 The index of the ending atom of the rotation axis.
 * @param phi The rotation angle in radians.
 * @param nstep The number of steps in the rotation.
 * @param Es An array to store the calculated energies.
 * @param trjName The name of the trajectory file to save the rotated configurations.
 */
void scanRotation( int n, int* selection,int ia0, int iax0, int iax1, double phi, int nstep, double* Es, const char* trjName ){ Vec3d ax=(nbmol.apos[iax1]-nbmol.apos[iax0]).normalized(); scanRotation_ax(n,selection, nbmol.apos[ia0], ax, phi, nstep, Es, trjName ); };


void scanAngleToAxis_ax( int n, int* selection, double r, double R, Vec3d p0, Vec3d ax, int nstep, double* angs, double* Es, const char* trjName ){
    //printf( "scanAngleToAxis_ax()\n" );
    FILE* file=0;
    if(trjName){ file=fopen( trjName, "w" ); }
    for(int i=0; i<nstep; i++){
        double ang = angs[i];
        Vec2d cs; cs.fromAngle(ang);
        //printf( "scanAngleToAxis_ax[%i] ang=%g cs(%g,%g)\n", i, ang, cs.x, cs.y );
        for(int j=0; j<n; j++){
            int ia = selection[j];
            Vec3d d = ffl.apos[ia]-p0;
            double l2=d.norm2();
            double c = ax.dot(d);
            //double sign=(c>0)1:-1;
            d.add_mul(ax, -c );                 // remove axial component
            //d.mul( 1.0/sqrt(l2-c*c) );
            d.mul( (r*cs.x + R)/sqrt(l2-c*c) ); // renormalize radial compent 
            d.add_mul(ax, r*cs.y  );            // add back new axial component 
            ffl.apos[ia] = p0 + d;
        }
        double E = eval();
        if(file){ sprintf(tmpstr,"# scanAngleToAxis[%i] E=%g ", i, E);  toXYZ(tmpstr, false, file, true );  };
        if(Es)Es[i]=E;
    }
    if(file){ fclose(file); }
}


/**
 * Calculates automaticaly the charges for a molecular system.
 *
 * @param natoms The number of atoms in the system.
 * @param atypes An array of atom types.
 * @param REQs An array of quaternion values representing the atomic charges.
 * @param neighs An array of quaternion values representing the neighboring atoms.
 * @param nMaxIter The maximum number of iterations for the charge calculation (default: 10).
 * @param K The charge force constant (default: 1.0).
 * @param K0 The charge force constant for the total charge (default: 1.0).
 * @param Q0 The desired total charge (default: 0.0).
 * @param dt The time step for the charge calculation (default: 0.1).
 * @param damping The damping factor for the charge calculation (default: 0.1).
 * @param Fconv The convergence criterion for the charge calculation (default: 1e-6).
 */
__attribute__((hot))  
void autoCharges(int natoms, int* atypes, Quat4d* REQs, Quat4i* neighs, int nMaxIter=10, double K=1.0, double K0=1.0, double Q0=0.0, double dt=0.1, double damping=0.1, double Fconv=1e-6 ){
    std::vector<double> fs(natoms);
    std::vector<double> vs(natoms,0.);
    for(int i=0; i<nMaxIter; i++){
        // --- eval charge forces
        double Qtot  = 0;
        for(int ia=0; ia<natoms; ia++ ){
            int* ng            = neighs[ia].array;
            int  it            = atypes[ia];
            const ElementType* et = params.elementOfAtomType(it);
            double qi   = REQs[ia].z;
            double Qtot = qi;
            double f    = et->Eaff + et->Ehard*qi;
            for(int j=0;j<4;j++){
                int ja             = ng[j];
                if(ja<0) continue;
                f           = REQs[ja].z * K;
            }
            //nsum++;
            fs[ia] =f;
        }
        double fQ = K0*(Q0-Qtot);
        // --- move
        double cdamp = 1-damping;
        double f2=0;
        for(int ia=0; ia<natoms; ia++ ){
            double qi = REQs[ia].z;
            float f   = fs[ia] + fQ*qi;
            float v   = vs[ia];
            f2+=f*f;
            v*=cdamp;
            v+=f;
            qi        += v*dt;
            vs  [ia]   = v;
            REQs[ia].z = qi;

        }
        if(f2<(Fconv*Fconv)){ break; }
    }
}


/**
 * Prints the current state of the switches used in MolWorld_sp3_simple.
 * The switches include bCheckInvariants, bPBC, bNonBonded, bMMFF, ffl.doAngles,
 * ffl.doPiSigma, ffl.doPiPiI, and ffl.bSubtractAngleNonBond.
 */
virtual void printSwitches(){
    printf( "MolWorld_sp3_simple::printSwitches() bCheckInvariants=%i bPBC=%i bNonBonded=%i bMMFF=%i ffl.doAngles=%i ffl.doPiSigma=%i ffl.doPiPiI=%i ffl.bSubtractAngleNonBond=%i \n", bCheckInvariants, bPBC, bNonBonded, bMMFF, ffl.doAngles, ffl.doPiSigma, ffl.doPiPiI, ffl.bSubtractAngleNonBond );
}



bool addSnapshot(bool ifNew = false, char* fname = 0)
{
    if(!gopt.database){
        gopt.database = new MolecularDatabase();
        gopt.database->setDescriptors();
    }
//     loadNBmol("butan");
//     int nMembers = database->getNMembers();

//     database->addMember(&nbmol);

//     std::string comment = "#" + std::to_string(nMembers);
//     const char* cstr = comment.c_str();
//     std::string trjName1 = "trj" + std::to_string(nMembers) + "_1.xyz";        
//     const char* cstr1 = trjName1.c_str();  
//     FILE* file1=0;
//     file1=fopen( cstr1, "w" );
//     params.writeXYZ(file1, &nbmol, cstr);
//     fclose(file1);
// srand(457);


//             double move_x = 0;//randf() * 0.5;
//             double move_y = 0;//randf() * 0.5;
//             double move_z = 0;//randf() * 0.5;
//     double angle = 0;
// if(nMembers==0)angle = 0;//randf() * 360;
// //printf("angle: %g\n", angle);
//     //if(nMembers==1)move_x = 0.2;//;
//         Vec3d axis ={1,1,1};// {randf(), randf(), randf()};
//         Vec3d p0 = Vec3dZero;//{randf() * 5 - 2.5, randf() * 5 - 2.5, randf() * 5 - 2.5};
//         for (int i = 0; i < nbmol.natoms; i++)
//         {            
            

//             //if(i==0 && nMembers == 0) move_x = 5;//randf() * 0.5;
//             nbmol.apos[i].add({move_x, move_y, move_z});
//             nbmol.apos[i].rotate(2 * 3.14159 / 360 * angle, axis, p0);
//          }
// //if(nMembers>1)    printf("database->compareAtoms(&nbmol, 0) %g\n", database->compareAtoms(&nbmol, 0));
// //printf("ff.nbonds %i\n", ff.nbonds);
// loadNBmol("changed_butan");
// //buildMolecule_xyz("changed_butan");

// int nbFixed = 2;
// int* fixed = new int[nbFixed];
//     while(nMembers < 100){
//     nMembers = database->getNMembers();

//     database->addMember(&nbmol);

//     std::string comment = "#" + std::to_string(nMembers);
//     const char* cstr = comment.c_str();
//     std::string trjName1 = "trj" + std::to_string(nMembers) + "_1.xyz";        
//     const char* cstr1 = trjName1.c_str();  
//     FILE* file1=0;
//     file1=fopen( cstr1, "w" );
//     params.writeXYZ(file1, &nbmol, cstr);
//     fclose(file1);


        
//         fixed[0] = -1;
//         fixed[1] = -1;
//         database->as_rigid_as_possible(&nbmol, 0, ff.nbonds, ff.bond2atom, nbFixed, fixed);
        
//         //printf("nbmol.neighs[0]: %i %i %i %i\n", nbmol.neighs[0].x, nbmol.neighs[0].y, nbmol.neighs[0].z, nbmol.neighs[0].w);
//     }
// delete[] fixed;



//    return true;

    if (fname)
    {
        loadNBmol(fname);
        //buildMolecule_xyz(fname);
    }
    if (ifNew)
    {
        int ID = gopt.database->addIfNewDescriptor(&nbmol);
        if (ID != -1)
        {
            printf("Same as %d\n", ID);
            return false;
        }
    }
    else
    {
        gopt.database->addMember(&nbmol);
    }
    return true;
}

void printDatabase(){
    //if(database) database->print();

    int Findex = 0;
    std::vector<double> a;
    std::vector<double> b;
    std::vector<int> boundaryRules;
    for (int i = 0; i < nbmol.natoms * 3; i++)
    {
        a.push_back(-20);
        b.push_back(20);
        boundaryRules.push_back(1);
    }
    double Fstar = 0;
    int maxeval = 15000;
    int nRelax = 500;
    int nExplore = __INT_MAX__;
    int bShow = 1;
    int bSave = 0;
    int bDatabase = 0;
    runGlobalOptimization(Findex, &a, &b, &boundaryRules, Fstar, maxeval, nRelax, nExplore, bShow, bSave, bDatabase);

}

double computeDistance(int i, int j){
    if(gopt.database) return gopt.database->computeDistance(i, j);
    printf("Error, database does not exist"); return -1;
}

void runGlobalOptimization(int Findex, std::vector<double>* a, std::vector<double>* b, std::vector<int>* boundaryRules, 
    double Fstar, int maxeval, int nRelax, int nExploring, int bShow, int bSave, int bDatabase){
    //gopt.init_heur(nbmol, params, Findex, a, b, boundaryRules, Fstar, maxeval, nRelax, nExploring, bShow, bSave, bDatabase)


    std::vector<double> par_mut = {0.01};
    std::vector<double> par_alg = {1e-5, 100, maxeval, 100};    
    
    constrs.loadBonds("hexan-dicarboxylic.cons");
    printf("\nbConstrains: %i\n", bConstrains);
    bConstrains = true;

    
    gopt.init_heur(&nbmol, &params, Findex, a, b, boundaryRules, 0, maxeval, nRelax, nExploring, bShow, 2, 0);
    gopt.SPSA(0, &par_mut, &par_alg);
    //gopt.randomBrutal(&nbmol, &params, 0, 0, 0, &boundaryRules, 0, maxeval, bShow, 3, &par_mut, &par_alg);
    //nbmol.print();
printf("after optimization\n");
}








};

#endif<|MERGE_RESOLUTION|>--- conflicted
+++ resolved
@@ -979,14 +979,11 @@
         //ffgrid = gridFF.HHermite_d;
         tryChangeDir( wd0 );
         //getcwd(tmpstr, 1024 ); printf( "initGridFF() 3 WD=`%s`\n", tmpstr );
-<<<<<<< HEAD
+
         gridFF.shift0 = Vec3d{0.,0.,0.0};
         printf( "grid_shift0(%g,%g,%g)\n",    gridFF.shift0.x,gridFF.shift0.y,gridFF.shift0.z  );
         // gridFF.shift0 = Vec3d{0.,0.,0.0};
-=======
-        gridFF.shift0 = Vec3d{0.,0.,-2.0};    
-        //gridFF.shift0 = Vec3d{0.,0.,0.0};
->>>>>>> 6cb9fd91
+
         //if(bCheckEval)gridFF.evalCheck();    // WARRNING:  CHECK FOR gridFF TURNED OFF !!!!!!!!!!!!!!!!!!!!!!!!!
         //return ffgrid;
     }
