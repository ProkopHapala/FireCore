--- conflicted
+++ resolved
@@ -208,19 +208,7 @@
     bool b141              = true;  // 10 // seems not to be used in assignUFFtypes()
     bool bSimple           = false; // 11 // use assignUFFtypes_simplerule() or assignUFFtypes_findrings() in assignUFFtypes()
     //bool bSimple           = true;   // use assignUFFtypes_simplerule() or assignUFFtypes_findrings() in assignUFFtypes()
-<<<<<<< HEAD
-    bool bConj             = true;   // manually change sp3 nitrogen and oxygen to "resonant" when they are bonded to an sp2 atom (conjugation) in assignUFFtypes()
-    bool bCumulene         = true;   // exception to avoid cumulenes in assignUFFtypes()
-    bool bRigid            = false;
-	bool bOptimizer        = true; 
-	bool bPBC              = false;
-	bool bCheckInvariants  = true;
-    bool bRelaxPi          = false;
-    bool bChargeUpdated    = false;
-    bool bAnimManipulation = false;
-    bool bNonBondNeighs    = false;
-    bool bFreeEnergyCalc   = false;  // if true, we calculate free energy of the system
-=======
+
     bool bConj             = true; // 12  // manually change sp3 nitrogen and oxygen to "resonant" when they are bonded to an sp2 atom (conjugation) in assignUFFtypes()
     bool bCumulene         = true; // 13  // exception to avoid cumulenes in assignUFFtypes()
     bool bRigid            = false; // 14
@@ -233,7 +221,7 @@
     bool bNonBondNeighs    = false; // 21
     bool bWhichAtomNotConv = false; // 22
     bool bCheckInit        = false; // 23
->>>>>>> 5c601c52
+
 
     Vec3d anim_vec;
     float anim_speed;
@@ -969,56 +957,7 @@
             printf( "WARRNING!!! GridFF not initialized because %s not found\n", tmpstr );
             return;
         }
-<<<<<<< HEAD
-        if(bGrid){
-            gridFF.grid.center_cell( cel0 );
-            //bGridFF=true;
-            gridFF.bindSystem(surf.natoms, surf.atypes, surf.apos, surf.REQs );
-            if( isnan(z0) ){  z0=gridFF.findTop();   if(verbosity>0) printf("GridFF::findTop() %g \n", z0);  };
-            gridFF.grid.pos0.z=z0;
-            //gridFF.grid.pos0.z=-5;
-            if(verbosity>1)gridFF.grid.printCell();
-            gridFF.allocateFFs( bGridDouble );
-            //gridFF.tryLoad( "FFelec.bin", "FFPaul.bin", "FFLond.bin", false, {1,1,0}, bSaveDebugXSFs );
-            gridFF.nPBC=Vec3i{1,1,0};
-            if(bAutoNPBC){ autoNPBC( gridFF.grid.cell, gridFF.nPBC, 20.0 ); }
-            //gridFF.nPBC = (Vec3i){0,0,0};
-            //gridFF.nPBC = (Vec3i){1,1,0};
-            //gridFF.nPBC = (Vec3i){10,10,0};
-            gridFF.lvec = gridFF.grid.cell;     // ToDo: We should unify this
-            gridFF.makePBCshifts     ( gridFF.nPBC, gridFF.lvec );
-            gridFF.setAtomsSymetrized( gridFF.natoms, gridFF.atypes, gridFF.apos, gridFF.REQs, 0.1 );
-            //bSaveDebugXSFs=true;
-
-            // ========== Directory
-            struct stat statbuf;
-            if (stat(surf_name, &statbuf) != 0) {   // Check if directory exists
-                if (mkdir(surf_name, 0755) == -1  ) { printf("ERROR in MolWorld_sp3::initGridFF() cannot mkdir(`%s`) => exit()\n",                       surf_name ); exit(0); }
-            }else if ( ! S_ISDIR(statbuf.st_mode) ) { printf("ERROR in MolWorld_sp3::initGridFF() path `%s` exists but is not a directory. => exit()\n", surf_name ); exit(0); }
-            getcwd(tmpstr, 1024 ); printf( "WD=`%s`\n", tmpstr );
-            if (chdir(surf_name) == -1) { printf("ERROR in MolWorld_sp3::initGridFF() chdir(%s) => exit()\n", surf_name ); exit(0); }
-            // getcwd(tmpstr, 1024 ); printf( "WD=`%s`\n", tmpstr );
-
-            // char name_P[256]; sprintf(name_P, "/FFelec_d.bin" );
-            // char name_L[256]; sprintf(name_P, "/FFelec_d.bin" );
-            // char name_Q[256]; sprintf(name_P, "/FFelec_d.bin" );
-            gridFF.tryLoad( "FFelec.bin", "FFPaul.bin", "FFLond.bin", false, false );
-            gridFF.checkSum( false );
-            if(bGridDouble){  
-                gridFF.tryLoad( "FFelec_d.bin", "FFPaul_d.bin", "FFLond_d.bin", false, true ); 
-                gridFF.checkSum( true );
-                //gridFF.makeVPLQH();
-            }
-            gridFF.log_z( "initGridFF_iz_ix0_iy0.log" ,0,0);
-            bSaveDebugXSFs = true;
-            if(bSaveDebugXSFs)saveGridXsfDebug();
-            //bGridFF   =true; 
-            //bSurfAtoms=false;
-
-            if ( chdir(tmpstr) == -1) { printf("ERROR in MolWorld_sp3::initGridFF() chdir(..) => exit()\n" ); exit(0); }
-
-        }
-=======
+
         //double* ffgrid = 0;
         gridFF.grid.center_cell( cel0 );
         bGridFF=true;
@@ -1036,7 +975,6 @@
         //ffgrid = gridFF.HHermite_d;
         tryChangeDir( wd0 );
         //getcwd(tmpstr, 1024 ); printf( "initGridFF() 3 WD=`%s`\n", tmpstr );
->>>>>>> 5c601c52
         gridFF.shift0 = Vec3d{0.,0.,-2.0};
         //gridFF.shift0 = Vec3d{0.,0.,0.0};
         //if(bCheckEval)gridFF.evalCheck();    // WARRNING:  CHECK FOR gridFF TURNED OFF !!!!!!!!!!!!!!!!!!!!!!!!!
@@ -2367,13 +2305,9 @@
         bNonBonded=false;
         nloop++;
         if(dt>0){ opt.setTimeSteps(dt); }else{ dt=opt.dt; }
-<<<<<<< HEAD
-
-        //go.bExploring = false;
-        //if(verbosity>1)int ncpu = omp_get_num_threads(); printf("run_omp() ncpu=%i \n");
-=======
+
         //int ncpu = omp_get_num_threads(); printf("MolWorld_sp3::run_omp() ncpu=%i \n", ncpu );
->>>>>>> 5c601c52
+
         //printf( "run_omp() niter_max %i dt %g Fconv %g Flim %g timeLimit %g outE %li outF %li \n", niter_max, dt, Fconv, Flim, timeLimit, (long)outE, (long)outF );
         long T0 = getCPUticks();
         double E=0,F2=0,F2conv=Fconv*Fconv;
