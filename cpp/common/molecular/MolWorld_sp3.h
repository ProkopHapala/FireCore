--- conflicted
+++ resolved
@@ -91,14 +91,9 @@
 	// Force-Fields & Dynamics
 	MMFFsp3      ff;
     MMFFsp3_loc  ffl;
-<<<<<<< HEAD
-    MMFFf4       ff4;
+    //MMFFf4     ff4;
     UFF          ffu;
-    Constrains   constrs;
-=======
-    //MMFFf4     ff4;
 	Constrains   constrs;
->>>>>>> 03935f42
 	//NBFF_old   nff;
     NBFF         surf, nbmol;
 	GridFF       gridFF;
@@ -354,7 +349,6 @@
         constrs.bonds.push_back( DistConstr{ {i0,i1}, {lmax,lmin}, {kmax,kmin}, flim, shift } );
     }
 
-
     virtual void setConstrains(bool bClear=true, double Kfix_=1.0 ){
         double Kfix=Kfix_;
         for(int i=0; i<ffl.natoms; i++){ ffl.constr[i].w=-1; }
@@ -382,7 +376,6 @@
         builder.lvec = ffl.lvec;
         //printf(  "AFTER ffl.lvec " ); printMat(ffl.lvec);
     }
-
 
     virtual void change_lvec_relax( int nstep, int nMaxIter, double tol, const Mat3d& dlvec ){
         printf( "MolWorld_sp3::change_lvec_relax() \n" );
@@ -433,9 +426,6 @@
         return Etot;
     }
 
-
-
-
     virtual void optimizeLattice_1d( int n1, int n2, Mat3d dlvec ){
         printf("\n\n\n######### MolWorld_sp3::optimizeLattice_1d(%i.%i) \n", n1, n2 );
         //printMat( ffl.lvec );
@@ -503,6 +493,8 @@
     virtual void swith_method(){ bGridFF=!bGridFF; };
     virtual char* info_str   ( char* str=0 ){ if(str==0)str=tmpstr; sprintf(str,"bGridFF %i ffl.bAngleCosHalf %i \n", bGridFF, ffl.bAngleCosHalf ); return str; }
 
+    // =================== PBC Shifts ( Should go to ForceField class ? )
+
     int evalPBCshifts( Vec3i nPBC, const Mat3d& lvec, Quat4f* shifts ){
         int ipbc=0;
         for(int iz=-nPBC.z; iz<=nPBC.z; iz++){ for(int iy=-nPBC.y; iy<=nPBC.y; iy++){ for(int ix=-nPBC.x; ix<=nPBC.x; ix++){  
@@ -536,7 +528,80 @@
         printf("printPBCshifts():\n");
         for(int i=0; i<npbc; i++){ printf("pbc_shift[%i] (%6.3f,%6.3f,%6.3f)\n", i, pbc_shifts[i].x,pbc_shifts[i].y,pbc_shifts[i].z ); }
     }
-<<<<<<< HEAD
+
+    // =================== Building / Modifying Molecule or ForceField
+
+    int substituteMolecule( const char* fname,  int ib, Vec3d up, int ipivot=0, bool bSwapBond=false, const Vec3i* axSwap=0 ){
+        builder.printAtomConfs(false);
+        builder.printBonds();
+        printf( " ===================== Substitute molecule START !!! \n");
+        Molecule* mol = new Molecule(); mol->init_xyz( fname, &params, true );
+        //Vec3i axSwap={2,1,0};
+        //Vec3i axSwap={2,0,1}; // THIS ONE
+        //Vec3i axSwap={0,1,2};
+        //builder.substituteMolecule( mol, Vec3dZ, 4, 0, false );
+        //builder.substituteMolecule( mol, Vec3dZ, 4, 0, false, &axSwap, &debug_rot );
+        int ja = builder.substituteMolecule( mol, Vec3dZ, ib, ipivot, false, 0, &debug_rot );
+        //builder.substituteMolecule( mol, Vec3dZ, 4, 0, false, &(Vec3i{2,1,0}), &debug_rot );
+        builder.addCappingTypesByIz(1);
+        builder.tryAddConfsToAtoms( 0, -1 );    
+        builder.sortConfAtomsFirst();              
+        builder.tryAddBondsToConfs( );      
+        builder.finishFragment();       
+        //builder.printAtomConfs(false);
+        //builder.printBonds();
+        //builder.printBondParams();
+        delete mol;
+        printf( "====================== Substitute molecule DONE !!! \n");
+        return ja;
+    }
+
+    int findBridgeBonds(){
+        //LimitedGraph graph;
+        //graph.init( builder.na, builder.bonds.size(), builder.bonds.data() );
+        builder.toLimitedGraph( graph );
+        if(verbosity>2)graph.bPrint = true; // Debug
+        graph.bridge();
+        if(verbosity>0)printf( "MolWorld_sp3::findBridgeBonds()  graph.found.size() %i \n", graph.found.size() );
+        return graph.found.size();
+    }
+
+    void PBC_multiply( Vec3i& nMulPBC_, int ifrag ){
+        if(verbosity>0) printf( "PBC_multiply n(%i,%i,%i) ifrag=%i \n", nMulPBC_.x,nMulPBC_.y,nMulPBC_.z, ifrag );
+        //printf("surface  lattice:\n"); gridFF .grid.cell.print();
+        //printf("molecule lattice:\n"); builder.lvec.print();
+        builder.multFragPBC( ifrag, nMulPBC_, builder.lvec );
+        //printf("molecule lattice:\n"); builder.lvec.print();
+        //builder.printAtoms();
+        //new_lvec.ax=builder.lvec.a.norm(); new_lvec.by=builder.lvec.b.norm(); new_lvec.cz=builder.lvec.c.norm();
+        builder.correctPBCbonds( ifrag, builder.frags.size() ); // correct bonds for newly added fragments
+        builder.checkBondsInNeighs(true);
+        builder.sortConfAtomsFirst(); 
+        //printf("molecule lattice:\n"); builder.lvec.print();
+        //builder.printAtomConfs();
+        //builder.printBonds();    
+    }
+
+    void changeCellBySurf( Vec2d a, Vec2d b, int ia0=-1, Vec2d c0=Vec2dZero ){
+        //printf( "changeCellBySurf() a(%g,%g) b(%g,%g) \n", a.x,a.y, b.x,b.y  );
+        double la0=builder.lvec.a.norm();
+        double lb0=builder.lvec.b.norm();
+        Mat3d lvs;
+        lvs.a=gridFF.grid.cell.a*a.a + gridFF.grid.cell.b*a.b;
+        lvs.b=gridFF.grid.cell.a*b.a + gridFF.grid.cell.b*b.b; 
+        lvs.c=builder.lvec.c;
+        builder.changeCell( lvs );
+        //Vec3d pmin,pmax; builder.bbox(pmin,pmax); printf( "BBOX pmin(%g,%g,%g) pmax(%g,%g,%g)\n", pmin.x,pmin.y,pmin.z,  pmax.x,pmax.y,pmax.z ); builder.move_atoms(pmin*-1);
+        //builder.move_atoms( builder.atoms[0].pos*-1.);
+        if(ia0>=0){
+            Vec3d shift =  builder.atoms[ia0].pos*-1 + gridFF .grid.cell.a*c0.a + gridFF .grid.cell.b*c0.b;
+            builder.move_atoms( shift );
+        }
+        printf( "changeCellBySurf() DONE, |a,b|=%g,%g (old |a,b|=%g,%g) \n", builder.lvec.a.norm(), builder.lvec.b.norm(), la0, lb0 );
+        //builder.lvec = lvs;
+        //builder.printAtomConfs();
+        //builder.printBonds();    
+    }
 
     void autoCharges(){
         if(verbosity>0)printf("MolWorld_sp3::autoCharges() \n");
@@ -555,6 +620,8 @@
         if(nPBC.z!=0){ nPBC.z=(int)Lmin/cell.c.norm(); }
         printf("autoNPBC(): (%i,%i,%i) \n", nPBC.x, nPBC.y, nPBC.z );
     }
+
+    // =================== Initialization of different parts of the system ( different force-fields )
 
     void saveGridXsfDebug( bool bE=true, bool bFz=true, bool bComb=true, Quat4d testREQ=Quat4d{ 1.487, 0.02609214441, 0., 0.} ){
         // not testREQ.y [eV^0.5] = sqrt(Eii), 
@@ -629,108 +696,8 @@
         if(bCleanCharge)for(int i=builder.atoms.size(); i<na; i++){ nbmol.REQs[i].z=0; }  // Make sure that atoms not present in Builder has well-defined chanrge                       
         params.assignREs( na, nbmol.atypes, nbmol.REQs, true, false  );
         if(verbosity>1)nbmol.print();                              
-=======
-    gridFF.shift0 = Vec3d{0.,0.,-2.0};
-    //gridFF.shift0 = Vec3d{0.,0.,0.0};
-    gridFF.evalCheck();
-}
-
-void initNBmol( int na, Vec3d* apos, Vec3d* fapos, int* atypes, bool bCleanCharge=true ){
-    if(verbosity>0)printf( "MolWorld_sp3::initNBmol() na %i \n", na  );
-	nbmol.bindOrRealloc( na, apos, fapos, 0, atypes );    
-    //nbmol.bindOrRealloc( na, apos, fapos, 0, 0 );   
-    //builder.export_atypes( nbmol.atypes );     
-	builder.export_REQs( nbmol.REQs   );    
-    nbmol  .makePLQs   ( gridFF.alphaMorse );  
-    ffl.PLQs=nbmol.PLQs; 
-    if(bCleanCharge)for(int i=builder.atoms.size(); i<na; i++){ nbmol.REQs[i].z=0; }  // Make sure that atoms not present in Builder has well-defined chanrge                       
-    params.assignREs( na, nbmol.atypes, nbmol.REQs, true, false  );
-    if(verbosity>1)nbmol.print();                              
-}
-
-void loadNBmol( const char* name){
-    if(verbosity>0)printf( "MolWorld_sp3::loadNBmol() \n" );
-	sprintf(tmpstr, "%s.xyz", name );
-    params.loadXYZ( tmpstr, nbmol.natoms, &nbmol.apos, &nbmol.REQs, &nbmol.atypes );
-    _realloc(nbmol.fapos,nbmol.natoms);
-    nbmol  .makePLQs     ( gridFF.alphaMorse );  
-    ffl.PLQs=nbmol.PLQs; 
-    if(verbosity>1)nbmol.print();                              
-}
-
-bool loadSurf(const char* name, bool bGrid=true, bool bSaveDebugXSFs=false, double z0=NAN, Vec3d cel0={-0.5,-0.5,0.0} ){
-    sprintf(tmpstr, "%s.xyz", name );
-	int ret = params.loadXYZ( tmpstr, surf.natoms, &surf.apos, &surf.REQs, &surf.atypes, 0, &gridFF.grid.cell );
-	if     ( ret<0 ){ printf("ERROR in MolWorld_sp3::loadSurf() file(%s) not found => Exit() \n",         tmpstr ); exit(0); }
-    if     ( ret==0){ printf("ERROR in MolWorld_sp3::loadSurf() no lattice vectors in (%s) => Exit() \n", tmpstr ); exit(0); }
-    else if( ret>0 ){ gridFF.grid.updateCell(gridStep); gridFF.bCellSet=true;  }
-    //gridFF.grid.printCell(); 
-    if(verbosity>0)printf("MolWorld_sp3::loadSurf(%s) 1 natoms %i apos %li atyps %li \n", name, surf.natoms, (long)surf.apos, (long)surf.atypes  );
-    //surf.print();
-	bSurfAtoms=true;
-    initGridFF( name,bGrid,bSaveDebugXSFs,z0,cel0 );
-	return true;
-}
-
-int substituteMolecule( const char* fname,  int ib, Vec3d up, int ipivot=0, bool bSwapBond=false, const Vec3i* axSwap=0 ){
-    builder.printAtomConfs(false);
-    builder.printBonds();
-    printf( " ===================== Substitute molecule START !!! \n");
-    Molecule* mol = new Molecule(); mol->init_xyz( fname, &params, true );
-    //Vec3i axSwap={2,1,0};
-    //Vec3i axSwap={2,0,1}; // THIS ONE
-    //Vec3i axSwap={0,1,2};
-    //builder.substituteMolecule( mol, Vec3dZ, 4, 0, false );
-    //builder.substituteMolecule( mol, Vec3dZ, 4, 0, false, &axSwap, &debug_rot );
-    int ja = builder.substituteMolecule( mol, Vec3dZ, ib, ipivot, false, 0, &debug_rot );
-    //builder.substituteMolecule( mol, Vec3dZ, 4, 0, false, &(Vec3i{2,1,0}), &debug_rot );
-    builder.addCappingTypesByIz(1);
-    builder.tryAddConfsToAtoms( 0, -1 );    
-    builder.sortConfAtomsFirst();              
-    builder.tryAddBondsToConfs( );      
-    builder.finishFragment();       
-    //builder.printAtomConfs(false);
-    //builder.printBonds();
-    //builder.printBondParams();
-    delete mol;
-    printf( "====================== Substitute molecule DONE !!! \n");
-    return ja;
-}
-
-int findBridgeBonds(){
-    //LimitedGraph graph;
-    //graph.init( builder.na, builder.bonds.size(), builder.bonds.data() );
-    builder.toLimitedGraph( graph );
-    if(verbosity>2)graph.bPrint = true; // Debug
-    graph.bridge();
-    if(verbosity>0)printf( "MolWorld_sp3::findBridgeBonds()  graph.found.size() %i \n", graph.found.size() );
-    return graph.found.size();
-}
-
-int loadGeom( const char* name ){ // TODO : overlaps with buildFF()
-    if(verbosity>0)printf("MolWorld_sp3::loadGeom(%s)\n",  name );
-    // ------ Load geometry
-    sprintf(tmpstr, "%s.xyz", name ); //printf("tmpstr=`%s`\n", tmpstr);
-    int imol  = builder.loadMolType( tmpstr, name );
-    int iret  = builder.insertFlexibleMolecule( imol, {0,0,0}, Mat3dIdentity, -1 );
-    int ifrag = builder.frags.size()-1;
-    if(iret<0){ printf("!!! exit(0) in MolWorld_sp3::loadGeom(%s)\n", name); exit(0); }
-    builder.addCappingTypesByIz(1);
-    //for( int it : builder.capping_types ){ printf( "capping_type[%i] iZ=%i name=`%s`  \n", it, builder.params->atypes[it].iZ, builder.params->atypes[it].name ); };
-    builder.tryAddConfsToAtoms( 0, -1 );
-    builder.cleanPis();
-    if(verbosity>2)builder.printAtomConfs(false);
-    //builder.export_atypes(atypes);
-    // ------- Load lattice vectros
-    sprintf(tmpstr, "%s.lvs", name );
-    //builder.printAtomConfs(true);
-    if( file_exist(tmpstr) ){
-        builder.bPBC=true;
-        readMatrix( tmpstr, 3, 3, (double*)&builder.lvec );
->>>>>>> 03935f42
-    }
-
-<<<<<<< HEAD
+    }
+
     void loadNBmol( const char* name){
         if(verbosity>0)printf( "MolWorld_sp3::loadNBmol() \n" );
         sprintf(tmpstr, "%s.xyz", name );
@@ -753,31 +720,6 @@
         bSurfAtoms=true;
         initGridFF( name,bGrid,bSaveDebugXSFs,z0,cel0 );
         return true;
-    }
-
-    int substituteMolecule( const char* fname,  int ib, Vec3d up, int ipivot=0, bool bSwapBond=false, const Vec3i* axSwap=0 ){
-        builder.printAtomConfs(false);
-        builder.printBonds();
-        printf( " ===================== Substitute molecule START !!! \n");
-        Molecule* mol = new Molecule(); mol->init_xyz( fname, &params, true );
-        //Vec3i axSwap={2,1,0};
-        //Vec3i axSwap={2,0,1}; // THIS ONE
-        //Vec3i axSwap={0,1,2};
-        //builder.substituteMolecule( mol, Vec3dZ, 4, 0, false );
-        //builder.substituteMolecule( mol, Vec3dZ, 4, 0, false, &axSwap, &debug_rot );
-        int ja = builder.substituteMolecule( mol, Vec3dZ, ib, ipivot, false, 0, &debug_rot );
-        //builder.substituteMolecule( mol, Vec3dZ, 4, 0, false, &(Vec3i{2,1,0}), &debug_rot );
-        builder.addCappingTypesByIz(1);
-        builder.tryAddConfsToAtoms( 0, -1 );    
-        builder.sortConfAtomsFirst();              
-        builder.tryAddBondsToConfs( );      
-        builder.finishFragment();       
-        //builder.printAtomConfs(false);
-        //builder.printBonds();
-        //builder.printBondParams();
-        delete mol;
-        printf( "====================== Substitute molecule DONE !!! \n");
-        return ja;
     }
 
     int loadGeom( const char* name ){ // TODO : overlaps with buildFF()
@@ -848,40 +790,6 @@
         }
         rbff.makePos0s();
         //printf("# --- initRigid() END \n");
-=======
-void insertSMILES(const char* s){
-    smiles.builder=&builder;
-    smiles.parseString( 10000, s );
-}
-
-void setOptimizer( int n, double* ps, double* fs ){
-    //opt.bindOrAlloc( ff.nDOFs, ff.DOFs,0, ff.fDOFs, 0 );
-    opt.bindOrAlloc( n, ps, 0, fs, 0 );
-    double dtopt=ffl.optimalTimeStep(); 
-    if(verbosity>0)printf("MolWorld_sp3::setOptimizer(): optimnal time step = %g \n", dtopt);
-    opt.initOpt( dtopt );
-    opt.cleanVel();
-    //opt.verbosity=2;
-}
-void setOptimizer(){ setOptimizer( ff.nDOFs, ff.DOFs, ff.fDOFs ); };
-
-void initRigid(){
-    int nrb = builder.frags.size();
-    //printf("# --- initRigid() nrb=%i \n", nrb);
-    int n0rot=nrb*3;
-    optRB.bindOrAlloc( n0rot + nrb*4, 0, 0, 0, 0);
-    rbff.realloc( nrb, (Vec3d*)optRB.pos, (Quat4d*)(optRB.pos+n0rot), (Vec3d*)(optRB.force+n0rot), (Vec3d*)(optRB.vel+n0rot), 0, 0 );
-    int natom=0;
-    //printf("# --- initRigid() rbff.n=%i \n", rbff.n );
-    for(int i=0; i<nrb; i++){
-        const MM::Fragment& frag = builder.frags[i]; // problem - some atoms are not in builder - e.g. Epair
-        int i0 = frag.atomRange.x;
-        int ni = frag.atomRange.y - i0;
-        //printf("# initRigid[%i] i0 %i ni %i \n", i, i0, ni );
-        nbmol.apos + i0;
-        rbff.mols[i].bindOrRealloc(ni, nbmol.apos+i0, nbmol.fapos+i0, nbmol.REQs+i0, nbmol.atypes+i0 );
-        natom+=ni;
->>>>>>> 03935f42
     }
 
     void initWithSMILES(const char* s, bool bPrint=false, bool bCap=true, bool bNonBonded_=false, bool bOptimizer_=true ){
@@ -922,158 +830,6 @@
 // 		printf("WARNING: cel.lvs not found => molecular system not initialized in [MolWorld_sp3::ini_in_dir()] \n" );
 // 	}
 // }
-
-
-<<<<<<< HEAD
-    void PBC_multiply( Vec3i& nMulPBC_, int ifrag ){
-        if(verbosity>0) printf( "PBC_multiply n(%i,%i,%i) ifrag=%i \n", nMulPBC_.x,nMulPBC_.y,nMulPBC_.z, ifrag );
-        //printf("surface  lattice:\n"); gridFF .grid.cell.print();
-        //printf("molecule lattice:\n"); builder.lvec.print();
-        builder.multFragPBC( ifrag, nMulPBC_, builder.lvec );
-        //printf("molecule lattice:\n"); builder.lvec.print();
-        //builder.printAtoms();
-        //new_lvec.ax=builder.lvec.a.norm(); new_lvec.by=builder.lvec.b.norm(); new_lvec.cz=builder.lvec.c.norm();
-        builder.correctPBCbonds( ifrag, builder.frags.size() ); // correct bonds for newly added fragments
-        builder.checkBondsInNeighs(true);
-        builder.sortConfAtomsFirst(); 
-        //printf("molecule lattice:\n"); builder.lvec.print();
-        //builder.printAtomConfs();
-        //builder.printBonds();    
-=======
-void PBC_multiply( Vec3i& nMulPBC_, int ifrag ){
-    if(verbosity>0) printf( "PBC_multiply n(%i,%i,%i) ifrag=%i \n", nMulPBC_.x,nMulPBC_.y,nMulPBC_.z, ifrag );
-    //printf("surface  lattice:\n"); gridFF .grid.cell.print();
-    //printf("molecule lattice:\n"); builder.lvec.print();
-    builder.multFragPBC( ifrag, nMulPBC_, builder.lvec );
-    //printf("molecule lattice:\n"); builder.lvec.print();
-    //builder.printAtoms();
-    //new_lvec.ax=builder.lvec.a.norm(); new_lvec.by=builder.lvec.b.norm(); new_lvec.cz=builder.lvec.c.norm();
-    builder.correctPBCbonds( ifrag, builder.frags.size() ); // correct bonds for newly added fragments
-    builder.checkBondsInNeighs(true);
-    builder.sortConfAtomsFirst(); 
-    //printf("molecule lattice:\n"); builder.lvec.print();
-    //builder.printAtomConfs();
-    //builder.printBonds();    
-}
-
-void changeCellBySurf( Vec2d a, Vec2d b, int ia0=-1, Vec2d c0=Vec2dZero ){
-    //printf( "changeCellBySurf() a(%g,%g) b(%g,%g) \n", a.x,a.y, b.x,b.y  );
-    double la0=builder.lvec.a.norm();
-    double lb0=builder.lvec.b.norm();
-    Mat3d lvs;
-    lvs.a=gridFF.grid.cell.a*a.a + gridFF.grid.cell.b*a.b;
-    lvs.b=gridFF.grid.cell.a*b.a + gridFF.grid.cell.b*b.b; 
-    lvs.c=builder.lvec.c;
-    builder.changeCell( lvs );
-    //Vec3d pmin,pmax; builder.bbox(pmin,pmax); printf( "BBOX pmin(%g,%g,%g) pmax(%g,%g,%g)\n", pmin.x,pmin.y,pmin.z,  pmax.x,pmax.y,pmax.z ); builder.move_atoms(pmin*-1);
-    //builder.move_atoms( builder.atoms[0].pos*-1.);
-    if(ia0>=0){
-        Vec3d shift =  builder.atoms[ia0].pos*-1 + gridFF .grid.cell.a*c0.a + gridFF .grid.cell.b*c0.b;
-        builder.move_atoms( shift );
-    }
-    printf( "changeCellBySurf() DONE, |a,b|=%g,%g (old |a,b|=%g,%g) \n", builder.lvec.a.norm(), builder.lvec.b.norm(), la0, lb0 );
-    //builder.lvec = lvs;
-    //builder.printAtomConfs();
-    //builder.printBonds();    
-}
-
-void initParams( const char* sElemTypes, const char* sAtomTypes, const char* sBondTypes, const char* sAngleTypes, const char* sDihedralTypes=0 ){
-    printf( "MolWorld_sp3::initParams():\n\tsElemTypes(%s)\n\tsAtomTypes(%s)\n\tsBondTypes(%s)\n\tsAngleTypes(%s)\n", sElemTypes, sAtomTypes, sBondTypes, sAngleTypes );
-    params.init( sElemTypes, sAtomTypes, sBondTypes, sAngleTypes, sDihedralTypes );
-    builder.bindParams(&params);
-    params_glob = &params;
-    builder.capAtomEpair.type = params.getAtomType("E");
-    builder.addCappingTypesByIz(1);   // hydrogens
-    builder.addCappingTypesByIz(200); // electron pairs
-    //params.printAtomTypeDict();
-    params.printAtomTypes();
-    //params.printBond();
-    //params.printAngleTypes();
-    //params.printDihedralTypes();
-}
-
-int buildMolecule_xyz( const char* xyz_name ){
-    int ifrag = loadGeom( xyz_name );
-    int ia0=builder.frags[ifrag].atomRange.a;
-    int ic0=builder.frags[ifrag].confRange.a;
-    //builder.printBonds();
-    //builder.printAtomConfs(true, false );
-    if( fAutoCharges>0 )builder.chargeByNeighbors( true, fAutoCharges, 10, 0.5 );
-    if(substitute_name) substituteMolecule( substitute_name, isubs, Vec3dZ );
-    if( builder.checkNeighsRepeat( true ) ){ printf( "ERROR: some atoms has repating neighbors => exit() \n"); exit(0); };
-    builder.autoAllConfEPi  ( ia0 ); 
-    builder.setPiLoop       ( ic0, -1, 10 );
-    if(bEpairs)builder.addAllEpairsByPi( ia0=0 );    
-    //builder.printAtomConfs(false, false );
-    //builder.printAtomConfs(false, true );
-    builder.assignAllBondParams();    //if(verbosity>1)
-    builder.finishFragment(ifrag);    
-    //printf( "buildMolecule_xyz: nMulPBC(%i,%i,%i) \n",nMulPBC.x,nMulPBC.y,nMulPBC.z  );
-    //if( nMulPBC    .totprod()>1 ){ PBC_multiply    ( nMulPBC, ifrag ); };
-    //if( bCellBySurf             ){ changeCellBySurf( bySurf_lat[0], bySurf_lat[1], bySurf_ia0, bySurf_c0 ); };
-    //printf("builder.lvec\n");builder.lvec.print();
-    return ifrag;
-}
-
-void makeMMFFs(){
-    //builder.printAtoms();          
-    //if( builder.checkBondsOrdered( false, true ) ) { printf("ERROR Bonds are not ordered => exit"); exit(0); };
-    if( builder.checkBondsInNeighs(true) ) { 
-        printf("ERROR some bonds are not in atom neighbors => exit"); 
-        exit(0); 
-    };
-    builder.numberAtoms();
-    builder.sortConfAtomsFirst();
-    //builder.printAtomConfs(false,true);
-    builder.checkBondsOrdered( true, false );
-    builder.assignTypes();
-    //builder.printAtomTypes();
-    if( ffl.bTorsion ){ builder.assignTorsions( true, true ); }  //exit(0);
-
-    // --- find bridge bonds
-    findBridgeBonds();
-    
-    builder.toMMFFsp3_loc( ffl, true, bEpairs );   if(ffl.bTorsion){  ffl.printTorsions(); } // without electron pairs
-    if(ffl.bEachAngle){ builder.assignAnglesMMFFsp3  ( ffl, false      ); ffl.printAngles();   }  //exit(0);
-    //builder.toMMFFf4     ( ff4, true, bEpairs );  //ff4.printAtomParams(); ff4.printBKneighs(); 
-    builder.toMMFFsp3    ( ff , true, bEpairs );
-    
-    //ffl.printAtomParams();
-    ffl.flipPis( Vec3dOne );
-    //ff4.flipPis( Vec3fOne );
-    if(bPBC){  
-        ff.bPBCbyLvec = true;
-        ff .setLvec( builder.lvec);
-        ffl.setLvec( builder.lvec);   
-        //ff4.setLvec((Mat3f)builder.lvec);
-        npbc = makePBCshifts( nPBC, builder.lvec );
-        ffl.bindShifts(npbc,pbc_shifts);
-        //ff4.makeNeighCells  ( nPBC );       
-        //ffl.makeNeighCells( nPBC );      
-        ffl.makeNeighCells( npbc, pbc_shifts ); 
->>>>>>> 03935f42
-    }
-
-    void changeCellBySurf( Vec2d a, Vec2d b, int ia0=-1, Vec2d c0=Vec2dZero ){
-        //printf( "changeCellBySurf() a(%g,%g) b(%g,%g) \n", a.x,a.y, b.x,b.y  );
-        double la0=builder.lvec.a.norm();
-        double lb0=builder.lvec.b.norm();
-        Mat3d lvs;
-        lvs.a=gridFF.grid.cell.a*a.a + gridFF.grid.cell.b*a.b;
-        lvs.b=gridFF.grid.cell.a*b.a + gridFF.grid.cell.b*b.b; 
-        lvs.c=builder.lvec.c;
-        builder.changeCell( lvs );
-        //Vec3d pmin,pmax; builder.bbox(pmin,pmax); printf( "BBOX pmin(%g,%g,%g) pmax(%g,%g,%g)\n", pmin.x,pmin.y,pmin.z,  pmax.x,pmax.y,pmax.z ); builder.move_atoms(pmin*-1);
-        //builder.move_atoms( builder.atoms[0].pos*-1.);
-        if(ia0>=0){
-            Vec3d shift =  builder.atoms[ia0].pos*-1 + gridFF .grid.cell.a*c0.a + gridFF .grid.cell.b*c0.b;
-            builder.move_atoms( shift );
-        }
-        printf( "changeCellBySurf() DONE, |a,b|=%g,%g (old |a,b|=%g,%g) \n", builder.lvec.a.norm(), builder.lvec.b.norm(), la0, lb0 );
-        //builder.lvec = lvs;
-        //builder.printAtomConfs();
-        //builder.printBonds();    
-    }
 
     void initParams( const char* sElemTypes, const char* sAtomTypes, const char* sBondTypes, const char* sAngleTypes, const char* sDihedralTypes=0 ){
         printf( "MolWorld_sp3::initParams():\n\tsElemTypes(%s)\n\tsAtomTypes(%s)\n\tsBondTypes(%s)\n\tsAngleTypes(%s)\n", sElemTypes, sAtomTypes, sBondTypes, sAngleTypes );
@@ -1114,7 +870,6 @@
     }
 
     void makeMMFFs(){
-
         // check if all bonds are in atom neighbors
         if( builder.checkBondsInNeighs(true) ) { 
             printf("ERROR some bonds are not in atom neighbors => exit"); 
@@ -1142,10 +897,10 @@
             if( ffl.bTorsion ){ builder.assignTorsions( true, true ); }  //exit(0);
             builder.toMMFFsp3_loc( ffl, true, bEpairs, bUFF );   if(ffl.bTorsion){  ffl.printTorsions(); } // without electron pairs
             if(ffl.bEachAngle){ builder.assignAnglesMMFFsp3  ( ffl, false      ); ffl.printAngles();   }  //exit(0);
-            builder.toMMFFf4     ( ff4, true, bEpairs );  //ff4.printAtomParams(); ff4.printBKneighs(); 
+            //builder.toMMFFf4     ( ff4, true, bEpairs );  //ff4.printAtomParams(); ff4.printBKneighs(); 
             builder.toMMFFsp3    ( ff , true, bEpairs );
             ffl.flipPis( Vec3dOne );
-            ff4.flipPis( Vec3fOne );
+            //ff4.flipPis( Vec3fOne );
         }
 
         // setting up PBC
@@ -1160,10 +915,10 @@
                 ff.bPBCbyLvec = true;
                 ff .setLvec( builder.lvec);
                 ffl.setLvec( builder.lvec);   
-                ff4.setLvec((Mat3f)builder.lvec);
+                //ff4.setLvec((Mat3f)builder.lvec);
                 npbc = makePBCshifts( nPBC, builder.lvec );
                 ffl.bindShifts(npbc,pbc_shifts);
-                ff4.makeNeighCells  ( nPBC );       
+                //ff4.makeNeighCells  ( nPBC );       
                 //ffl.makeNeighCells( nPBC );      
                 ffl.makeNeighCells( npbc, pbc_shifts ); 
             }
@@ -1172,7 +927,6 @@
     }
 
     virtual void makeFFs(){
-
         makeMMFFs();
         if ( bUFF ){
             initNBmol( ffu.natoms, ffu.apos, ffu.fapos, ffu.atypes ); 
@@ -1214,13 +968,12 @@
 
     }
 
-
     virtual void clear( bool bParams=true ){
         //printf("MolWorld_sp3.clear() \n");
         builder.clear();
         ffl.dealloc();
         ff.dealloc();
-        ff4.dealloc();
+        //ff4.dealloc();
         // --- nbmol
         nbmol.neighs=0;   // NOTE : if we set pointer to zero it does not try to deallocate it !!!
         nbmol.apos=0;  
@@ -1238,7 +991,6 @@
             params.clear();
         }
     }
-<<<<<<< HEAD
 
     virtual int getMultiSystemPointers( int*& M_neighs,  int*& M_neighCell, Quat4f*& M_apos, int& nvec ){
         // int nsys=0,nvec=0;
@@ -1246,37 +998,6 @@
         // int    * M_neighCell =0;
         // Quat4f * M_apos     =0;
         return 0;
-=======
-    builder.setup_atom_permut( true );
-    if(constr_name ){ constrs.loadBonds( constr_name, &builder.atom_permut[0], 0 );  }
-    if(dlvec       ){ add_to_lvec(*dlvec);    }  // modify lattice after initialization - it helps to build constrained systems 
-    //builder.printAtoms();
-    //printf( "MolWorld_sp3::init() ffl.neighs=%li ffl.neighCell-%li \n", ffl.neighs, ffl.neighCell );
-    //ffl.printNeighs();
-    if(verbosity>0) printf( "... MolWorld_sp3::init() DONE \n");
-}
-
-virtual void clear( bool bParams=true ){
-    printf("MolWorld_sp3.clear() \n");
-
-    builder.clear();
-    ffl.dealloc();
-    ff .dealloc();
-    //ff4.dealloc();
-    // --- nbmol
-    nbmol.neighs=0;   // NOTE : if we set pointer to zero it does not try to deallocate it !!!
-    nbmol.apos=0;
-    nbmol.fapos=0;
-    nbmol.atypes=0;
-    nbmol.dealloc();
-    // --- opt
-    opt.pos = 0;
-    opt.force = 0;
-    opt.dealloc();
-    constrs.clear();
-    if(bParams){
-        params.clear();
->>>>>>> 03935f42
     }
 
     virtual void scanSurfFF( int n, Quat4f* ps, Quat4f* REQs, Quat4f* fs ){
@@ -1285,7 +1006,6 @@
             fs[i]      = gridFF.getForce( (Vec3d)ps[i].f, PLQ, true );
         }
     }
-<<<<<<< HEAD
 
     bool checkInvariants( double maxVcog, double maxFcog, double maxTg ){
         cog   = average( ff.natoms, ff.apos  );
@@ -1299,76 +1019,35 @@
     //void open_xyzFile (const char* fname){ xyz_file=fopen( fname,"w" ); };
     //void close_xyzFile(){fclose(xyz_file)};
 
-    double eval_f4(){
-        pack( ff4.natoms, ffl.apos , ff4.apos  );
-        pack( ff4.nnode,  ffl.pipos, ff4.pipos );
-        double E = ff4.eval();
-        //ff4.move_GD( 0.01);
-        unpack( ff4.natoms, ffl. apos, ff4. apos  );
-        unpack( ff4.natoms, ffl.fapos, ff4.fapos  );
-        unpack( ff4.nnode,  ffl. pipos,ff4. pipos );
-        unpack( ff4.nnode,  ffl.fpipos,ff4.fpipos );
-        //for(int i=0; i<ff4.nnode; i++) printf("pi[%i] <fpi,pi> %g |pi| %g \n", i, ffl.fpipos[i].dot( ffl.pipos[i] ), ffl.pipos[i].norm() );
-        return E;   
-    };
+    // double eval_f4(){
+    //     pack( ff4.natoms, ffl.apos , ff4.apos  );
+    //     pack( ff4.nnode,  ffl.pipos, ff4.pipos );
+    //     double E = ff4.eval();
+    //     //ff4.move_GD( 0.01);
+    //     unpack( ff4.natoms, ffl. apos, ff4. apos  );
+    //     unpack( ff4.natoms, ffl.fapos, ff4.fapos  );
+    //     unpack( ff4.nnode,  ffl. pipos,ff4. pipos );
+    //     unpack( ff4.nnode,  ffl.fpipos,ff4.fpipos );
+    //     //for(int i=0; i<ff4.nnode; i++) printf("pi[%i] <fpi,pi> %g |pi| %g \n", i, ffl.fpipos[i].dot( ffl.pipos[i] ), ffl.pipos[i].norm() );
+    //     return E;   
+    // };
 
     void setNonBond( bool bNonBonded ){
         ffl.bSubtractAngleNonBond = bNonBonded;
-        ff4.bSubtractAngleNonBond = bNonBonded;
+        //ff4.bSubtractAngleNonBond = bNonBonded;
         if(bNonBonded){
             ffl.REQs = nbmol.REQs;
             ff .REQs = nbmol.REQs;
-            if(ff4.REQs==0){
-                ff4.REQs = new Quat4f[nbmol.natoms];
-                for(int i=0; i<nbmol.natoms; i++ ){ ff4.REQs[i] = (Quat4f)nbmol.REQs[i]; };
-            }
-        }
-=======
-}
-
-bool checkInvariants( double maxVcog, double maxFcog, double maxTg ){
-    cog   = average( ff.natoms, ff.apos  );
-    vcog  = sum    ( ff.natoms, (Vec3d*)opt.vel  );
-    fcog  = sum    ( ff.natoms, ff.fapos );
-    tqcog = torq   ( ff.natoms, ff.apos, ff.fapos, cog );
-    //tqcog.add( ff.evalPiTorq() );
-    return ( vcog.norm()>maxVcog ) || ( fcog.norm()>maxFcog ) || ( tqcog.norm() );
-}
-
-//void open_xyzFile (const char* fname){ xyz_file=fopen( fname,"w" ); };
-//void close_xyzFile(){fclose(xyz_file)};
-
-// double eval_f4(){
-//     pack( ff4.natoms, ffl.apos , ff4.apos  );
-//     pack( ff4.nnode,  ffl.pipos, ff4.pipos );
-//     double E = ff4.eval();
-//     //ff4.move_GD( 0.01);
-//     unpack( ff4.natoms, ffl. apos, ff4. apos  );
-//     unpack( ff4.natoms, ffl.fapos, ff4.fapos  );
-//     unpack( ff4.nnode,  ffl. pipos,ff4. pipos );
-//     unpack( ff4.nnode,  ffl.fpipos,ff4.fpipos );
-//     //for(int i=0; i<ff4.nnode; i++) printf("pi[%i] <fpi,pi> %g |pi| %g \n", i, ffl.fpipos[i].dot( ffl.pipos[i] ), ffl.pipos[i].norm() );
-//     return E;   
-// };
-
-void setNonBond( bool bNonBonded ){
-    ffl.bSubtractAngleNonBond = bNonBonded;
-    //ff4.bSubtractAngleNonBond = bNonBonded;
-    if(bNonBonded){
-        ffl.REQs = nbmol.REQs;
-        ff .REQs = nbmol.REQs;
-        // if(ff4.REQs==0){
-        //     ff4.REQs = new Quat4f[nbmol.natoms];
-        //     for(int i=0; i<nbmol.natoms; i++ ){ ff4.REQs[i] = (Quat4f)nbmol.REQs[i]; };
-        // }
->>>>>>> 03935f42
-    }
+            // if(ff4.REQs==0){
+            //     ff4.REQs = new Quat4f[nbmol.natoms];
+            //     for(int i=0; i<nbmol.natoms; i++ ){ ff4.REQs[i] = (Quat4f)nbmol.REQs[i]; };
+            // }
+        }
+    }
+
 
     double eval( ){
-
         if(verbosity>0) printf( "#### MolWorld_sp3::eval()\n");
-
-
         //ffl.doBonds       = false;
         //ffl.doPiPiI       = false;
         //ffl.doPiSigma     = false;
@@ -1386,8 +1065,7 @@
             if(bUFF){ E += ffu.eval(); }
             else{ E += ffl.eval(); }
             
-        }else{ VecN::set( nbmol.natoms*3, 0.0, (double*)nbmol.fapos );  }
-//printf("ADES SON ARIVA' FIN QUA -> MolWorld_sp3.h::eval()\n");exit(0);        
+        }else{ VecN::set( nbmol.natoms*3, 0.0, (double*)nbmol.fapos );  }      
         //bPBC=false;
         if(bNonBonded){
             //E += nbmol.evalLJQs_ng4_PBC_omp( );
@@ -1420,8 +1098,6 @@
 
         return E;
     }
-<<<<<<< HEAD
-
 
     bool relax( int niter, double Ftol = 1e-6, bool bWriteTrj=false ){
         printf( "MolWorld_sp3::relax() niter %i Ftol %g bWriteTrj %i \n", niter, Ftol, bWriteTrj );
@@ -1437,80 +1113,13 @@
             if(bWriteTrj){  sprintf(tmpstr,"# relax[%i] E=%g f2=%g", itr, Etot, sqrt(f2) );  toXYZ(tmpstr); };
             printf( "relax[%i] |F| %g (Ftol=%g)  Etot %g \n", itr, sqrt(f2), Ftol, Etot );
             if(f2<f2tol){ bConverged=true; break; }
-=======
-    //printf( "bConstrains=%i constrs.bonds.size()=%i \n", bConstrains, constrs.bonds.size() );
-    if(bConstrains)constrs.apply( nbmol.apos, nbmol.fapos, &ffl.lvec );
-    /*
-    if(bSurfAtoms){ 
-        if   (bGridFF){ E+= gridFF.eval(nbmol.natoms, nbmol.apos, nbmol.PLQs, nbmol.fapos ); }
-        //else        { E+= nbmol .evalMorse   ( surf, false,                  gridFF.alphaMorse, gridFF.Rdamp );  }
-        else          { E+= nbmol .evalMorsePBC( surf, gridFF.grid.cell, nPBC, gridFF.alphaMorse, gridFF.Rdamp );  }
-    }
-    */
-    //printf( "eval() bSurfAtoms %i bGridFF %i \n", bSurfAtoms, bGridFF );
-    //for(int i=0; i<nbmol.natoms; i++){ printf("atom[%i] f(%g,%g,%g)\n", i, nbmol.fapos[i].x,nbmol.fapos[i].y,nbmol.fapos[i].z ); }    
-    //ffl.printDEBUG(  false, false );
-    //exit(0);
-
-
-    return E;
-}
-
-bool relax( int niter, double Ftol = 1e-6, bool bWriteTrj=false ){
-    printf( "MolWorld_sp3::relax() niter %i Ftol %g bWriteTrj %i \n", niter, Ftol, bWriteTrj );
-    Etot=0.0;
-    double f2tol=Ftol*Ftol;
-    bConverged=false; 
-    if(bWriteTrj){ xyz_file=fopen( "relax_trj.xyz","w" ); }
-    for(int itr=0; itr<niter; itr++){
-        Etot=eval();                                                  
-        if(bCheckInvariants){ checkInvariants(maxVcog,maxFcog,maxTg); }
-        double f2 = opt.move_FIRE();
-        //if(bWriteTrj){ toXYZ(); ;printf("DEBUB[%i] 4 \n", itr); };
-        if(bWriteTrj){  sprintf(tmpstr,"# relax[%i] E=%g f2=%g", itr, Etot, sqrt(f2) );  toXYZ(tmpstr); };
-        printf( "relax[%i] |F| %g (Ftol=%g)  Etot %g \n", itr, sqrt(f2), Ftol, Etot );
-        if(f2<f2tol){ bConverged=true; break; }
-    }
-    if(bWriteTrj){ fclose(xyz_file); }
-    return bConverged;
-}
-
-//int run( int nstepMax, double dt, double Fconv=1e-6, int ialg=0, double* outE, double* outF ){ 
-virtual int run( int nstepMax, double dt=-1, double Fconv=1e-6, int ialg=2, double* outE=0, double* outF=0, double* outV=0, double* outVF=0 ){ 
-    //printf( "MolWorld_sp3::run(%i) \n", nstepMax );
-    //printf( "MolWorld_sp3::run() nstepMax %i double dt %g Fconv %g ialg %g \n", nstepMax, dt, Fconv, ialg );
-    //printf( "opt.damp_max %g opt.damping %g \n", opt.damp_max, opt.damping );
-    double F2conv=Fconv*Fconv;
-    double F2 = 1.0;
-    double Etot=0;
-    int itr=0;
-    //if( (ialg!=0)&(!opt_initialized) ){ printf("ERROR ialg(%i)>0 but optimizer not initialized => call initOpt() first !"); exit(0); };
-    if(dt>0){ opt.setTimeSteps(dt); }
-    //if(ialg>0){ opt.cleanVel( ); }
-    for(itr=0; itr<nstepMax; itr++ ){        
-        //ff.clearForce();
-        Etot = eval();
-        switch(ialg){
-            case  0: ffl.move_GD      (opt.dt);      break;
-            case -1: opt.move_LeapFrog(opt.dt);      break;
-            case  1: F2 = opt.move_MD (opt.dt,opt.damping); break;
-            case  2: F2 = opt.move_FIRE();          break;
-            case  3: F2 = opt.move_FIRE_smooth();   break;
-        }
-        opt_log.set(itr, opt.cos_vf, opt.f_len, opt.v_len, opt.dt, opt.damping );
-        if(outE){ outE[itr]=Etot; }
-        if(outF){ outF[itr]=F2;   }
-        if( (trj_fname) && (itr%savePerNsteps==0) ){
-            sprintf(tmpstr,"# %i E %g |F| %g", itr, Etot, sqrt(F2) );
-            saveXYZ( trj_fname, tmpstr, false, "a", nPBC_save );
->>>>>>> 03935f42
         }
         if(bWriteTrj){ fclose(xyz_file); }
         return bConverged;
     }
 
     //int run( int nstepMax, double dt, double Fconv=1e-6, int ialg=0, double* outE, double* outF ){ 
-    virtual int run( int nstepMax, double dt=-1, double Fconv=1e-6, int ialg=2, double* outE=0, double* outF=0 ){ 
+    virtual int run( int nstepMax, double dt=-1, double Fconv=1e-6, int ialg=2, double* outE=0, double* outF=0, double* outV=0, double* outVF=0 ){ 
         //printf( "MolWorld_sp3::run(%i) \n", nstepMax );
         //printf( "MolWorld_sp3::run() nstepMax %i double dt %g Fconv %g ialg %g \n", nstepMax, dt, Fconv, ialg );
         //printf( "opt.damp_max %g opt.damping %g \n", opt.damp_max, opt.damping );
@@ -1553,8 +1162,6 @@
         return itr;
     }
 
-<<<<<<< HEAD
-
     void pullAtom( int ia, Vec3d* apos, Vec3d* fapos, float K=-2.0 ){ 
         Vec3d f = getForceSpringRay( apos[ia], pick_hray, pick_ray0, K ); fapos[ia].add( f );
     }
@@ -1565,171 +1172,6 @@
         //ff.doPiPiT  =false;
         //ff.doPiSigma=false;
         //ff.doAngles =false;
-=======
-    //ffl.run( nIter, 0.05, 1e-6, 1000.0 );
-    //ffl.run_omp( nIter, 0.05, 1e-6, 1000.0 );
-
-    //run_no_omp( nIter, 0.05, 1e-6, 1000.0 );
-
-    //run_omp( 1, 0.05, 1e-6, 1000.0 );
-    run_omp( nIter, 0.05, 1e-6, 1000.0 );
-    
-    //run_omp( 100, 0.05, 1e-6, 1000.0 );
-    //run_omp( 1, opt.dt, 1e-6, 1000.0 );
-    //run_omp( 2, opt.dt, 1e-6, 1000.0 );
-    //run_omp( 100, opt.dt, 1e-6, 1000.0 );
-    //run_omp( 500, 0.05, 1e-6, 1000.0 );
-    //run_omp( 500, 0.05, 1e-6, 1000.0 );
-    
-    //run( nIter );
-    
-    bChargeUpdated=false;
-}
-
-
-int run_no_omp( int niter_max, double dt, double Fconv=1e-6, double Flim=1000, double damping=-1.0, double* outE=0, double* outF=0, double* outV=0, double* outVF=0 ){
-    if(dt>0){ opt.setTimeSteps(dt); }else{ dt=opt.dt; }
-    if(verbosity>0)printf( "MolWorld_sp3::run_no_omp() niter_max %i dt %g Fconv %g Flim %g damping %g out{E,vv,ff,vf}(%li,%li,%li,%li) \n", niter_max, dt, Fconv, Flim, damping, (long)outE, (long)outF, (long)outV, (long)outVF );
-    double F2conv=Fconv*Fconv;
-    long T0 = getCPUticks();
-    //bool bFIRE = false;
-    bool bFIRE = true;
-    int itr=0,niter=niter_max;
-    double E=0,cdamp=0;
-    cdamp = ffl.colDamp.update( dt );  if(cdamp>1)cdamp=1;
-    if(damping>0){ cdamp = 1-damping; if(cdamp<0)cdamp=0;}
-    //if(verbosity>0)printf( "MolWorld_sp3::run_no_omp(niter=%i,bColB=%i,bColNB=%i) dt %g damping %g colB %g colNB %g \n", niter_max, ffl.bCollisionDamping, ffl.bCollisionDampingNonBond, dt, 1-cdamp, ffl.col_damp*dt, ffl.col_damp_NB*dt );
-    if(verbosity>0)printf( "MolWorld_sp3::run_no_omp(niter=%i,bCol(B=%i,A=%i,NB=%i)) dt %g damp(cM=%g,cB=%g,cA=%g,cNB=%g)\n", niter, ffl.colDamp.bBond, ffl.colDamp.bAng, ffl.colDamp.bNonB, dt, 1-cdamp, ffl.colDamp.cdampB*dt, ffl.colDamp.cdampAng*dt, ffl.colDamp.cdampNB*dt );
-    for(itr=0; itr<niter; itr++){
-        //double ff=0,vv=0,vf=0;
-        Vec3d cvf_bak = ffl.cvf;
-        E=0; ffl.cvf = Vec3dZero;
-        //------ eval forces
-        for(int ia=0; ia<ffl.natoms; ia++){ 
-            {                 ffl.fapos[ia           ] = Vec3dZero; } // atom pos force
-            if(ia<ffl.nnode){ ffl.fapos[ia+ffl.natoms] = Vec3dZero; } // atom pi  force
-            if(ia<ffl.nnode){ E+=ffl.eval_atom(ia); }
-            // ----- Error is HERE
-            if(bPBC){ E+=ffl.evalLJQs_ng4_PBC_atom_omp( ia ); }
-            else    { 
-                E+=ffl.evalLJQs_ng4_atom_omp    ( ia ); 
-                if( ffl.colDamp.bNonB ){ ffl.evalCollisionDamp_atom_omp( ia, ffl.colDamp.cdampNB, ffl.colDamp.dRcut1, ffl.colDamp.dRcut2 ); }
-                //if( ffl.bCollisionDampingNonBond ){ ffl.evalCollisionDamp_atom_omp( ia, ffl.col_damp_NB, ffl.col_damp_dRcut1, ffl.col_damp_dRcut2 ); }
-            } 
-
-            if(ipicked==ia){ 
-                const Vec3d f = getForceSpringRay( ffl.apos[ia], pick_hray, pick_ray0,  Kpick ); 
-                ffl.fapos[ia].add( f );
-            }
-        }
-        // ---- assembling
-        for(int ia=0; ia<ffl.natoms; ia++){
-            ffl.assemble_atom( ia );
-        } 
-        if(bFIRE){
-            for(int i=0; i<opt.n; i++){
-                double v=opt.vel  [i];
-                double f=opt.force[i];
-                //vv+=v*v; ff+=f*f; vf+=v*f;
-                ffl.cvf.x += v*f;
-                ffl.cvf.y += v*v;
-                ffl.cvf.z += f*f;
-            }
-            opt.vf=ffl.cvf.x;
-            opt.vv=ffl.cvf.y; 
-            opt.ff=ffl.cvf.z; 
-            opt.FIRE_update_params();
-        }else{
-            // ----- Dynamics
-            if(ffl.colDamp.medium<0){ cdamp=ffl.colDamp.tryAccel(); }
-            //if(ffl.colDamp.medium<0){  if( ffl.colDamp.canAccelerate() ){ cdamp=1-ffl.colDamp.medium;  }else{ cdamp=1+ffl.colDamp.medium*0.2; } }
-            //if(ffl.colDamp.medium<0){  if( ffl.colDamp.canAccelerate() ){ cdamp=1-ffl.colDamp.medium; }else{ cdamp=1+ffl.colDamp.medium; } }
-        }
-        for(int i=0; i<ffl.nvecs; i++){
-            if(bFIRE){
-                ffl.move_atom_FIRE( i, opt.dt, 10000.0, opt.cv, opt.renorm_vf*opt.cf );
-            }else{
-                ffl.cvf.add( ffl.move_atom_MD( i, dt, Flim, cdamp ) );
-            }
-            //ffl.cvf.add( ffl.move_atom_MD( i, dt, Flim, 1.0 ) );
-            //ffl.cvf.add( ffl.move_atom_MD( i, dt, Flim, 1.01 ) );
-            //ffl.move_atom_MD( i, 0.05, Flim, 0.9 );
-            //ffl.move_atom_MD( i, 0.05, 1000.0, 0.9 );
-            //ffl.move_atom_FIRE( i, dt, 10000.0, 0.9, 0 ); // Equivalent to MDdamp
-        }
-        if(!bFIRE){
-            //printf( "Acceleration: cdamp=%g(%g) nstepOK=%i \n", cdamp_, cdamp, ffl.colDamp.nstepOK );
-            //printf( "Kinetic energy decrease: factor=%g v2_new=%g v2_old=%g \n", ffl.cvf.y/cvf_bak.y,  ffl.cvf.y, cvf_bak.y );
-            double cos_vf = ffl.colDamp.update_acceleration( ffl.cvf );
-            if(ffl.cvf.x<0){ ffl.cleanVelocity(); }else{
-                //double renorm_vf  = sqrt( ffl.cvf.y / ( ffl.cvf.z  + 1e-32 ) );
-                //for(int i=0; i<ffl.nvecs; i++){ ffl.vapos[i] = ffl.vapos[i]*(1-cdamp) + ffl.fapos[i]*( renorm_vf * cdamp ); }
-            }
-        }
-        Etot=E;
-        if(outE )outE [itr]=Etot;
-        if(outF )outF [itr]=sqrt(ffl.cvf.z);
-        if(outV )outV [itr]=sqrt(ffl.cvf.y);
-        if(outVF)outVF[itr]=ffl.cvf.x/sqrt(ffl.cvf.z*ffl.cvf.y + 1e-32);
-        if( isnan(Etot) || isnan(ffl.cvf.z) || isnan(ffl.cvf.y) ){  printf( "MolWorld_sp3::run_no_omp(itr=%i) ERROR NaNs : E=%f cvf(%g,%g,%g)\n", itr, E, ffl.cvf.x, sqrt(ffl.cvf.y), sqrt(ffl.cvf.z) ); return -itr; }
-        if( (trj_fname) && ( (itr%savePerNsteps==0) ||(niter==0) ) ){
-            sprintf(tmpstr,"# %i E %g |F| %g", itr, Etot, sqrt(ffl.cvf.z) );
-            //printf( "run_no_omp::save() %s \n", tmpstr );
-            saveXYZ( trj_fname, tmpstr, false, "a", nPBC_save );
-        }
-        if(ffl.cvf.z<F2conv){ 
-            //niter=0; 
-            double t = (getCPUticks() - T0)*tick2second;
-            if(verbosity>0)printf( "MolWorld_sp3::run_no_omp() CONVERGED in %i/%i nsteps E=%g |F|=%g time= %g [ms]( %g [us/%i iter])\n", itr,niter_max, E, sqrt(ffl.cvf.z), t*1e+3, t*1e+6/itr, itr );
-            break;
-        }else{
-            if(verbosity>3)printf( "MolWorld_sp3::run_no_omp(itr=%i/%i) E=%g |F|=%g |v|=%g cos(v,f)=%g dt=%g cdamp=%g\n", itr,niter_max, E, sqrt(ffl.cvf.z), sqrt(ffl.cvf.y), ffl.cvf.x/sqrt(ffl.cvf.z*ffl.cvf.y+1e-32), dt, cdamp );
-        }
-    }
-    double t = (getCPUticks() - T0)*tick2second;
-    if(itr>=niter_max)if(verbosity>0)printf( "MolWorld_sp3::run_no_omp() NOT CONVERGED in %i/%i dt=%g E=%g |F|=%g time= %g [ms]( %g [us/%i iter]) \n", itr,niter_max, opt.dt, E,  sqrt(ffl.cvf.z), t*1e+3, t*1e+6/itr, itr );
-    return itr;
-}
-
-
-
-int run_omp( int niter_max, double dt, double Fconv=1e-6, double Flim=1000, double timeLimit=0.02, double* outE=0, double* outF=0, double* outV=0, double* outVF=0 ){
-    if(dt>0){ opt.setTimeSteps(dt); }else{ dt=opt.dt; }
-    //printf( "run_omp() niter_max %i dt %g Fconv %g Flim %g timeLimit %g outE %li outF %li \n", niter_max, dt, Fconv, Flim, timeLimit, (long)outE, (long)outF );
-    long T0 = getCPUticks();
-    double E=0,F2=0,F2conv=Fconv*Fconv;
-    double ff=0,vv=0,vf=0;
-    int itr=0,niter=niter_max;
-
-    //#pragma omp parallel shared(E,F2,ff,vv,vf,ffl) private(itr)
-    #pragma omp parallel shared(niter,itr,E,F2,ff,vv,vf,ffl,T0)
-    while(itr<niter){
-        if(itr<niter){
-        //#pragma omp barrier
-        #pragma omp single
-        {E=0;F2=0;ff=0;vv=0;vf=0;}
-        //------ eval forces
-        //#pragma omp barrier
-        #pragma omp for reduction(+:E)
-        for(int ia=0; ia<ffl.natoms; ia++){ 
-            {                 ffl.fapos[ia           ] = Vec3dZero; } // atom pos force
-            if(ia<ffl.nnode){ ffl.fapos[ia+ffl.natoms] = Vec3dZero; } // atom pi  force
-            //if(verbosity>3)
-            //printf( "atom[%i]@cpu[%i/%i]\n", ia, omp_get_thread_num(), omp_get_num_threads()  );
-            if(ia<ffl.nnode){ E+=ffl.eval_atom(ia); }
-            //if(ia<ffl.nnode){ E+=ffl.eval_atom_opt(ia); }
-
-            // ----- Error is HERE
-            if(bPBC){ E+=ffl.evalLJQs_ng4_PBC_atom_omp( ia ); }
-            else    { E+=ffl.evalLJQs_ng4_atom_omp    ( ia ); } 
-            if   (bGridFF){ E+= gridFF.addForce          ( ffl.apos[ia], ffl.PLQs[ia], ffl.fapos[ia], true ); }        // GridFF
-            //if     (bGridFF){ E+= gridFF.addMorseQH_PBC_omp( ffl.apos[ia], ffl.REQs[ia], ffl.fapos[ia]       ); }    // NBFF
-            
-            if(ipicked==ia){ 
-                const Vec3d f = getForceSpringRay( ffl.apos[ia], pick_hray, pick_ray0,  Kpick ); 
-                ffl.fapos[ia].add( f );
-            }
->>>>>>> 03935f42
 
         /*
         //ff.cleanAll();
@@ -1763,12 +1205,14 @@
         verbosity = 1;
         
 
+        //ffl.run( nIter, 0.05, 1e-6, 1000.0 );
+        //ffl.run_omp( nIter, 0.05, 1e-6, 1000.0 );
+
+        //run_no_omp( nIter, 0.05, 1e-6, 1000.0 );
+
+        //run_omp( 1, 0.05, 1e-6, 1000.0 );
+        run_omp( nIter, 0.05, 1e-6, 1000.0 );
         
-
-
-        //run_omp( 500, opt.dt, 1e-6, 1000.0 );
-        //ffl.run_omp( 10, 0.05, 1e-6, 1000.0 );
-        run_omp( nIter, 0.05, 1e-6, 1000.0 );
         //run_omp( 100, 0.05, 1e-6, 1000.0 );
         //run_omp( 1, opt.dt, 1e-6, 1000.0 );
         //run_omp( 2, opt.dt, 1e-6, 1000.0 );
@@ -1781,9 +1225,116 @@
         bChargeUpdated=false;
     }
 
-    int run_omp( int niter_max, double dt, double Fconv=1e-6, double Flim=1000, double timeLimit=0.02, double* outE=0, double* outF=0 ){
+
+    int run_no_omp( int niter_max, double dt, double Fconv=1e-6, double Flim=1000, double damping=-1.0, double* outE=0, double* outF=0, double* outV=0, double* outVF=0 ){
+        if(dt>0){ opt.setTimeSteps(dt); }else{ dt=opt.dt; }
+        if(verbosity>0)printf( "MolWorld_sp3::run_no_omp() niter_max %i dt %g Fconv %g Flim %g damping %g out{E,vv,ff,vf}(%li,%li,%li,%li) \n", niter_max, dt, Fconv, Flim, damping, (long)outE, (long)outF, (long)outV, (long)outVF );
+        double F2conv=Fconv*Fconv;
+        long T0 = getCPUticks();
+        //bool bFIRE = false;
+        bool bFIRE = true;
+        int itr=0,niter=niter_max;
+        double E=0,cdamp=0;
+        cdamp = ffl.colDamp.update( dt );  if(cdamp>1)cdamp=1;
+        if(damping>0){ cdamp = 1-damping; if(cdamp<0)cdamp=0;}
+        //if(verbosity>0)printf( "MolWorld_sp3::run_no_omp(niter=%i,bColB=%i,bColNB=%i) dt %g damping %g colB %g colNB %g \n", niter_max, ffl.bCollisionDamping, ffl.bCollisionDampingNonBond, dt, 1-cdamp, ffl.col_damp*dt, ffl.col_damp_NB*dt );
+        if(verbosity>0)printf( "MolWorld_sp3::run_no_omp(niter=%i,bCol(B=%i,A=%i,NB=%i)) dt %g damp(cM=%g,cB=%g,cA=%g,cNB=%g)\n", niter, ffl.colDamp.bBond, ffl.colDamp.bAng, ffl.colDamp.bNonB, dt, 1-cdamp, ffl.colDamp.cdampB*dt, ffl.colDamp.cdampAng*dt, ffl.colDamp.cdampNB*dt );
+        for(itr=0; itr<niter; itr++){
+            //double ff=0,vv=0,vf=0;
+            Vec3d cvf_bak = ffl.cvf;
+            E=0; ffl.cvf = Vec3dZero;
+            //------ eval forces
+            for(int ia=0; ia<ffl.natoms; ia++){ 
+                {                 ffl.fapos[ia           ] = Vec3dZero; } // atom pos force
+                if(ia<ffl.nnode){ ffl.fapos[ia+ffl.natoms] = Vec3dZero; } // atom pi  force
+                if(ia<ffl.nnode){ E+=ffl.eval_atom(ia); }
+                // ----- Error is HERE
+                if(bPBC){ E+=ffl.evalLJQs_ng4_PBC_atom_omp( ia ); }
+                else    { 
+                    E+=ffl.evalLJQs_ng4_atom_omp    ( ia ); 
+                    if( ffl.colDamp.bNonB ){ ffl.evalCollisionDamp_atom_omp( ia, ffl.colDamp.cdampNB, ffl.colDamp.dRcut1, ffl.colDamp.dRcut2 ); }
+                    //if( ffl.bCollisionDampingNonBond ){ ffl.evalCollisionDamp_atom_omp( ia, ffl.col_damp_NB, ffl.col_damp_dRcut1, ffl.col_damp_dRcut2 ); }
+                } 
+
+                if(ipicked==ia){ 
+                    const Vec3d f = getForceSpringRay( ffl.apos[ia], pick_hray, pick_ray0,  Kpick ); 
+                    ffl.fapos[ia].add( f );
+                }
+            }
+            // ---- assembling
+            for(int ia=0; ia<ffl.natoms; ia++){
+                ffl.assemble_atom( ia );
+            } 
+            if(bFIRE){
+                for(int i=0; i<opt.n; i++){
+                    double v=opt.vel  [i];
+                    double f=opt.force[i];
+                    //vv+=v*v; ff+=f*f; vf+=v*f;
+                    ffl.cvf.x += v*f;
+                    ffl.cvf.y += v*v;
+                    ffl.cvf.z += f*f;
+                }
+                opt.vf=ffl.cvf.x;
+                opt.vv=ffl.cvf.y; 
+                opt.ff=ffl.cvf.z; 
+                opt.FIRE_update_params();
+            }else{
+                // ----- Dynamics
+                if(ffl.colDamp.medium<0){ cdamp=ffl.colDamp.tryAccel(); }
+                //if(ffl.colDamp.medium<0){  if( ffl.colDamp.canAccelerate() ){ cdamp=1-ffl.colDamp.medium;  }else{ cdamp=1+ffl.colDamp.medium*0.2; } }
+                //if(ffl.colDamp.medium<0){  if( ffl.colDamp.canAccelerate() ){ cdamp=1-ffl.colDamp.medium; }else{ cdamp=1+ffl.colDamp.medium; } }
+            }
+            for(int i=0; i<ffl.nvecs; i++){
+                if(bFIRE){
+                    ffl.move_atom_FIRE( i, opt.dt, 10000.0, opt.cv, opt.renorm_vf*opt.cf );
+                }else{
+                    ffl.cvf.add( ffl.move_atom_MD( i, dt, Flim, cdamp ) );
+                }
+                //ffl.cvf.add( ffl.move_atom_MD( i, dt, Flim, 1.0 ) );
+                //ffl.cvf.add( ffl.move_atom_MD( i, dt, Flim, 1.01 ) );
+                //ffl.move_atom_MD( i, 0.05, Flim, 0.9 );
+                //ffl.move_atom_MD( i, 0.05, 1000.0, 0.9 );
+                //ffl.move_atom_FIRE( i, dt, 10000.0, 0.9, 0 ); // Equivalent to MDdamp
+            }
+            if(!bFIRE){
+                //printf( "Acceleration: cdamp=%g(%g) nstepOK=%i \n", cdamp_, cdamp, ffl.colDamp.nstepOK );
+                //printf( "Kinetic energy decrease: factor=%g v2_new=%g v2_old=%g \n", ffl.cvf.y/cvf_bak.y,  ffl.cvf.y, cvf_bak.y );
+                double cos_vf = ffl.colDamp.update_acceleration( ffl.cvf );
+                if(ffl.cvf.x<0){ ffl.cleanVelocity(); }else{
+                    //double renorm_vf  = sqrt( ffl.cvf.y / ( ffl.cvf.z  + 1e-32 ) );
+                    //for(int i=0; i<ffl.nvecs; i++){ ffl.vapos[i] = ffl.vapos[i]*(1-cdamp) + ffl.fapos[i]*( renorm_vf * cdamp ); }
+                }
+            }
+            Etot=E;
+            if(outE )outE [itr]=Etot;
+            if(outF )outF [itr]=sqrt(ffl.cvf.z);
+            if(outV )outV [itr]=sqrt(ffl.cvf.y);
+            if(outVF)outVF[itr]=ffl.cvf.x/sqrt(ffl.cvf.z*ffl.cvf.y + 1e-32);
+            if( isnan(Etot) || isnan(ffl.cvf.z) || isnan(ffl.cvf.y) ){  printf( "MolWorld_sp3::run_no_omp(itr=%i) ERROR NaNs : E=%f cvf(%g,%g,%g)\n", itr, E, ffl.cvf.x, sqrt(ffl.cvf.y), sqrt(ffl.cvf.z) ); return -itr; }
+            if( (trj_fname) && ( (itr%savePerNsteps==0) ||(niter==0) ) ){
+                sprintf(tmpstr,"# %i E %g |F| %g", itr, Etot, sqrt(ffl.cvf.z) );
+                //printf( "run_no_omp::save() %s \n", tmpstr );
+                saveXYZ( trj_fname, tmpstr, false, "a", nPBC_save );
+            }
+            if(ffl.cvf.z<F2conv){ 
+                //niter=0; 
+                double t = (getCPUticks() - T0)*tick2second;
+                if(verbosity>0)printf( "MolWorld_sp3::run_no_omp() CONVERGED in %i/%i nsteps E=%g |F|=%g time= %g [ms]( %g [us/%i iter])\n", itr,niter_max, E, sqrt(ffl.cvf.z), t*1e+3, t*1e+6/itr, itr );
+                break;
+            }else{
+                if(verbosity>3)printf( "MolWorld_sp3::run_no_omp(itr=%i/%i) E=%g |F|=%g |v|=%g cos(v,f)=%g dt=%g cdamp=%g\n", itr,niter_max, E, sqrt(ffl.cvf.z), sqrt(ffl.cvf.y), ffl.cvf.x/sqrt(ffl.cvf.z*ffl.cvf.y+1e-32), dt, cdamp );
+            }
+        }
+        double t = (getCPUticks() - T0)*tick2second;
+        if(itr>=niter_max)if(verbosity>0)printf( "MolWorld_sp3::run_no_omp() NOT CONVERGED in %i/%i dt=%g E=%g |F|=%g time= %g [ms]( %g [us/%i iter]) \n", itr,niter_max, opt.dt, E,  sqrt(ffl.cvf.z), t*1e+3, t*1e+6/itr, itr );
+        return itr;
+    }
+
+
+
+    int run_omp( int niter_max, double dt, double Fconv=1e-6, double Flim=1000, double timeLimit=0.02, double* outE=0, double* outF=0, double* outV=0, double* outVF=0 ){
+        if(dt>0){ opt.setTimeSteps(dt); }else{ dt=opt.dt; }
         //printf( "run_omp() niter_max %i dt %g Fconv %g Flim %g timeLimit %g outE %li outF %li \n", niter_max, dt, Fconv, Flim, timeLimit, (long)outE, (long)outF );
-        if(dt>0){ opt.setTimeSteps(dt); }
         long T0 = getCPUticks();
         double E=0,F2=0,F2conv=Fconv*Fconv;
         double ff=0,vv=0,vf=0;
@@ -1835,18 +1386,8 @@
             // ---- assemble (we need to wait when all atoms are evaluated)
             //#pragma omp barrier
             #pragma omp for
-<<<<<<< HEAD
             for(int ia=0; ia<ffl.natoms; ia++){
                 ffl.assemble_atom( ia );
-=======
-            for(int i=0; i<ffl.nvecs; i++){
-
-                //ffl.move_atom_MD( i, opt.dt, Flim, 0.9 );
-                //ffl.move_atom_MD( i, 0.05, Flim, 0.9 );
-                //ffl.move_atom_MD( i, 0.05, 1000.0, 0.9 );
-                ffl.move_atom_FIRE( i, opt.dt, 10000.0, opt.cv, opt.renorm_vf*opt.cf );
-                //ffl.move_atom_FIRE( i, dt, 10000.0, 0.9, 0 ); // Equivalent to MDdamp
->>>>>>> 03935f42
             }
             // #pragma omp barrier
             // #pragma omp for reduction(+:F2)
@@ -1869,6 +1410,10 @@
                 // ------ move
                 #pragma omp for
                 for(int i=0; i<ffl.nvecs; i++){
+
+                    //ffl.move_atom_MD( i, opt.dt, Flim, 0.9 );
+                    //ffl.move_atom_MD( i, 0.05, Flim, 0.9 );
+                    //ffl.move_atom_MD( i, 0.05, 1000.0, 0.9 );
                     ffl.move_atom_FIRE( i, opt.dt, 10000.0, opt.cv, opt.renorm_vf*opt.cf );
                     //ffl.move_atom_FIRE( i, dt, 10000.0, 0.9, 0 ); // Equivalent to MDdamp
                 }
@@ -1892,31 +1437,15 @@
                     double t = (getCPUticks() - T0)*tick2second;
                     if(verbosity>0)printf( "run_omp() CONVERGED in %i/%i nsteps E=%g |F|=%g time= %g [ms]( %g [us/%i iter])\n", itr,niter_max, E, sqrt(F2), t*1e+3, t*1e+6/itr, itr );
                 }
-
-                if(outE){ outE[itr]=Etot; }
-                if(outF){ outF[itr]=F2;   }
-
-                if( (trj_fname) && ( (itr%savePerNsteps==0) ||(niter==0) ) ){
-                    sprintf(tmpstr,"# %i E %g |F| %g", itr, Etot, sqrt(F2) );
-                    //printf( "run_omp::save() %s \n", tmpstr );
-                    saveXYZ( trj_fname, tmpstr, false, "a", nPBC_save );
-                }
-
                 //printf( "step[%i] E %g |F| %g ncpu[%i] \n", itr, E, sqrt(F2), omp_get_num_threads() ); 
                 //{printf( "step[%i] dt %g(%g) cv %g cf %g cos_vf %g \n", itr, opt.dt, opt.dt_min, opt.cv, opt.cf, opt.cos_vf );}
                 //if(verbosity>2){printf( "step[%i] E %g |F| %g ncpu[%i] \n", itr, E, sqrt(F2), omp_get_num_threads() );}
             }
         }{
         double t = (getCPUticks() - T0)*tick2second;
-        if(itr>=niter_max)if(verbosity>0)printf( "run_omp() NOT CONVERGED in %i/%i E=%g |F|=%g time= %g [ms]( %g [us/%i iter]) \n", itr,niter_max, E, sqrt(F2), t*1e+3, t*1e+6/itr, itr );
-        }
-<<<<<<< HEAD
+        if(itr>=niter_max)if(verbosity>0)printf( "run_omp() NOT CONVERGED in %i/%i dt=%g E=%g |F|=%g time= %g [ms]( %g [us/%i iter]) \n", itr,niter_max, opt.dt, E,  sqrt(F2), t*1e+3, t*1e+6/itr, itr );
+        }
         return itr;
-=======
-    }{
-    double t = (getCPUticks() - T0)*tick2second;
-    if(itr>=niter_max)if(verbosity>0)printf( "run_omp() NOT CONVERGED in %i/%i dt=%g E=%g |F|=%g time= %g [ms]( %g [us/%i iter]) \n", itr,niter_max, opt.dt, E,  sqrt(F2), t*1e+3, t*1e+6/itr, itr );
->>>>>>> 03935f42
     }
 
 
@@ -1955,7 +1484,8 @@
 
     int saveXYZ(const char* fname, const char* comment="#comment", bool bNodeOnly=false, const char* mode="w", Vec3i nPBC=Vec3i{1,1,1} ){ 
         char str_tmp[1024];
-        sprintf( str_tmp, "lvs %8.3f %8.3f %8.3f    %8.3f %8.3f %8.3f    %8.3f %8.3f %8.3f %s", ffl.lvec.a.x, ffl.lvec.a.y, ffl.lvec.a.z, ffl.lvec.b.x, ffl.lvec.b.y, ffl.lvec.b.z, ffl.lvec.c.x, ffl.lvec.c.y, ffl.lvec.c.z, comment );
+        if(bPBC){ sprintf( str_tmp, "lvs %8.3f %8.3f %8.3f    %8.3f %8.3f %8.3f    %8.3f %8.3f %8.3f %s", ffl.lvec.a.x, ffl.lvec.a.y, ffl.lvec.a.z, ffl.lvec.b.x, ffl.lvec.b.y, ffl.lvec.b.z, ffl.lvec.c.x, ffl.lvec.c.y, ffl.lvec.c.z, comment ); }
+        else    { sprintf( str_tmp, "%s", comment ); }
         return params.saveXYZ( fname, (bNodeOnly ? ffl.nnode : ffl.natoms) , nbmol.atypes, nbmol.apos, str_tmp, nbmol.REQs, mode, true, nPBC, ffl.lvec ); 
     }
     //int saveXYZ(const char* fname, const char* comment="#comment", bool bNodeOnly=false){ return params.saveXYZ( fname, (bNodeOnly ? ff.nnode : ff.natoms) , ff.atype, ff.apos, comment, nbmol.REQs ); }
@@ -1976,7 +1506,6 @@
         return n;
     }
 
-<<<<<<< HEAD
     void selectRect( const Vec3d& p0, const Vec3d& p1, const Mat3d& rot ){
         Vec3d Tp0,Tp1,Tp;
         //Mat3d rot = (Mat3d)cam.rot;
@@ -1992,55 +1521,6 @@
             if( Tp.isBetween(Tp0,Tp1) ){
                 selection.push_back( i );
             }
-=======
-int toXYZ(const char* comment="#comment", bool bNodeOnly=false, FILE* file=0, bool bPi=false, bool just_Element=true ){
-    if(file==0){ file=xyz_file; };
-    if(file==0){ printf("ERROR no xyz file is open \n"); return -1; }
-    int n=ffl.natoms; if(bNodeOnly){ n=ffl.nnode; }
-    int npi=0; if(bPi)npi=ffl.nnode;
-    params.writeXYZ( file, n, nbmol.atypes, nbmol.apos, comment, 0,just_Element, npi );
-    return 0;
-}
-
-int saveXYZ(const char* fname, const char* comment="#comment", bool bNodeOnly=false, const char* mode="w", Vec3i nPBC=Vec3i{1,1,1} ){ 
-    char str_tmp[1024];
-    if(bPBC){ sprintf( str_tmp, "lvs %8.3f %8.3f %8.3f    %8.3f %8.3f %8.3f    %8.3f %8.3f %8.3f %s", ffl.lvec.a.x, ffl.lvec.a.y, ffl.lvec.a.z, ffl.lvec.b.x, ffl.lvec.b.y, ffl.lvec.b.z, ffl.lvec.c.x, ffl.lvec.c.y, ffl.lvec.c.z, comment ); }
-    else    { sprintf( str_tmp, "%s", comment ); }
-    return params.saveXYZ( fname, (bNodeOnly ? ffl.nnode : ffl.natoms) , nbmol.atypes, nbmol.apos, str_tmp, nbmol.REQs, mode, true, nPBC, ffl.lvec ); 
-}
-//int saveXYZ(const char* fname, const char* comment="#comment", bool bNodeOnly=false){ return params.saveXYZ( fname, (bNodeOnly ? ff.nnode : ff.natoms) , ff.atype, ff.apos, comment, nbmol.REQs ); }
-//int saveXYZ(const char* fname, const char* comment="#comment", bool bNodeOnly=false){ return params.saveXYZ( fname, (bNodeOnly ? ff.nnode : ff.natoms) , nbmol.atypes, nbmol.apos, comment, nbmol.REQs ); }
-
-// ========= Manipulation with the molecule
-
-void shift_atoms ( int n, int* selection, Vec3d d                          ){ move  ( n, selection, ff.apos, d           ); };
-void rotate_atoms( int n, int* selection, Vec3d p0, Vec3d ax, double phi   ){ rotate( n, selection, ff.apos, p0, ax, phi ); };
-void shift_atoms ( int n, int* selection, int ia0, int ia1, double l              ){ Vec3d d=(ff.apos[ia1]-ff.apos[ia0]).normalized()*l; move( n, selection, ff.apos, d); };
-void rotate_atoms( int n, int* selection, int ia0, int iax0, int iax1, double phi ){ rotate( n, selection, ff.apos, ff.apos[ia0], (ff.apos[iax1]-ff.apos[iax0]).normalized(), phi ); };
-
-int splitAtBond( int ib, int* selection ){
-    bool bGlob=(selection==0); 
-    if(bGlob){ selection=manipulation_sel; }
-    int n = MM::splitByBond( ib, ff.nbonds, ff.bond2atom, ff.apos, selection, manipulation_ax, manipulation_p0 );
-    if(bGlob){ manipulation_nsel=n; }
-    return n;
-}
-
-void selectRect( const Vec3d& p0, const Vec3d& p1, const Mat3d& rot ){
-    Vec3d Tp0,Tp1,Tp;
-    //Mat3d rot = (Mat3d)cam.rot;
-    rot.dot_to(p0,Tp0);
-    rot.dot_to(p1,Tp1);
-    _order(Tp0.x,Tp1.x);
-    _order(Tp0.y,Tp1.y);
-    Tp0.z=-1e+300;
-    Tp1.z=+1e+300;
-    selection.clear();
-    for(int i=0; i<ff.natoms; i++ ){
-        rot.dot_to(ff.apos[i],Tp);
-        if( Tp.isBetween(Tp0,Tp1) ){
-            selection.push_back( i );
->>>>>>> 03935f42
         }
     }
 
@@ -2107,8 +1587,6 @@
         }
         if(file){ fclose(file); }
     }
-
-
 
     void autoCharges(int natoms, int* atypes, Quat4d* REQs, Quat4i* neighs, int nMaxIter=10, double K=1.0, double K0=1.0, double Q0=0.0, double dt=0.1, double damping=0.1, double Fconv=1e-6 ){
         std::vector<double> fs(natoms);
