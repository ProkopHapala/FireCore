﻿
#ifndef MolWorld_sp3_h
#define MolWorld_sp3_h

#include <stdlib.h>
#include <stdio.h>
#include <sys/stat.h>
#include <string.h>
#include <vector>
#include <math.h>

#include <omp.h>

#include "IO_utils.h"

//#include "testUtils.h"
#include "fastmath.h"
#include "Vec3.h"
#include "Mat3.h"
#include "Vec3Utils.h"

#include "MMFFparams.h"
static MMFFparams* params_glob;

//#include "raytrace.h"
#include "constants.h"
#include "Forces.h"
#include "MMFFsp3.h"
#include "MMFFsp3_loc.h"
#include "MMFFf4.h"
#include "UFF.h"

#include "NBFF.h"
#include "GridFF.h"
#include "RigidBodyFF.h"
#include "QEq.h"
#include "constrains.h"
#include "molecular_utils.h"

#include "LimitedGraph.h"

#include "Molecule.h"
#include "MMFFBuilder.h"
#include "SMILESparser.h"
#include "DynamicOpt.h"

#include "MultiSolverInterface.h"
#include "GlobalOptimizer.h"
#include "GOpt.h"
#include "Groups.h"

#include "datatypes_utils.h"

#include "arrayAlgs.h"
#include "SVG_render.h"



enum class MolWorldVersion{ BASIC=0, QM=1, GPU=2 };
//static inline MolWorldVersion operator|(MolWorldVersion a, MolWorldVersion b) { return (MolWorldVersion)( ((int)a) | ((int)b)  );  };
//static inline MolWorldVersion operator&(MolWorldVersion a, MolWorldVersion b) { return (MolWorldVersion)( ((int)a) & ((int)b)  );  };
static inline int operator|(MolWorldVersion a, MolWorldVersion b) { return ( ((int)a) | ((int)b)  );  };
static inline int operator&(MolWorldVersion a, MolWorldVersion b) { return ( ((int)a) & ((int)b)  );  };


class MolWorld_sp3 : public SolverInterface { public:
    bool isInitialized=false;
    //const char* data_dir     = "common_resources";
    const char* data_dir     = 0;
    const char* xyz_name     = "input";
    //const char* surf_name    = "surf";
    const char* surf_name       = 0;
    const char* substitute_name = 0;    int isubs;
    //const char* lvs_name     ="input.lvs";
    //const char* surflvs_name ="surf.lvs";
    const char* smile_name   = 0;
    const char* constr_name  = 0;
    Vec3i nMulPBC  = Vec3iZero; 

    //const char* trj_fname    = "trj.xyz";
    const char* trj_fname    = 0;
    int savePerNsteps = 1;
    OptLog opt_log;
    Vec3i nPBC_save{1,1,1};

    // ---  Parameters for Molecular Dynamics at non-zero temperature   -- Moved to GOpt go;
    //bool bThermalSampling = false;   // if >0 then we do thermal sampling
    //double T_target         = 300.0;   // target temperature for thermal sampling (if bThermalSampling>0)
    //double T_current        = 0.0;   // current temperature for thermal sampling (if bThermalSampling>0)
    //double gamma_damp       = 0.01;  // damping factor for thermal sampling (if bThermalSampling>0)

    double fAutoCharges=-1;
    bool bEpairs = false;
    bool bToCOG=false;
    bool bCellBySurf=false;
    int   bySurf_ia0 =0;
    Vec2d bySurf_c0=Vec2dZero;
    Vec2d bySurf_lat[2];

    Mat3d new_lvec=Mat3dIdentity;

    Mat3d debug_rot; // This was used for debuging molecular orientation

	// Building
	MMFFparams    params;
    //MMFFparams*   params = null;
	MM::Builder  builder;
	SMILESparser smiles;

    Vec3d* apos_bak=0;

	// Force-Fields & Dynamics
	MMFFsp3      ff;
    MMFFsp3_loc  ffl;
    //MMFFf4     ff4;
    UFF          ffu;
	Constrains   constrs;
	//NBFF_old   nff;
    NBFF         surf, nbmol;
	GridFF       gridFF;
    bool bGridDouble = true;

    std::vector<int> atom2group;
    Groups groups;
    Mat3d bbox{   -1e+8,-1e+8,-1e+8,  +1e+8,+1e+8,+1e+8,    -1,-1,-1 };



    RigidBodyFF  rbff;
    QEq          qeq;
	DynamicOpt   opt;
    DynamicOpt   optRB;  // rigid body optimizer

    LimitedGraph<N_NEIGH_MAX> graph; // used to find bridges in the molecule, and other topology-related algorithms

    GlobalOptimizer gopt;
    GOpt            go;
    bool   bGopt =false;
    int gopt_ifound=0;
    int gopt_nfoundMax=1000000;

    bool bCheckStuck=false;
    double RStuck=0.2;
    int nStuckMax=100;
    int nStuckTrj=10;
    int nStuck=0;

    GridShape MOgrid;

    SVG_render svg;

    int  icurIter = 0;
    int  iterPerFrame=50;
    int  iParalel=1; 
    int  iParalelMax=1;
    int  iParalelMin=0;
    bool bOcl=false; // used only in Ocl version

    double gridStep = 0.1; 
    //double gridStep = 0.05; 
    //double gridStep = 0.2; 
    //Vec3i nPBC{0,0,0};   // just debug
    Vec3i nPBC{1,1,0};
    //Vec3i nPBC{1,3,0};
    int    npbc       = 0;
    Vec3d* pbc_shifts = 0;
    int    ipbc0=0;

	// state
	bool bConverged = false;
	double  Etot=0;
	double  maxVcog = 1e-9;
	double  maxFcog = 1e-9;
	double  maxTg   = 1e-1;
	double  Kmorse = -1.0;
    double  Ftol_default = 1e-4;
    double  dt_default   = 0.05;

    double time_per_iter = 0;

    bool bWhichAtomNotConv = false;
    int  iAtomNotConv = -1;
    FILE* atomTrjFile=0;

	// force-eval-switchefs
    int  imethod=0;

	bool doBonded          = false;
	bool bNonBonded        = true;
    bool bGroups           = false; 
    bool bConstrains       = false;
	bool bSurfAtoms        = false;
    bool bGridFF           = false;
    bool bTricubic         = false;
	bool bPlaneSurfForce   = false;
    bool bMMFF             = true;
    bool bUFF              = false; 
    bool b141              = true;   // seems not to be used in assignUFFtypes()
    bool bSimple           = false;  // use assignUFFtypes_simplerule() or assignUFFtypes_findrings() in assignUFFtypes()
    //bool bSimple           = true;   // use assignUFFtypes_simplerule() or assignUFFtypes_findrings() in assignUFFtypes()
    bool bConj             = true;   // manually change sp3 nitrogen and oxygen to "resonant" when they are bonded to an sp2 atom (conjugation) in assignUFFtypes()
    bool bCumulene         = true;   // exception to avoid cumulenes in assignUFFtypes()
    bool bRigid            = false;
	bool bOptimizer        = true; 
	bool bPBC              = false;
	bool bCheckInvariants  = true;
    bool bRelaxPi          = false;
    bool bChargeUpdated    = false;
    bool bAnimManipulation = false;
    bool bNonBondNeighs    = false;
	
    Vec3d cog,vcog,fcog,tqcog;
    int nloop=0;

	// Selecteion & Manipulasion
	std::vector<int>            selection;
    //std::unordered_map<int,int> selection_map;
    std::unordered_set<int>     selection_set;
	Vec3d manipulation_p0=Vec3dZero; 
	Vec3d manipulation_ax=Vec3dZ;
	int*  manipulation_sel=0;
	int   manipulation_nsel=0;

    std::vector<int> constrain_list;
    double Kfix=1.0;

    int ipicked    = -1; // picket atom 
    int ibpicked   = -1; // picket bond
    int iangPicked = -1; // picket angle
    Vec3d* picked_lvec = 0;
    Vec3d pick_hray, pick_ray0;

    bool   bConstrZ=false;
    double ConstrZ_xmin=0.0;
    double ConstrZ_l=0.0;
    double ConstrZ_k=1.0;


    std::vector<Vec3i> Hbonds;

    Mat3d* dlvec = 0;

    // lattice scan
    bool   bLatScan      = false;
    Mat3d* latscan_dlvec = 0;
    Vec2i  latscan_n{0,0};

	// IO temp & aux
	FILE* xyz_file=0;
	//char* tmpstr;

    double Kpick  = -2.0;
    double QEpair = -0.2;
    //int nEp=0;    // number of electron pairs
    //int etyp=0;   // electron pair type

    int itest = 0;

    int nSystems    = 1;
    int iSystemCur  = 0;    // currently selected system replica

    bool bRelax=false;


    // ========== from python interface

    virtual MolWorldVersion getMolWorldVersion() const { return MolWorldVersion::BASIC; };

    virtual int getGroupPose( Quat4f*& gpos, Quat4f*& gfw, Quat4f*& gup ){ gpos=0; gfw=0; gup=0; return 0; };
    virtual void stopExploring (){ go.bExploring=false; };
    virtual void startExploring(){ go.startExploring(); };
    virtual int getMultiConf( float* Fconvs , bool* bExplors ){ return 0; };

    virtual void init(){
        printf( "MolWorld_sp3::init() verbosity=%i\n", verbosity );
        //params.verbosity=verbosity;
        //printf(  "MolWorld_sp3:init() params.verbosity = %i \n", params.verbosity );
        printf("params.atypes.size() %i\n", params.atypes.size() );
        if( params.atypes.size() == 0 ){
            initParams( "common_resources/ElementTypes.dat", "common_resources/AtomTypes.dat", "common_resources/BondTypes.dat", "common_resources/AngleTypes.dat", "common_resources/DihedralTypes.dat" );
        }
        // initialization global optimizer
        gopt.solver = this;
        params_glob = &params;
        if(verbosity>0){
            printf("\n#### MolWorld_sp3::init()\n");
            if(smile_name   )printf("smile_name  (%s)\n", smile_name );
            if(data_dir     )printf("data_dir    (%s)\n", data_dir );
            if(xyz_name     )printf("xyz_name    (%s)\n", xyz_name );
            if(surf_name    )printf("surf_name   (%s)\n", surf_name );
            if(substitute_name)printf("substitute_name  (%s)\n", substitute_name );
            // TBD we should also print if we use UFF or not...
            printf( "MolWorld_sp3::init() bMMFF %i bUFF %i bRigid %i\n", bMMFF, bUFF, bRigid );
        }
        if(surf_name ){
            bGridFF = true;
            loadSurf( surf_name, bGridFF, idebug>0 );
        }
        if ( smile_name ){               
            insertSMILES( smile_name );    
            builder.addAllCapTopo();       
            builder.randomizeAtomPos(1.0); 
            bMMFF=true;
        }else if ( xyz_name ){
            if( bMMFF ){ 
                printf("buildMolecule_xyz( %s )\n", xyz_name);
                buildMolecule_xyz( xyz_name );
            }else{
                printf("MolWorld_sp3::init() loading %s\n", xyz_name);
                loadNBmol( xyz_name ); 
                if(bRigid)initRigid();
            }
        }
        builder.randomFragmentCollors();
        if(bMMFF){     
            makeFFs();
            if(bCheckStuck)apos_bak = new Vec3d[ffl.natoms];
        }
        if(!bUFF){ builder.setup_atom_permut( true ); }
        if(constr_name ){ constrs.loadBonds( constr_name, &builder.atom_permut[0], 0 );  }
        if(dlvec       ){ add_to_lvec(*dlvec);    }  // modify lattice after initialization - it helps to build constrained systems 
        //builder.printAtoms();
        //printf( "MolWorld_sp3::init() ffl.neighs=%li ffl.neighCell-%li \n", ffl.neighs, ffl.neighCell );
        //ffl.printNeighs();
        if(verbosity>0) 
        printf( "#### MolWorld_sp3::init() DONE\n\n");
    }

    virtual void pre_loop(){
        groups.print_groups2atoms(); //exit(0);
        // int ngroup = 0;
        // printf("atom2group.size()==%i\n", atom2group.size() );
        // for(int i=0; i<atom2group.size(); i++){ 
        //     //printf("atom2group[%i]==%i\n", i, atom2group[i]);
        //     ngroup=_max(ngroup,atom2group[i]); 
        // } 
        // ngroup++;
        // if( ngroup>0 ){
        //     groups.setGroupMapping( ffl.natoms, ngroup, &atom2group[0] );
        //     groups.bindAtoms(ffl.apos, ffl.fapos);
        //     //groups.initWeights(ffl.natoms);
        //     groups.evalAllPoses();
        // }
    }

    // ========== Render to SVG

    void renderSVG( const char* fname, Vec3d nPBC=Vec3d{0,0,0}, Mat3d rotMat=Mat3dIdentity, bool bAtoms=true, bool bBonds=true, bool bCaps=true, bool bAtomIndex=false, float Rsc=0.25, float Rsub=0.5 ){
    
        svg.rot = rotMat;
        Vec3d cog =  cog_bbox( ffl.natoms, ffl.apos );  svg.cog = cog;

        char str[256];

        int na = ffl.nnode;
        if(bCaps) na = ffl.natoms; 
        svg.findViewport( na, ffl.apos );
        svg.open(fname);

        //bool bOrig = true;

        // order of rendering:    arrange atoms from back to front (using z-order in the current view)
        std::vector<int>   z_order(na);
        std::vector<float> zs     (na);
        for(int ia=0; ia<na; ia++){ 
            Vec3d p; rotMat.dot_to( ffl.apos[ia], p );
            zs     [ia] = p.z; 
            z_order[ia] = ia;
        }
        //sort( z_order.begin(), z_order.end(), [&zs](int i1, int i2){ return zs[i1]<zs[i2]; } ); // sort indexes by z
        quickSort<float>( &zs[0], &z_order[0], 0, na-1 );

        for(int ix=-nPBC.x; ix<=nPBC.x; ix++){
            for(int iy=-nPBC.y; iy<=nPBC.y; iy++){
                for(int iz=-nPBC.z; iz<=nPBC.z; iz++){
                    svg.cog = cog + ffl.lvec.a*ix + ffl.lvec.b*iy + ffl.lvec.c*iz;
                    printf( "ix,iy,iz %i %i %i cog(%g,%g,%g) \n", ix,iy,iz, svg.cog.x,svg.cog.y,svg.cog.z );
                    bool bOrig = (ix==0)&&(iy==0)&&(iz==0);

                    // --- bonds
                    if(bBonds){
                        svg.stroke_opacity = 1.0;
                        svg.stroke_width   = 3.0;
                        svg.beginPath();
                        for(int ia=0; ia<na;    ia++){
                            for(int j=0; j<4; j++){
                                int ib = ffl.neighs[ia].array[j];
                                if (ib<0)                         continue; 
                                if ( (!bCaps) && (ia>ffl.nnode) ) continue;
                                svg.path_move( ffl.apos[ia] );
                                Vec3d pj = ffl.apos[ib];
                                if(ffl.shifts) pj.add( ffl.shifts[ffl.neighCell[ia].array[j]]);
                                svg.path_line( pj );
                            }
                        }
                        svg.endPath();
                    }

                    // --- atoms
                    svg.stroke_width   = 1.0;
                    svg.stroke_opacity = 0.5;
                    const char* atom_style = "atom_style";
                    svg.writeCurrentStyle( atom_style );
                    if(bAtoms){
                        for(int i=0; i<na; i++){
                            int ia = z_order[i]; 
                            //int ia = i;
                            //printf( "zorder[i=%i] ia=%i \n", i, ia );
                            int it         = ffl.atypes[ia];
                            svg.color_fill = params_glob->atypes[it].color;
                            float r        = (params_glob->atypes[it].RvdW-Rsub)*Rsc; 
                            svg.drawCircle( ffl.apos[ia], r, atom_style ); 
                        }
                    }
                    
                    if(bOrig & bAtomIndex){
                        const char* label_style = "label_style";
                        svg.beginStyle( label_style );
                        svg.print("font-family: \"DejaVu Mono, monospace\"\n");
                        svg.print("font-size: 20\n");
                        svg.print("fill: #000000\n");
                        svg.endStyle();
                        svg.color_fill = 0x000000;
                        svg.font_size = 15;
                        for(int ia=0; ia<ffl.natoms;    ia++){
                            sprintf(str,"%i",ia);
                            if(bAtomIndex) svg.drawText( str, ffl.apos[ia], label_style );
                        }
                    }
        
                }
            }
        }
        svg.close();
    }


    // ===============================================
    //       Implement    SolverInterface
    // ===============================================

    virtual int getHOMO(){ return 0; };
    virtual int projectOrbital(int iMO, double*& ewfaux ){ ewfaux=0; return 0; };  
    virtual int projectDensity(         double*& ewfaux ){ ewfaux=0; return 0; };


<<<<<<< HEAD
/**
 * Adds a distance constraint between two atoms to the molecular world.
 *
 * @param i0 The index of the first atom.
 * @param i1 The index of the second atom.
 * @param lmin The minimum allowed distance between the atoms (default: 1.0).
 * @param lmax The maximum allowed distance between the atoms (default: 2.0).
 * @param kmin The minimum force constant for the constraint (default: 0.0).
 * @param kmax The maximum force constant for the constraint (default: 1.0).
 * @param flim The maximum force limit for the constraint (default: 10.0).
 * @param shift The shift vector to be applied to the atoms (default: 0).
 * @param bOldIndex Flag indicating whether to use old atom indices (default: false).
 */
void addDistConstrain( int i0,int i1, double lmin=1.0,double lmax=2.0,double kmin=0.0,double kmax=1.0,double flim=10.0, Vec3d shift=Vec3dZero, bool bOldIndex=false ){
    if(bOldIndex){
        i0 = builder.atom_permut[i0];
        i1 = builder.atom_permut[i1];
    }
    constrs.bonds.push_back( DistConstr{ {i0,i1}, {lmax,lmin}, {kmax,kmin}, flim, shift } );
}


/**
 * Sets the constraints for the molecular world.
 * 
 * @param bClear Flag indicating whether to clear existing constraints. Default is true.
 * @param Kfix_ The fixed constraint strength. Default is 1.0.
 */
virtual void setConstrains(bool bClear=true, double Kfix_=1.0 ){
    double Kfix=Kfix_;
    for(int i=0; i<ffl.natoms; i++){ ffl.constr[i].w=-1; }
    for(int i: constrain_list     ){ 
        printf( "setConstrains %i \n", i );
        ffl.constr[i].w=Kfix; ffl.constr[i].f=ffl.apos[i]; 
    }
}

/**
 * @brief Changes the lattice vector of the molecular world.
 * 
 * This function updates the lattice vector of the molecular world
 * and performs necessary calculations and bindings based on the new lattice vector.
 * 
 * @param lvec The new lattice vector to be set.
 */
virtual void change_lvec( const Mat3d& lvec ){
    ffl.setLvec( lvec );
    //npbc = makePBCshifts( nPBC, lvec );
    evalPBCshifts( nPBC, ffl.lvec, pbc_shifts );
    ffl.bindShifts(npbc,pbc_shifts);
    builder.lvec = lvec;
}

/**
 * Adds the given displacement vector to the lattice vector of the molecular world.
 * This function updates the lattice vector, evaluates the periodic boundary conditions (PBC) shifts,
 * and binds the shifts to the molecular world.
 * 
 * @param dlvec The displacement vector to be added to the lattice vector.
 */
virtual void add_to_lvec( const Mat3d& dlvec ){
    ///printf("MolWold_sp3::add_to_lvec()\n");
    //printf(  "BEFORE ffl.lvec " ); printMat(ffl.lvec);
    ffl.setLvec( ffl.lvec+dlvec );
    //npbc = makePBCshifts( nPBC, lvec );
    evalPBCshifts( nPBC, ffl.lvec, pbc_shifts );
    ffl.bindShifts(npbc,pbc_shifts);
    builder.lvec = ffl.lvec;
    //printf(  "AFTER ffl.lvec " ); printMat(ffl.lvec);
}


/**
 * Changes the lattice vector of the molecular world using relaxation method.
 * 
 * @param nstep     The number of relaxation steps to perform.
 * @param nMaxIter  The maximum number of iterations for the relaxation solver.
 * @param tol       The tolerance for convergence of the relaxation solver.
 * @param dlvec     The change in lattice vector to be added at each step.
 */
virtual void change_lvec_relax( int nstep, int nMaxIter, double tol, const Mat3d& dlvec ){
    printf( "MolWorld_sp3::change_lvec_relax() \n" );
    for(int i=0; i<nstep; i++){
        add_to_lvec( dlvec );
        printf( "change_lvec_relax()[%i] lvec(%6.2f,%6.2f,%6.2f) \n", i, ffl.lvec.a.x,ffl.lvec.a.x,ffl.lvec.a.x );
        solve( nMaxIter, tol );
    }
}

/**
 * Solves the molecular system using the specified parameters.
 * 
 * @param nmax The maximum number of iterations.
 * @param tol The tolerance for convergence.
 * @return The total energy of the system.
 */
virtual double solve( int nmax, double tol )override{
    if(nmax>1){
        bRelax=true;
    }else{
        bRelax=false;
    }

    long t0=getCPUticks();
    int nitr = run_omp_Milan( nmax, opt.dt_max, tol, 1000.0, -1. );
    long t=(getCPUticks()-t0); if(verbosity>1)printf( "time run_omp[%i] %g[Mtick] %g[ktick/iter]  %g[s] %g[ms/iter]\n", nitr, t*1e-6, t*1.e-3/nitr, t*tick2second, t*tick2second*1000/nitr  );
    if(std::isnan(Etot)){ printf( "ERROR: Etot is NaN\n" ); }
    return Etot;
}

/**
 * Sets the geometry of the atoms
 * 
 * @param ps Pointer to an array of Vec3d representing the positions of the atoms.
 * @param lvec Pointer to a Mat3d representing the lattice vectors.
 */
virtual void setGeom( Vec3d* ps, Mat3d *lvec )override{
    //printf( "MolWorld::setGeom()\n" );
    //printf("ffl.lvec\n"    ); printMat( ffl.lvec );
    //printf("   *lvec\n"    ); printMat(    *lvec );
    //change_lvec( *lvec );
    //printMat( ffl.lvec );
    //printPBCshifts();
    for(int i=0; i<ffl.natoms; i++){
        //printf( "setGeom[%i] ffl.apos(%6.3f,%6.3f,%6.3f) ps(%6.3f,%6.3f,%6.3f) \n", i, ffl.apos[i].x, ffl.apos[i].y, ffl.apos[i].z,   ps[i].x,ps[i].y,ps[i].z );
        ffl.apos[i] = ps[i];
        ffl.vapos[i] = Vec3dZero;
    }
    //ffl.initPi( pbc_shifts );
}

/**
 * @brief Retrieves the geometry of the atoms
 * 
 * @param ps Pointer to an array of Vec3d objects to store the atom positions.
 * @param lvec Pointer to a Mat3d object to store the lattice vectors (optional).
 * @return The total energy of the molecular system.
 */
virtual double getGeom( Vec3d* ps, Mat3d *lvec )override{
    //printf( "MolWorld::getGeom()\n" );
    //printf("getGeom ffl.lvec\n"    ); printMat( ffl.lvec );
    if(lvec){ *lvec=ffl.lvec; }
    //for(int i=0; i<ffl.nvecs; i++){
    for(int i=0; i<ffl.natoms; i++){
        ps[i]=ffl.apos[i];
    }
    //printf( "MolWorld_sp3::getGeom() Etot=%g \n ", Etot );
    return Etot;
}




/**
 * @brief Optimizes the lattice in one dimension.
 * 
 * This function optimizes the lattice in one dimension by performing a lattice scan.
 * It adjusts the lattice vectors and atom positions to minimize the energy of the system.
 * 
 * @param n1 The number of lattice scans in the negative direction.
 * @param n2 The number of lattice scans in the positive direction.
 * @param dlvec The displacement vector used for the lattice scan.
 */
virtual void optimizeLattice_1d( int n1, int n2, Mat3d dlvec ){
    printf("\n\n\n######### MolWorld_sp3::optimizeLattice_1d(%i.%i) \n", n1, n2 );
    //printMat( ffl.lvec );
    //printPBCshifts();
    //ffl.print_apos();
    //printf("ffl.lvec\n"    ); printMat( ffl.lvec    );
    //printf("ffl.invLvec\n" ); printMat( ffl.invLvec );
    //gopt.reallocPop( n1+n2, ffl.nvecs );
    //gopt.atypes = ffl.atypes;
=======
    virtual void setConstrains(bool bClear=true, double Kfix_=1.0 ){
        double Kfix=Kfix_;
        for(int i=0; i<ffl.natoms; i++){ ffl.constr[i].w=-1; }
        for(int i: constrain_list     ){ 
            //printf( "setConstrains %i \n", i );
            ffl.constr[i].w=Kfix; ffl.constr[i].f=ffl.apos[i]; 
        }
    }
>>>>>>> 1627542d

    
    gopt.reallocPop( n1+n2, ffl.natoms, true );

    //gopt.tolerance = 0.02;
    gopt.tolerance = 0.01;

    //ffl.constrainAtom(10);
    
    for(int i=0; i<ffl.natoms; i++ ){ gopt.atypes[i]= params.atypes[ffl.atypes[i]].iZ; }
    //Mat3d lvec0 = builder.lvec;
    Mat3d lvec0 = ffl.lvec;
    //printf("optimizeLattice_1d lvec0\n"    ); printMat( lvec0    );
    if(n1>0){
        //gopt.lattice_scan_1d( n1, lvec0, dlvec*-1, "lattice_scan_1d_bk.xyz", n1-1,-1 );
        gopt.lattice_scan_1d( n1, lvec0, dlvec*-1, 0, n1-1,-1 );
        setGeom( gopt.population[n1-1]->apos, &lvec0 );
    }
    if(n2>0){
        //gopt.lattice_scan_1d( n2, lvec0, dlvec   ,initMode, "lattice_scan_1d_fw.xyz", n1,1 );
        gopt.lattice_scan_1d( n2, lvec0+dlvec, dlvec   , 0, n1,1 );
        setGeom( gopt.population[n1-1]->apos, &lvec0 );
    }
    gopt.popToXYZ( "lattice_scan_1d_all.xyz");
    gopt.popToXYZ( "lattice_scan_1d_all_2x2.xyz",0,-1,{2,2,1});
    
}




virtual void upload_pop( const char* fname ){
    printf("MolWorld_sp3::upload_pop(%s) : We do lattice constant relaxation here \n", fname );
    gopt.loadPopXYZ( fname );

}

virtual void evalAFMscan( GridShape& scan, Quat4f*& OutFE, Quat4f*& OutPos, Quat4f** ps=0, bool bSaveDebug=false ){ printf( "MolWorld_sp3::evalAFMscan() NOT IMPLEMENTED, use GPU accelerated class MolWorld_sp3_multi instead! \n" ); }
virtual void evalAFM_FF ( GridShape& grid, Quat4f*  data=0,                                bool bSaveDebug=false ){ printf( "MolWorld_sp3::evalAFM_FF()  NOT IMPLEMENTED, use GPU accelerated class MolWorld_sp3_multi instead! \n" ); }

virtual void setSystemReplica (int i){ int nsys=countSystemReplica(); if(nsys<1)return; iSystemCur = i; printf( "MolWorld_sp3::setSystemReplica(%i/%i)\n", iSystemCur, nsys ); gopt.setGeom( iSystemCur ); };
virtual int countSystemReplica(     ){ return gopt.population.size(); }
void nextSystemReplica(){ int nsys=countSystemReplica(); int i=iSystemCur+1; if(i>=nsys)i=0;      setSystemReplica( i ); };
void prevSystemReplica(){ int nsys=countSystemReplica(); int i=iSystemCur-1; if(i<0    )i=nsys-1; setSystemReplica( i ); };

virtual char* getStatusString( char* s, int nmax ){
    s += sprintf(s, "iSystemCur %i\n",  iSystemCur );
    //if(bMMFF) s += sprintf(s, "eval:Ang,ps,ppT,ppI(%i|%i,%i,%i)\n",  ff.nevalAngles>0, ff.nevalPiSigma>0, ff.nevalPiPiT>0, ff.nevalPiPiI>0 );
    s += sprintf(s, "cog (%g,%g,%g)\n", cog .x,  cog .y,  cog .z );
    s += sprintf(s, "vcog(%15.5e,%15.5e,%15.5e)\n",  vcog.x,  vcog.y,  vcog.z);
    s += sprintf(s, "fcog(%15.5e,%15.5e,%15.5e)\n",  fcog.x,  fcog.y,  fcog.z);
    s += sprintf(s, "torq(%15.5e,%15.5e,%15.5e)\n", tqcog.x, tqcog.y, tqcog.z);
    return s;
}

// =================== Functions


virtual void swith_method(){ bGridFF=!bGridFF; };
virtual char* info_str   ( char* str=0 ){ if(str==0)str=tmpstr; sprintf(str,"bGridFF %i ffl.bAngleCosHalf %i \n", bGridFF, ffl.bAngleCosHalf ); return str; }

    // =================== PBC Shifts ( Should go to ForceField class ? )

/**
 * @brief Evaluates the periodic boundary condition (PBC) shifts for a given set of PBC and lattice vectors.
 * 
 * @param nPBC The dimensions of the PBC in each direction (x, y, z).
 * @param lvec The lattice vectors defining the unit cell.
 * @param shifts An array to store the calculated PBC shifts.
 * @return The total number of PBC shifts calculated.
 */
int evalPBCshifts( Vec3i nPBC, const Mat3d& lvec, Quat4f* shifts ){
    int ipbc=0;
    for(int iz=-nPBC.z; iz<=nPBC.z; iz++){ for(int iy=-nPBC.y; iy<=nPBC.y; iy++){ for(int ix=-nPBC.x; ix<=nPBC.x; ix++){  
        if( (ix==0) && (iy==0) && (iz==0) ) ipbc0 = ipbc;
        shifts[ipbc].f = (Vec3f)( (lvec.a*ix) + (lvec.b*iy) + (lvec.c*iz) );   
        //printf( "shifts[%3i=%2i,%2i,%2i] (%7.3f,%7.3f,%7.3f)\n",  ipbc, ix,iy,iz, shifts[ipbc].x,shifts[ipbc].y,shifts[ipbc].z );
        ipbc++; 
    }}}
    return ipbc;
}

int evalPBCshifts( Vec3i nPBC, const Mat3d& lvec, Vec3d* shifts ){
    int ipbc=0;
    for(int iz=-nPBC.z; iz<=nPBC.z; iz++){ for(int iy=-nPBC.y; iy<=nPBC.y; iy++){ for(int ix=-nPBC.x; ix<=nPBC.x; ix++){  
        shifts[ipbc] = (lvec.a*ix) + (lvec.b*iy) + (lvec.c*iz);   
        if( (ix==0) && (iy==0) && (iz==0) ) ipbc0 = ipbc;
        //printf( "shifts[%3i=%2i,%2i,%2i] (%7.3f,%7.3f,%7.3f)\n",  ipbc, ix,iy,iz, shifts[ipbc].x,shifts[ipbc].y,shifts[ipbc].z );
        ipbc++; 
    }}}
    return ipbc;
}

/**
 * @brief Calculates the periodic boundary condition (PBC) shifts for a given set of PBC and lattice vectors.
 * 
 * @param nPBC The dimensions of the PBC in each direction (x, y, z).
 * @param lvec The lattice vectors defining the unit cell.
 * @param shifts An array to store the calculated PBC shifts.
 * @return The total number of PBC shifts calculated.
 */
int makePBCshifts( Vec3i nPBC, const Mat3d& lvec ){
    npbc = (nPBC.x*2+1)*(nPBC.y*2+1)*(nPBC.z*2+1);
    //pbc_shifts = new Vec3d[npbc];
    _realloc(pbc_shifts,npbc);
    int npbc_eval = evalPBCshifts( nPBC, lvec, pbc_shifts );
    if(npbc!=npbc_eval){ printf( "ERROR in MolWorld_sp3::makePBCshifts() final ipbc(%i)!=nbpc(%i) => Exit()\n", npbc_eval,npbc ); exit(0); }
    return npbc;
}

void printPBCshifts(){
    printf("printPBCshifts():\n");
    for(int i=0; i<npbc; i++){ printf("pbc_shift[%i] (%6.3f,%6.3f,%6.3f)\n", i, pbc_shifts[i].x,pbc_shifts[i].y,pbc_shifts[i].z ); }
}

    // =================== Building / Modifying Molecule or ForceField


  /**

  /**
 * Substitutes a molecule in the builder.
 * 
 * @param fname The filename of the molecule to be substituted.
 * @param ib The index of the atom in the builder where the substitution will occur.
 * @param up The up vector for the substitution.
 * @param ipivot The index of the pivot atom for the substitution.
 * @param bSwapBond Flag indicating whether to swap the bond during substitution.
 * @param axSwap The axis swap vector for the substitution.
 * 
 * @return The index of the substituted molecule in the builder.
 */
    int substituteMolecule( const char* fname,  int ib, Vec3d up, int ipivot=0, bool bSwapBond=false, const Vec3i* axSwap=0 ){
        builder.printAtomConfs(false);
        builder.printBonds();
        printf( " ===================== Substitute molecule START !!! \n");
        Molecule* mol = new Molecule(); mol->init_xyz( fname, &params, true );
        //Vec3i axSwap={2,1,0};
        //Vec3i axSwap={2,0,1}; // THIS ONE
        //Vec3i axSwap={0,1,2};
        //builder.substituteMolecule( mol, Vec3dZ, 4, 0, false );
        //builder.substituteMolecule( mol, Vec3dZ, 4, 0, false, &axSwap, &debug_rot );
        int ja = builder.substituteMolecule( mol, Vec3dZ, ib, ipivot, false, 0, &debug_rot );
        //builder.substituteMolecule( mol, Vec3dZ, 4, 0, false, &(Vec3i{2,1,0}), &debug_rot );
        //builder.addCappingTypesByIz(1);
        builder.tryAddConfsToAtoms( 0, -1 ); 
        builder.sortConfAtomsFirst();              
        builder.tryAddBondsToConfs( );      
        builder.finishFragment();       
        //builder.printAtomConfs(false);
        //builder.printBonds();
        //builder.printBondParams();
        delete mol;
        printf( "====================== Substitute molecule DONE !!! \n");
        return ja;
    }


/**
 * Finds the bridge bonds in the molecular world.
 * 
 * @return The number of bridge bonds found.
 */
    int findBridgeBonds(){
        //LimitedGraph graph;
        //graph.init( builder.na, builder.bonds.size(), builder.bonds.data() );
        builder.toLimitedGraph( graph );
        if(verbosity>2)graph.bPrint = true; // Debug
        graph.bridge();
        if(verbosity>0)printf( "MolWorld_sp3::findBridgeBonds()  graph.found.size() %i \n", graph.found.size() );
        return graph.found.size();
    }

/**
 * Multiplies the periodic boundary conditions (PBC) for a given fragment.
 * 
 * @param nMulPBC_ The vector representing the number of times to multiply the PBC in each direction (a, b, c)
 * @param ifrag The index of the fragment.
 */
    void PBC_multiply( Vec3i& nMulPBC_, int ifrag ){
        if(verbosity>0) printf( "PBC_multiply n(%i,%i,%i) ifrag=%i \n", nMulPBC_.x,nMulPBC_.y,nMulPBC_.z, ifrag );
        //printf("surface  lattice:\n"); gridFF .grid.cell.print();
        //printf("molecule lattice:\n"); builder.lvec.print();
        builder.multFragPBC( ifrag, nMulPBC_, builder.lvec );
        //printf("molecule lattice:\n"); builder.lvec.print();
        //builder.printAtoms();
        //new_lvec.ax=builder.lvec.a.norm(); new_lvec.by=builder.lvec.b.norm(); new_lvec.cz=builder.lvec.c.norm();
        builder.correctPBCbonds( ifrag, builder.frags.size() ); // correct bonds for newly added fragments
        builder.checkBondsInNeighs(true);
        builder.sortConfAtomsFirst(); 
        //printf("molecule lattice:\n"); builder.lvec.print();
        //builder.printAtomConfs();
        //builder.printBonds();    
    }

/**
 * Changes the cell by specifying two vectors, a and b.
 * Optionally, the function can also specify the index of an atom (ia0) and a shift vector (c0) to move the atoms.
 * If ia0 is provided, the atoms are shifted by the specified vector relative to the position of atom ia0.
 * 
 * @param a The first vector used to change the cell.
 * @param b The second vector used to change the cell.
 * @param ia0 (Optional) The index of the atom to use as a reference for shifting the atoms.
 * @param c0 (Optional) The shift vector to move the atoms.
 */
    void changeCellBySurf( Vec2d a, Vec2d b, int ia0=-1, Vec2d c0=Vec2dZero ){
        //printf( "changeCellBySurf() a(%g,%g) b(%g,%g) \n", a.x,a.y, b.x,b.y  );
        double la0=builder.lvec.a.norm();
        double lb0=builder.lvec.b.norm();
        Mat3d lvs;
        lvs.a=gridFF.grid.cell.a*a.a + gridFF.grid.cell.b*a.b;
        lvs.b=gridFF.grid.cell.a*b.a + gridFF.grid.cell.b*b.b; 
        lvs.c=builder.lvec.c;
        builder.changeCell( lvs );
        //Vec3d pmin,pmax; builder.bbox(pmin,pmax); printf( "BBOX pmin(%g,%g,%g) pmax(%g,%g,%g)\n", pmin.x,pmin.y,pmin.z,  pmax.x,pmax.y,pmax.z ); builder.move_atoms(pmin*-1);
        //builder.move_atoms( builder.atoms[0].pos*-1.);
        if(ia0>=0){
            Vec3d shift =  builder.atoms[ia0].pos*-1 + gridFF .grid.cell.a*c0.a + gridFF .grid.cell.b*c0.b;
            builder.move_atoms( shift );
        }
        printf( "changeCellBySurf() DONE, |a,b|=%g,%g (old |a,b|=%g,%g) \n", builder.lvec.a.norm(), builder.lvec.b.norm(), la0, lb0 );
        //builder.lvec = lvs;
        //builder.printAtomConfs();
        //builder.printBonds();    
    }

    int hideEPairs(){
        //printf( "plotNonBondGrid() removing EPairs %i \n" );
        int etyp = params.getAtomType("E");
        ffl.chargeToEpairs( -QEpair, etyp );
        selectByType( params.getElementType("E"), true );
        int nEp = selection.size();
        nbmol.natoms -= nEp;
        return nEp;
    }

    void unHideEPairs(){
        //if(nEp)
        //nbmol.natoms += nEp;
        nbmol.natoms = ffl.natoms;
        int etyp = params.getAtomType("E");
        ffl.chargeToEpairs( QEpair, etyp );
        //nEp = -1;
    }

/**
 * Calculates the auto charges for the molecules in the molecular world.
 * This function assigns charges to the atoms based on the given force field parameters.
 * It also applies constraints to certain atom types and performs charge relaxation using molecular dynamics.
 * After the charges are calculated, they are copied to the corresponding molecules in the molecular world.
 */
    void autoCharges(bool bVerbose=false, bool bFromScratch=false ){
        //if(verbosity>0)
        //printf("MolWorld_sp3::autoCharges() \n");
        //printf("MolWorld_sp3::autoCharges() START REQ.q[-1] \n", nbmol.REQs[nbmol.natoms-1].z );
        //bVerbose=true;
        qeq.realloc( ff.natoms );
        params.assignQEq ( ff.natoms, ff.atype, qeq.affins, qeq.hards );
        int etyp = params.getAtomType("E");    //Constrain electron pairs
        qeq.constrainTypes( ff.atype, etyp );
        if(!bFromScratch){ copy( qeq.n, 4,2,(double*)nbmol.REQs, 1,0,(double*)qeq.qs ); }  // Initial charges 
        //for(int i=0; i<qeq.n; i++){ printf( "qeq.qs[%i]=%g  REQ.z=%g  \n", i, qeq.qs[i], nbmol.REQs[i].z );}
        qeq.relaxChargeMD ( ff.apos, 1000, 1e-2, 0.1, 0.0, bVerbose, bFromScratch );
        copy( qeq.n, 1,0,(double*)qeq.qs, 4,2,(double*)nbmol.REQs );
        if(bFromScratch){ ffl.chargeToEpairs( QEpair, etyp ); }
        nbmol.evalPLQs(gridFF.alphaMorse);
        printf("MolWorld_sp3::autoCharges() END REQ.q[-1] \n", nbmol.REQs[nbmol.natoms-1].z );
        bChargeUpdated=true;
    }
                                             
                                             
/**
 * Automatically calculates the number of periodic boundary conditions (nPBC) based on minimum length.
 * 
 * @param cell The cell dimensions represented by a 3x3 matrix (Mat3d).
 * @param nPBC The number of periodic boundary conditions in each direction (x, y, z). This parameter will be modified by the function.
 * @param Lmin The minimum length for calculating the number of periodic boundary conditions. Default value is 30.0.
 */
    static void autoNPBC( const Mat3d& cell, Vec3i& nPBC, double Lmin=30.0 ){
        if(nPBC.x!=0){ nPBC.x=(int)Lmin/cell.a.norm(); }
        if(nPBC.y!=0){ nPBC.y=(int)Lmin/cell.b.norm(); }
        if(nPBC.z!=0){ nPBC.z=(int)Lmin/cell.c.norm(); }
        printf("autoNPBC(): (%i,%i,%i) \n", nPBC.x, nPBC.y, nPBC.z );
    }

    // =================== Initialization of different parts of the system ( different force-fields )

/**
 * Saves the grid data in XSF format for debugging purposes.
 * 
 * @param bE Whether to save the energy-related grids (default: true)
 * @param bFz Whether to save the force-related grids (default: true)
 * @param bComb Whether to save the combined forcefield grid (default: true)
 * @param testREQ The test Quat4d value for evaluating the combined forcefield (default: Quat4d{ 1.487, 0.02609214441, 0., 0.})
 */
    void saveGridXsfDebug( bool bE=true, bool bFz=true, bool bComb=true, Quat4d testREQ=Quat4d{ 1.487, 0.02609214441, 0., 0.} ){
        // not testREQ.y [eV^0.5] = sqrt(Eii), 
        // e.g. for Hydrogen 0.02609214441 ev^0.5 = sqrt( 0.0006808 eV )
        // e.g. for Carbon   0.06106717612 ev^0.5 = sqrt( 0.0037292 eV )
        if(bE){
            if(gridFF.FFPaul) gridFF.grid.saveXSF( "FFLond_E.xsf", (float*)gridFF.FFLond, 4,3  );
            if(gridFF.FFLond) gridFF.grid.saveXSF( "FFelec_E.xsf", (float*)gridFF.FFelec, 4,3  );
            if(gridFF.FFelec) gridFF.grid.saveXSF( "FFPaul_E.xsf", (float*)gridFF.FFPaul, 4,3  );
        }
        if(bFz){
            if(gridFF.FFPaul) gridFF.grid.saveXSF( "FFLond_z.xsf", (float*)gridFF.FFLond, 4,2  );
            if(gridFF.FFLond) gridFF.grid.saveXSF( "FFelec_z.xsf", (float*)gridFF.FFelec, 4,2  );
            if(gridFF.FFelec) gridFF.grid.saveXSF( "FFPaul_z.xsf", (float*)gridFF.FFPaul, 4,2  );
        }
        // ---- Save combined forcefield
        if(bComb){
            Quat4f * FFtot = new Quat4f[gridFF.grid.getNtot()];
            gridFF.evalCombindGridFF ( testREQ, FFtot );
            gridFF.grid.saveXSF( "E_PLQ.xsf",  (float*)FFtot, 4, 3, gridFF.natoms, gridFF.atypes, gridFF.apos );
            delete [] FFtot;
        }
    }


/**
 * Initializes the grid-based force field (GridFF)
 * 
 * @param name The name of the grid file.
 * @param bGrid Flag indicating whether to enable grid-based force field.
 * @param bSaveDebugXSFs Flag indicating whether to save debug XSF files.
 * @param z0 The z-coordinate of the cell origin.
 * @param cel0 The initial cell position.
 * @param bAutoNPBC Flag indicating whether to automatically set non-periodic boundary conditions.
 */
    virtual void initGridFF( const char * name, bool bGrid=true, bool bSaveDebugXSFs=false, double z0=NAN, Vec3d cel0={-0.5,-0.5,0.0}, bool bAutoNPBC=true ){
        //if(verbosity>0)
        printf("MolWorld_sp3::initGridFF(%s,bGrid=%i,bGridDouble=%i,gridStep=%g,z0=%g,cel0={%g,%g,%g} )\n",  name, bGrid, bGridDouble, gridStep, z0, cel0.x,cel0.y,cel0.z  );
        sprintf(tmpstr, "%s.lvs", name );
        if( file_exist(tmpstr) ){  gridFF.grid.loadCell( tmpstr, gridStep );  gridFF.bCellSet=true; }
        if( !gridFF.bCellSet ){
            bGridFF=false; 
            printf( "WARRNING!!! GridFF not initialized because %s not found\n", tmpstr );
            return;
        }
        if(bGrid){
            gridFF.grid.center_cell( cel0 );
            //bGridFF=true;
            gridFF.bindSystem(surf.natoms, surf.atypes, surf.apos, surf.REQs );
            if( isnan(z0) ){  z0=gridFF.findTop();   if(verbosity>0) printf("GridFF::findTop() %g \n", z0);  };
            gridFF.grid.pos0.z=z0;
            //gridFF.grid.pos0.z=-5;
            if(verbosity>1)gridFF.grid.printCell();
            gridFF.allocateFFs( bGridDouble );
            //gridFF.tryLoad( "FFelec.bin", "FFPaul.bin", "FFLond.bin", false, {1,1,0}, bSaveDebugXSFs );
            gridFF.nPBC=Vec3i{1,1,0};
            if(bAutoNPBC){ autoNPBC( gridFF.grid.cell, gridFF.nPBC, 20.0 ); }
            //gridFF.nPBC = (Vec3i){0,0,0};
            //gridFF.nPBC = (Vec3i){1,1,0};
            //gridFF.nPBC = (Vec3i){10,10,0};
            gridFF.lvec = gridFF.grid.cell;     // ToDo: We should unify this
            gridFF.makePBCshifts     ( gridFF.nPBC, gridFF.lvec );
            gridFF.setAtomsSymetrized( gridFF.natoms, gridFF.atypes, gridFF.apos, gridFF.REQs, 0.1 );
            //bSaveDebugXSFs=true;

            // ========== Directory
            struct stat statbuf;
            if (stat(surf_name, &statbuf) != 0) {   // Check if directory exists
                if (mkdir(surf_name, 0755) == -1  ) { printf("ERROR in MolWorld_sp3::initGridFF() cannot mkdir(`%s`) => exit()\n",                       surf_name ); exit(0); }
            }else if ( ! S_ISDIR(statbuf.st_mode) ) { printf("ERROR in MolWorld_sp3::initGridFF() path `%s` exists but is not a directory. => exit()\n", surf_name ); exit(0); }
            getcwd(tmpstr, 1024 ); printf( "WD=`%s`\n", tmpstr );
            if (chdir(surf_name) == -1) { printf("ERROR in MolWorld_sp3::initGridFF() chdir(%s) => exit()\n", surf_name ); exit(0); }
            getcwd(tmpstr, 1024 ); printf( "WD=`%s`\n", tmpstr );

            // char name_P[256]; sprintf(name_P, "/FFelec_d.bin" );
            // char name_L[256]; sprintf(name_P, "/FFelec_d.bin" );
            // char name_Q[256]; sprintf(name_P, "/FFelec_d.bin" );
            gridFF.tryLoad( "FFelec.bin", "FFPaul.bin", "FFLond.bin", false, false );
            gridFF.checkSum( false );
            if(bGridDouble){  
                gridFF.tryLoad( "FFelec_d.bin", "FFPaul_d.bin", "FFLond_d.bin", false, true ); 
                gridFF.checkSum( true );
                gridFF.makeVPLQH();
            }
            gridFF.log_z( "initGridFF_iz_ix0_iy0.log" ,0,0);
            bSaveDebugXSFs = true;
            if(bSaveDebugXSFs)saveGridXsfDebug();
            //bGridFF   =true; 
            //bSurfAtoms=false;

            if ( chdir("..") == -1) { printf("ERROR in MolWorld_sp3::initGridFF() chdir(..) => exit()\n" ); exit(0); }

        }
        gridFF.shift0 = Vec3d{0.,0.,-2.0};
        //gridFF.shift0 = Vec3d{0.,0.,0.0};
        
        gridFF.evalCheck();    // WARRNING:  CHECK FOR gridFF TURNED OFF !!!!!!!!!!!!!!!!!!!!!!!!!

    }

    // void initNBmol( int na, Vec3d* apos, Vec3d* fapos, int* atypes, bool bCleanCharge=true ){
    //     if(verbosity>0)printf( "MolWorld_sp3::initNBmol() na %i \n", na  );
    //     nbmol.bindOrRealloc( na, apos, fapos, 0, atypes );    
    //     //nbmol.bindOrRealloc( na, apos, fapos, 0, 0 );   
    //     //builder.export_atypes( nbmol.atypes );     
    //     builder.export_REQs( nbmol.REQs   );    
    //     nbmol  .makePLQs   ( gridFF.alphaMorse );  ffl.PLQs=nbmol.PLQs; 
    //     nbmol  .makePLQd   ( gridFF.alphaMorse );  ffl.PLQd=nbmol.PLQd; 
    //     if(bCleanCharge)for(int i=builder.atoms.size(); i<na; i++){ nbmol.REQs[i].z=0; }  // Make sure that atoms not present in Builder has well-defined chanrge                       
    //     params.assignREs( na, nbmol.atypes, nbmol.REQs, true, false  );
    //     if(verbosity>1)nbmol.print();                              
    // }

    void initNBmol( NBFF* ff, bool bCleanCharge=true ){
        if(verbosity>0)printf( "MolWorld_sp3::initNBmol() na %i \n", ff->natoms  );
        //void bindOrRealloc(int n_, Vec3d* apos_, Vec3d* fapos_, Quat4d* REQs_, int* atypes_ ){
        nbmol.bindOrRealloc( ff->natoms, ff->apos, ff->fapos, 0, ff->atypes );    
        //nbmol.bindOrRealloc( na, apos, fapos, 0, 0 );   
        //builder.export_atypes( nbmol.atypes );     
        builder.export_REQs( nbmol.REQs   );       ff->REQs=nbmol.REQs;
        nbmol  .makePLQs   ( gridFF.alphaMorse );  ff->PLQs=nbmol.PLQs; 
        nbmol  .makePLQd   ( gridFF.alphaMorse );  ff->PLQd=nbmol.PLQd; 
        if(bCleanCharge)for(int i=builder.atoms.size(); i<ff->natoms; i++){ nbmol.REQs[i].z=0; }  // Make sure that atoms not present in Builder has well-defined chanrge                       
        params.assignREs( ff->natoms, nbmol.atypes, nbmol.REQs, true, false  );
        if(verbosity>1)nbmol.print();                              
    }


/**
 * Loads a molecular structure from an XYZ file.
 * 
 * @param name The name of the XYZ file.
 */
    void loadNBmol( const char* name){
        if(verbosity>0)printf( "MolWorld_sp3::loadNBmol() \n" );
        sprintf(tmpstr, "%s.xyz", name );
        params.loadXYZ( tmpstr, nbmol.natoms, &nbmol.apos, &nbmol.REQs, &nbmol.atypes );
        _realloc(nbmol.fapos,nbmol.natoms);
        nbmol  .makePLQs     ( gridFF.alphaMorse );  
        ffl.PLQs=nbmol.PLQs; 
        if(verbosity>1)nbmol.print();                              
    }

/**
 * @brief Loads a surface from a file and initializes the necessary data structures.
 * 
 * @param name The name of the file to load the surface from.
 * @param bGrid Flag indicating whether to generate a grid.
 * @param bSaveDebugXSFs Flag indicating whether to save debug XSF files.
 * @param z0 The z-coordinate of the surface.
 * @param cel0 The initial cell coordinates.
 * @return True if the surface is successfully loaded, false otherwise.
 */
    bool loadSurf(const char* name, bool bGrid=true, bool bSaveDebugXSFs=false, double z0=NAN, Vec3d cel0={-0.5,-0.5,0.0} ){
        sprintf(tmpstr, "%s.xyz", name );
        int ret = params.loadXYZ( tmpstr, surf.natoms, &surf.apos, &surf.REQs, &surf.atypes, 0, &gridFF.grid.cell );
        if     ( ret<0 ){ printf("ERROR in MolWorld_sp3::loadSurf() file(%s) not found => Exit() \n",         tmpstr ); exit(0); }
        if     ( ret==0){ printf("ERROR in MolWorld_sp3::loadSurf() no lattice vectors in (%s) => Exit() \n", tmpstr ); exit(0); }
        else if( ret>0 ){ gridFF.grid.updateCell(gridStep); gridFF.bCellSet=true;  }
        //gridFF.grid.printCell(); 
        if(verbosity>0)printf("MolWorld_sp3::loadSurf(%s) 1 natoms %i apos %li atyps %li \n", name, surf.natoms, (long)surf.apos, (long)surf.atypes  );
        //surf.print();
        bSurfAtoms=true;
        initGridFF( name,bGrid,bSaveDebugXSFs,z0,cel0 );
        return true;
    }

    int insertMolecule( const char* fname, const char* name=0, Vec3d pos={0,0,0}, Mat3d rot=Mat3dIdentity ){
        // ToDo: we should be able to insert molecule without actually creating molecule-type
        //sprintf(tmpstr, "%s.xyz", name );
        int iret=-1;
        // {   // Previous version using Molecule class
        //     if(name==0){ name=fname; }
        //     int imol  = builder.loadMolType( fname, name );
        //     if (imol<0){ printf("ERROR MolWorld_sp3::builder.loadMolType(%s) imol=%i \n", name, imol ); exit(0); }
        //     iret  = builder.insertFlexibleMolecule( imol, pos, Mat3dIdentity, -1 );
        //     if (iret<0){ printf("ERROR MolWorld_sp3::insertMolecule(%s) iret=%i \n", name, iret ); exit(0); }
        // }
        {   // New version using Atoms class
            iret = builder.loadXYZ_Atoms( fname, &params, -1, false, pos, rot );
        }
        //int ifrag = builder.frags.size()-1;
        //return ifrag;
        return iret;
    }

    void makeMoleculeTopology(){
        // ToDo: this will make topology for the whole system (all molecules), in future we should think how to make topology for individual molecules separately
        //builder.addCappingTypesByIz(1);
        builder.tryAddConfsToAtoms( 0, -1 );
        builder.cleanPis();
        //if(verbosity>2)builder.printAtomConfs(false);
        // --- we assume the lattice vectors are already loaded, and bPBC is set
        if( bPBC ){ builder.autoBondsPBC(); }
        else      { builder.autoBonds();    }
        builder.checkNumberOfBonds( true, true );
        //if(verbosity>2)builder.printBonds ();
    }

    void assingMoleculeTopoTypes(){
        if( fAutoCharges>0 )builder.chargeByNeighbors( true, fAutoCharges, 10, 0.5 );
        //if(substitute_name) substituteMolecule( substitute_name, isubs, Vec3dZ );
        //if( builder.checkNeighsRepeat( true ) ){ printf( "ERROR: some atoms has repating neighbors => exit() \n"); exit(0); };
        builder.autoAllConfEPi  (           ); 
        builder.setPiLoop       ( 0, -1, 10 ); // setup pi-orbitals
        if(bEpairs)builder.addAllEpairsByPi( );    
        //builder.printAtomConfs(false, false );
        //builder.printAtomConfs(false, true );
        // TBD here FF params are assigned already, but types are not yet found out...
        builder.assignAllBondParams();    //if(verbosity>1) 
    }

/**
 * Loads the geometry from a file and inserts it into the molecular world.
 * 
 * @param name The name of the file containing the geometry.
 * @return The index of the inserted fragment in the builder.
 */
    int loadGeom( const char* name ){ // TODO : overlaps with buildFF()
        if(verbosity>0)printf("MolWorld_sp3::loadGeom(%s)\n", name );
        // ------ Load geometry
        sprintf(tmpstr, "%s.xyz", name );
        /*
        int imol  = builder.loadMolType( tmpstr, name );
        int iret  = builder.insertFlexibleMolecule( imol, {0,0,0}, Mat3dIdentity, -1 );
        int ifrag = builder.frags.size()-1;
        */
        int ifrag = insertMolecule( tmpstr, name, {0,0,0}, Mat3dIdentity );
        builder.printAtomConfs(false, true );
        builder.addCappingTypesByIz(1);   // Find all hydrogen cappings
        builder.tryAddConfsToAtoms( 0, -1 );
        //builder.printAtomConfs(false, true );
        builder.cleanPis();
        if(verbosity>2)builder.printAtomConfs(false);
        // ------- Load lattice vectros
        sprintf(tmpstr, "%s.lvs", name );
        if( file_exist(tmpstr) ){
            if ( builder.bPBC ) printf("WARNING: Lattice vectors were already read from XYZ. Now they will be overwritten by the content of the file %s.\n", tmpstr);
            builder.bPBC=true;
            readMatrix( tmpstr, 3, 3, (double*)&builder.lvec );
        }
        bPBC=builder.bPBC;  //printf( "builder.bPBC %i \n", builder.bPBC );
        if( bPBC ){ builder.autoBondsPBC(); }
        else      { builder.autoBonds();    }
        builder.checkNumberOfBonds( true, true );
        if(verbosity>2)builder.printBonds ();
        return ifrag;
    }

    // int loadmol(const char* fname_mol ){
    //     int imol = builder.loadMolType( fname_mol, "molecule" );
    //     builder.insertFlexibleMolecule( imol, {0,0,0}, Mat3dIdentity, -1 );
    //     return imol;
    // }

  /**
  /**
 * Inserts a SMILES string into the molecular world.
 * 
 * @param s The SMILES string to be inserted.
 */
    void insertSMILES(const char* s){
        smiles.builder=&builder;
        smiles.parseString( 10000, s );
    }


/**
 * Sets the optimizer for the molecular world.
 * 
 * @param n The number of degrees of freedom.
 * @param ps Pointer to the array of positions.
 * @param fs Pointer to the array of forces.
 */
    void setOptimizer( int n, double* ps, double* fs, double* vs=0 ){
        //opt.bindOrAlloc( ff.nDOFs, ff.DOFs,0, ff.fDOFs, 0 );
        opt.bindOrAlloc( n, ps, vs, fs, 0 );
        if(dt_default<0){ dt_default=ffl.optimalTimeStep(); } 
        if(verbosity>0)printf("MolWorld_sp3::setOptimizer(): optimal time_step = %g \n", dt_default);
        opt.initOpt( dt_default );
        opt.cleanVel();
        //opt.verbosity=2;
    }
    void setOptimizer(){ setOptimizer( ff.nDOFs, ff.DOFs, ff.fDOFs ); };

/**
 * Initializes the rigid bodies
 */
    void initRigid(){
        int nrb = builder.frags.size();
        //printf("# --- initRigid() nrb=%i \n", nrb);
        int n0rot=nrb*3;
        optRB.bindOrAlloc( n0rot + nrb*4, 0, 0, 0, 0);
        rbff.realloc( nrb, (Vec3d*)optRB.pos, (Quat4d*)(optRB.pos+n0rot), (Vec3d*)(optRB.force+n0rot), (Vec3d*)(optRB.vel+n0rot), 0, 0 );
        int natom=0;
        //printf("# --- initRigid() rbff.n=%i \n", rbff.n );
        for(int i=0; i<nrb; i++){
            const MM::Fragment& frag = builder.frags[i]; // problem - some atoms are not in builder - e.g. Epair
            int i0 = frag.atomRange.x;
            int ni = frag.atomRange.y - i0;
            //printf("# initRigid[%i] i0 %i ni %i \n", i, i0, ni );
            nbmol.apos + i0;
            rbff.mols[i].bindOrRealloc(ni, nbmol.apos+i0, nbmol.fapos+i0, nbmol.REQs+i0, nbmol.atypes+i0 );
            natom+=ni;
        }
        rbff.makePos0s();
        //printf("# --- initRigid() END \n");
    }
                                             
                                             
/**
 * @brief Initializes the MolWorld_sp3 object with a SMILES string.
 * 
 * @param s The SMILES string to initialize the object with.
 * @param bPrint Flag indicating whether to print debug information.
 * @param bCap Flag indicating whether to add all-cap topology.
 * @param bNonBonded_ Flag indicating whether to initialize non-bonded interactions. #spare
 * @param bOptimizer_ Flag indicating whether to set up an optimizer.
 */
    void initWithSMILES(const char* s, bool bPrint=false, bool bCap=true, bool bNonBonded_=false, bool bOptimizer_=true ){
        params.init("common_resources/AtomTypes.dat", "common_resources/BondTypes.dat", "common_resources/AngleTypes.dat" );
        //params.printAtomTypeDict();
        //params.printAtomTypes();
        //params.printBond();
        builder.bindParams(&params);
        insertSMILES( s );
        if(bCap)builder.addAllCapTopo();
        //builder.autoAngles( 10.0, 10.0 );
        builder.randomizeAtomPos(1.0);
        builder.toMMFFsp3( ff );
        if(bPrint){   
            printf("=============\n"); printf("%s\n", s);
            ff.printBonds();
            ff.printNeighs();
        }
        //if(bNonBonded)init_nonbond();
        if(bOptimizer){ setOptimizer(); }
        _realloc( manipulation_sel, ff.natoms );
        printf( "... MolWorld_sp3::initWithSMILES() DONE\n" );
    }




// void ini_in_dir(){
//     params.init( "common_resources/AtomTypes.dat", "common_resources/BondTypes.dat", "common_resources/AngleTypes.dat" );
//     builder.bindParams(&params);
//     int nheavy = 0;  // ---- Load Atomic Type Parameters
//     if( file_exist("cel.lvs") ){ 
//         loadGeom( "mm" ); 
//         if(bGridFF)makeGridFF();
//         // ----- Optimizer setup
//         //opt.bindOrAlloc( 3*ff.natoms, (double*)ff.apos, 0, (double*)ff.fapos, 0 );
//         setOptimizer();
//         //double E = ff.eval(true);
//     }else{
// 		printf("WARNING: cel.lvs not found => molecular system not initialized in [MolWorld_sp3::ini_in_dir()] \n" );
// 	}
// }

<<<<<<< HEAD
/**
 * Initializes the parameters for the MolWorld_sp3 class.
 * 
 * @param sElemTypes    The string containing the element types.
 * @param sAtomTypes    The string containing the atom types.
 * @param sBondTypes    The string containing the bond types.
 * @param sAngleTypes   The string containing the angle types.
 * @param sDihedralTypes    The string containing the dihedral types (optional).
 */
void initParams( const char* sElemTypes, const char* sAtomTypes, const char* sBondTypes, const char* sAngleTypes, const char* sDihedralTypes=0 ){
    printf( "MolWorld_sp3::initParams():\n\tsElemTypes(%s)\n\tsAtomTypes(%s)\n\tsBondTypes(%s)\n\tsAngleTypes(%s)\n", sElemTypes, sAtomTypes, sBondTypes, sAngleTypes );
    params.init( sElemTypes, sAtomTypes, sBondTypes, sAngleTypes, sDihedralTypes );
    builder.bindParams(&params);
    params_glob = &params;
    builder.capAtomEpair.type = params.getAtomType("E");
    builder.addCappingTypesByIz(1);   // hydrogens
    builder.addCappingTypesByIz(200); // electron pairs
    //params.printAtomTypeDict();
    //params.printAtomTypes();
    //params.printBond();
    //params.printAngleTypes();
    //params.printDihedralTypes();
}

/**
 * Builds a molecule from an XYZ file.
 * 
 * @param xyz_name The name of the XYZ file.
 * @return The index of the built molecule.
 */
int buildMolecule_xyz( const char* xyz_name ){
    int ifrag = loadGeom( xyz_name );
    //printf( "MolWorld_sp3::buildMolecule_xyz(%s) ifrag=%i \n", xyz_name, ifrag );
    int ia0=builder.frags[ifrag].atomRange.a;
    int ic0=builder.frags[ifrag].confRange.a;
    // TBD not sure that I got how charges are assigned in here...
    if( fAutoCharges>0 )builder.chargeByNeighbors( true, fAutoCharges, 10, 0.5 );
    if(substitute_name) substituteMolecule( substitute_name, isubs, Vec3dZ );
    if( builder.checkNeighsRepeat( true ) ){ printf( "ERROR: some atoms has repating neighbors => exit() \n"); exit(0); };
    builder.autoAllConfEPi  ( ia0 );
    builder.setPiLoop       ( ic0, -1, 10 );
    if(bEpairs)builder.addAllEpairsByPi( ia0=0 ); 
    //builder.printAtomConfs(false, false );
    //builder.printAtomConfs(false, true );
    // TBD here FF params are assigned already, but types are not yet found out...
    builder.assignAllBondParams();    //if(verbosity>1)
    builder.finishFragment(ifrag);    
    //builder.printAtoms();
    //printf( "buildMolecule_xyz: nMulPBC(%i,%i,%i) \n",nMulPBC.x,nMulPBC.y,nMulPBC.z  );
    //if( nMulPBC    .totprod()>1 ){ PBC_multiply    ( nMulPBC, ifrag ); };
    //if( bCellBySurf             ){ changeCellBySurf( bySurf_lat[0], bySurf_lat[1], bySurf_ia0, bySurf_c0 ); };
    //printf("builder.lvec\n");builder.lvec.print();
    return ifrag;
}

/**
 * Prepare the molecular world for MMFF calculations.
 * This includes checking bonds, assigning atom types, assigning torsions, finding bridge bonds,
 * converting to MMFF sp3 format, assigning angles, converting to MMFF f4 format, and setting up
 * periodic boundary conditions if enabled.
 */
=======
    void initParams( const char* sElemTypes, const char* sAtomTypes, const char* sBondTypes, const char* sAngleTypes, const char* sDihedralTypes=0 ){
        printf( "MolWorld_sp3::initParams():\n\tsElemTypes(%s)\n\tsAtomTypes(%s)\n\tsBondTypes(%s)\n\tsAngleTypes(%s)\n", sElemTypes, sAtomTypes, sBondTypes, sAngleTypes );
        params.init( sElemTypes, sAtomTypes, sBondTypes, sAngleTypes, sDihedralTypes );
        builder.bindParams(&params);
        params_glob = &params;
        builder.capAtomEpair.type = params.getAtomType("E");
        builder.addCappingTypesByIz(1);   // hydrogens
        builder.addCappingTypesByIz(200); // electron pairs
        //params.printAtomTypeDict();
        //params.printAtomTypes();
        //params.printBond();
        //params.printAngleTypes();
        //params.printDihedralTypes();
    }

    int buildMolecule_xyz( const char* xyz_name ){
        int ifrag = loadGeom( xyz_name );
        printf( "MolWorld_sp3::buildMolecule_xyz(%s) ifrag=%i \n", xyz_name, ifrag );
        int ia0=builder.frags[ifrag].atomRange.a;
        int ic0=builder.frags[ifrag].confRange.a;
        // TBD not sure that I got how charges are assigned in here...
        if( fAutoCharges>0 )builder.chargeByNeighbors( true, fAutoCharges, 10, 0.5 );
        if(substitute_name) substituteMolecule( substitute_name, isubs, Vec3dZ );
        if( builder.checkNeighsRepeat( true ) ){ printf( "ERROR: some atoms has repating neighbors => exit() \n"); exit(0); };
        builder.autoAllConfEPi  ( ia0 );
        builder.setPiLoop       ( ic0, -1, 10 );
        if(bEpairs)builder.addAllEpairsByPi( ia0=0 ); 
        //builder.printAtomConfs(false, false );
        //builder.printAtomConfs(false, true );
        // TBD here FF params are assigned already, but types are not yet found out...
        builder.assignAllBondParams();    //if(verbosity>1)
        builder.finishFragment(ifrag);    
        //builder.printAtoms();
        //printf( "buildMolecule_xyz: nMulPBC(%i,%i,%i) \n",nMulPBC.x,nMulPBC.y,nMulPBC.z  );
        //if( nMulPBC    .totprod()>1 ){ PBC_multiply    ( nMulPBC, ifrag ); };
        //if( bCellBySurf             ){ changeCellBySurf( bySurf_lat[0], bySurf_lat[1], bySurf_ia0, bySurf_c0 ); };
        //printf("builder.lvec\n");builder.lvec.print();
        return ifrag;
    }

>>>>>>> 1627542d
    void makeMMFFs(){
        // check if all bonds are in atom neighbors
        if( builder.checkBondsInNeighs(true) ) { 
            printf("ERROR some bonds are not in atom neighbors => exit"); 
            exit(0); 
        };
        // reshuffling atoms in order to have non-capping first
        builder.numberAtoms();
        builder.sortConfAtomsFirst();
        builder.checkBondsOrdered( true, false );

        // make assignement of atom types and force field parameters
        if( bUFF ){ 
            // according to UFF
            builder.assignUFFtypes( 0, bCumulene, true, b141, bSimple, bConj); 
            builder.assignUFFparams( 0, true );
        }else{ 
            // according to MMFF
            builder.assignTypes(); 
        }

        // passing them to FFs
        if ( bUFF ){
            builder.toUFF( ffu, true );
        }else{
            if( ffl.bTorsion ){ builder.assignTorsions( true, true ); }  //exit(0);
            builder.toMMFFsp3_loc( ffl, true, bEpairs, bUFF );   if(ffl.bTorsion){  ffl.printTorsions(); } // without electron pairs
            if(ffl.bEachAngle){ builder.assignAnglesMMFFsp3  ( ffl, false      ); ffl.printAngles();   }  //exit(0);
            //builder.toMMFFf4     ( ff4, true, bEpairs );  //ff4.printAtomParams(); ff4.printBKneighs(); 
            builder.toMMFFsp3    ( ff , true, bEpairs );
            ffl.flipPis( Vec3dOne );
            //ff4.flipPis( Vec3fOne );

            //ffl.printAtomParams();
            //ffl.print_nonbonded();
        }

        // setting up PBC
        if(bPBC){
            if ( bUFF ){
                ffu.setLvec( builder.lvec);   
                npbc = makePBCshifts( nPBC, builder.lvec );
                ffu.bindShifts(npbc,pbc_shifts);
                //ffu.makeNeighCells( nPBC );      
                ffu.makeNeighCells( npbc, pbc_shifts ); 
            }else{
                ff.bPBCbyLvec = true;
                ff .setLvec( builder.lvec);
                ffl.setLvec( builder.lvec);   
                //ff4.setLvec((Mat3f)builder.lvec);
                npbc = makePBCshifts( nPBC, builder.lvec );
                ffl.bindShifts(npbc,pbc_shifts);
                //ff4.makeNeighCells  ( nPBC );       
                //ffl.makeNeighCells( nPBC );      
                ffl.makeNeighCells( npbc, pbc_shifts ); 
            }
        }

    }


/**
 * This function is responsible for performing various operations to generate force fields (FFs).
 * It calls the makeMMFFs() function, initializes the non-bonded molecules, sets the non-bonded interactions,
 * and performs additional calculations and checks.
 * If the bChargeToEpair flag is set to true, it converts charges to electron pairs.
 * Finally, if the bOptimizer flag is set to true, it sets the optimizer and performs relaxation if bRelaxPi is also true.
 */
    virtual void makeFFs(){
        makeMMFFs();
        if ( bUFF ){
            //initNBmol( ffu.natoms, ffu.apos, ffu.fapos, ffu.atypes ); 
            initNBmol( &ffu );
            setNonBond( bNonBonded );
            ffu.go = &go;
            nbmol.evalPLQs(gridFF.alphaMorse);
            ffu.atomForceFunc = [&](int ia,const Vec3d p,Vec3d& f)->double{    
                //printf( "ffu.atomForceFunc() ia=%i \n", ia  );
                double E=0;
                if   (bGridFF){ E+= gridFF.addForce( p, nbmol.PLQs[ia], f, true  ); }  // GridFF
                if(bConstrZ){
                    springbound( p.z-ConstrZ_xmin, ConstrZ_l, ConstrZ_k, f.z );
                }
                if(ipicked==ia)[[unlikely]]{ 
                    const Vec3d fs = getForceSpringRay( p, pick_hray, pick_ray0,  Kpick ); 
                    f.add( fs );
                }
                return E;
            };
            if(bOptimizer){ 
                //setOptimizer( ffu.nDOFs, ffu.DOFs, ffu.fDOFs );
                setOptimizer( ffu.natoms*3, (double*)ffu.apos, (double*)ffu.fapos );
                ffu.vapos = (Vec3d*)opt.vel;
            }                         
        }else{
            //initNBmol( ffl.natoms, ffl.apos, ffl.fapos, ffl.atypes ); 
            initNBmol( &ffl );
            setNonBond( bNonBonded );
            bool bChargeToEpair=true;
            //bool bChargeToEpair=false;
            if(bChargeToEpair){
                int etyp=-1; etyp=params.atomTypeDict["E"];
                //ff.chargeToEpairs( nbmol.REQs, QEpair, etyp );  
                ffl.chargeToEpairs( QEpair, etyp ); 
            }
            nbmol.evalPLQs(gridFF.alphaMorse);
            { // check FFS
                idebug=1;
                ffl.checkREQlimits();
                ffl.eval_check();
                //ff4.eval_check();
                //ff .eval_check();
                idebug=0;
            }
            //ffl.print_nonbonded(); exit(0);
            if(bOptimizer){ 
                //setOptimizer(); 
                //setOptimizer( ff.nDOFs, ff .DOFs,  ff.fDOFs );
                setOptimizer( ffl.nDOFs, ffl.DOFs, ffl.fDOFs );
                if(bRelaxPi) ffl.relax_pi( 1000, 0.1, 1e-4 );
                ffl.vapos = (Vec3d*)opt.vel;
            }                         
            _realloc( manipulation_sel, ff.natoms );
        }
        //ffl.print_nonbonded();
    }


/**
 * @brief Clears the MolecularWorld object.
 * 
 * This function clears the MolecularWorld object by deallocating memory and resetting variables.
 * 
 * @param bParams Flag indicating whether to clear the parameters as well. Default is true.
 */
virtual void clear( bool bParams=true, bool bSurf=false ){
    //printf("MolWorld_sp3.clear() \n");
    builder.clear();
    selection.clear();
    selection_set.clear();
    ffl.dealloc();
    ff.dealloc();
    //ff4.dealloc();
    _dealloc( apos_bak );
    // --- nbmol
    nbmol.neighs=0;   // NOTE : if we set pointer to zero it does not try to deallocate it !!!
    nbmol.apos=0;  
    nbmol.fapos=0;  
    nbmol.atypes=0;
    nbmol.dealloc();
    // --- opt
    opt.pos = 0;
    opt.force = 0;
    opt.dealloc();
    constrs.clear();
    if(bSurf){  // ToDo: deallocate gridFF and surf ?
        //gridFF.dealloc();
        //gridFF.bCellSet=false;
        //gridFF.bGridFF=false;
    }
    if(bParams){
        params.clear();
    }
    // if(database){
    //     printf("MolWorld_sp3::clear() database->clear(); \n");
    //     database->dealloc();
    // }
}

    virtual int getMultiSystemPointers( int*& M_neighs,  int*& M_neighCell, Quat4f*& M_apos, int& nvec ){
        // int nsys=0,nvec=0;
        // int    * M_neighs    =0;
        // int    * M_neighCell =0;
        // Quat4f * M_apos     =0;
        return 0;
    }


/**
 * Scans the surface with force field, changing forces.
 * 
 * @param n The number of particles.
 * @param ps An array of Quat4f representing the particle positions.
 * @param REQs An array of Quat4f representing non-bonded interactions.
 * @param fs An array of Quat4f to store the calculated forces.
 */
    virtual void scanSurfFF( int n, Quat4f* ps, Quat4f* REQs, Quat4f* fs ){
        for(int i=0; i<n; i++){
            Quat4f PLQ = REQ2PLQ        ( (Quat4d)REQs[i], gridFF.alphaMorse );
            fs[i]      = gridFF.getForce( (Vec3d)ps[i].f, PLQ, true );
        }
    }


/**
 * Checks the invariants of the molecular world.
 * 
 * @param maxVcog The maximum value for the center of gravity velocity.
 * @param maxFcog The maximum value for the center of gravity force.
 * @param maxTg   The maximum value for the torque of the center of gravity.
 * @return True if any of the invariants exceed the maximum values, false otherwise.
 */
    bool checkInvariants( double maxVcog, double maxFcog, double maxTg ){
        cog   = average( ff.natoms, ff.apos  );
        vcog  = sum    ( ff.natoms, (Vec3d*)opt.vel  );
        fcog  = sum    ( ff.natoms, ff.fapos );
        tqcog = torq   ( ff.natoms, ff.apos, ff.fapos, cog );
        //tqcog.add( ff.evalPiTorq() );
        return ( vcog.norm()>maxVcog ) || ( fcog.norm()>maxFcog ) || ( tqcog.norm() );
    }

    //void open_xyzFile (const char* fname){ xyz_file=fopen( fname,"w" ); };
    //void close_xyzFile(){fclose(xyz_file)};

    // double eval_f4(){
    //     pack( ff4.natoms, ffl.apos , ff4.apos  );
    //     pack( ff4.nnode,  ffl.pipos, ff4.pipos );
    //     double E = ff4.eval();
    //     //ff4.move_GD( 0.01);
    //     unpack( ff4.natoms, ffl. apos, ff4. apos  );
    //     unpack( ff4.natoms, ffl.fapos, ff4.fapos  );
    //     unpack( ff4.nnode,  ffl. pipos,ff4. pipos );
    //     unpack( ff4.nnode,  ffl.fpipos,ff4.fpipos );
    //     //for(int i=0; i<ff4.nnode; i++) printf("pi[%i] <fpi,pi> %g |pi| %g \n", i, ffl.fpipos[i].dot( ffl.pipos[i] ), ffl.pipos[i].norm() );
    //     return E;   
    // };


/**
 * Sets the non-bonded flag for the molecular world.
 * 
 * @param bNonBonded A boolean value indicating whether non-bonded interactions should be considered.
 */
    void setNonBond( bool bNonBonded ){
        ffl.bSubtractAngleNonBond = bNonBonded;
        //ff4.bSubtractAngleNonBond = bNonBonded;
        // if(bNonBonded){
        //     ffl.REQs = nbmol.REQs;
        //     ff .REQs = nbmol.REQs;
        //     // if(ff4.REQs==0){
        //     //     ff4.REQs = new Quat4f[nbmol.natoms];
        //     //     for(int i=0; i<nbmol.natoms; i++ ){ ff4.REQs[i] = (Quat4f)nbmol.REQs[i]; };
        //     // }
        // }
    }



    int updateBuilderFromFF(bool bPos=true, bool bQ=true){
        if( ffl.nnode  != builder.confs.size() ){printf( "ERROR: MolWorld_sp3::updateBuilderFromFF() ffl.nnode(%i)  != builder->confs.size(%i) \n", ffl.nnode,  builder.confs.size() ); exit(0); }
        //if( ffl.natoms != builder.atoms.size() ){printf( "ERROR: MolWorld_sp3::updateBuilderFromFF() ffl.natoms(%i) != builder->atoms.size(%i) \n", ffl.natoms, builder.atoms.size() ); exit(0); }
        //printf( "MolWorld_sp3::updateBuilderFromFF(nnode=%i,ncap=%i) \n", ffl.nnode, ffl.natoms-ffl.nnode );
        int na = builder.atoms.size();  if(na>ffl.natoms)na=ffl.natoms;
        for(int i=0; i<na; i++){
            if(bPos){ builder.atoms[i].pos   = ffl.apos[i];   }
            if(bQ  ){ builder.atoms[i].REQ.z = ffl.REQs[i].z; }
        }
        return 0;
    }

    double evalEkTemp(){
        double Ek = ffl.evalKineticEnergy();
        int nDOFs = ffl.natoms*3;
        //nDOFs += ffl.nnode*2; // pi-rotations
        go.T_current = ( 2*Ek/ (const_kB*nDOFs) );
        //printf( "MolWorld_sp3::evalEkTemp() T=%g[K] T_target=%g[K] gamma=%g[1/dtu] Ek=%g[eV] nDOFs=%i \n", T_current, T_target, gamma_damp, Ek, nDOFs );
        return go.T_current;
    }

    void update_GOpt(){

        go.nExplore = 0;
    }

    double whichAtomNotConv( int& imax ){
        double F2max=0;
        imax =-1;
        for(int ia=0; ia<ffl.natoms; ia++){
            double r2 = ffl.fapos[ia].norm2();
            if(r2>F2max){ F2max=r2; imax=ia; }
        }
        return sqrt(F2max);
    }

    double getMostDisplacedAtom( Vec3d* ps, int& imax ){
        imax=-1;
        double R2max =  0;
        for(int ia=0; ia<ffl.natoms; ia++){
            Vec3d d=ffl.apos[ia]-ps[ia];
            double r2 = d.norm2();
            if(r2>R2max){ R2max=r2; imax=ia; }
        }
        return sqrt(R2max);
   }

    bool checkStuck( double R ){
        double R2 = R*R;
        int imax  = -1;
        double R2max = getMostDisplacedAtom( apos_bak, imax );
        if(R2max>R2)[[unlikely]]{ 
            for(int ia=0; ia<ffl.natoms; ia++){ apos_bak[ia]=ffl.apos[ia]; }
            nStuck=0;
           if(atomTrjFile)fclose(atomTrjFile); 
            atomTrjFile=0;
            return true;
        }
        if( (atomTrjFile==0) && ( nStuck>=(nStuckMax-nStuckTrj) ) ){
            atomTrjFile=fopen( "StuckAtomTrj.log", "w" );
        }
        if( nStuck>nStuckMax )[[unlikely]]{
            printf( "MolWorld_sp3::checkStuck() nStuck(%i)>nStuckMax(%i) => exit(0) \n", nStuck, nStuckMax );
            //saveXYZ( "stuck.xyz", ffl.natoms, ffl.apos, ffl.atypes );
            saveXYZ( "stuck.xyz", tmpstr, false, "a", nPBC_save );
            if(atomTrjFile)fclose(atomTrjFile);
            exit(0);
        }
        nStuck++;
        return false;
    }

    void handleStuckAtom(int itr, Vec3d cvf ){
        if( nStuck>=(nStuckMax-nStuckTrj) ){
            int imax; double Fmax = whichAtomNotConv( imax );
            Vec3d pi = ffl.apos [imax];
            Vec3d fi = ffl.fapos[imax];
            Vec3d vi = ffl.vapos[imax];
            if(atomTrjFile){
                double f = sqrt(cvf.z);
                double v = sqrt(cvf.y);
                fprintf( atomTrjFile, "%4i %4i   %20.15f %20.15f %20.15f   %20.15f %20.15f %20.15f    %20.15f %20.15f %20.15f    %6.4f %20.15f %20.15f \n", itr, imax, pi.x,pi.y,pi.z, vi.x,vi.y,vi.z, fi.x,fi.y,fi.z,    cvf.x/(f*v), v, f );
            }
        }
        //if( nStuck>(nStuckMax-2) ){
        // printf( "MolWorld_sp3::run_no_omp() Stuck due to atom[%i] |F[%i]|=%g fapos[%i](%g,%g,%g) apos[%i](%g,%g,%g) \n", imax, imax, Fmax, imax, fi.x,fi.y,fi.z, imax, pi.x,pi.y,pi.z );
        // gridFF.getEFprofileToFile( "Stuck_Fx.txt", 100, pi-Vec3dX*0.1, pi+Vec3dX*0.1, ffl.REQs[imax] );
        // gridFF.getEFprofileToFile( "Stuck_Fy.txt", 100, pi-Vec3dY*0.1, pi+Vec3dY*0.1, ffl.REQs[imax] );
        // gridFF.getEFprofileToFile( "Stuck_Fz.txt", 100, pi-Vec3dZ*0.1, pi+Vec3dZ*0.1, ffl.REQs[imax] );
        // exit(0);
        //}
    }

    __attribute__((hot))  
    double eval( ){
        if(verbosity>0)[[unlikely]]{ printf( "#### MolWorld_sp3::eval()\n"); }
        //ffl.doBonds       = false;
        //ffl.doPiPiI       = false;
        //ffl.doPiSigma     = false;
        //ffl.doAngles      = false;
        //ffl.bAngleCosHalf = false;
        //ffl.bEachAngle    = true;
        //printf("MolWorld_sp3::eval() bConstrains %i bNonBonded %i ffl.bSubtractAngleNonBond %i  ffl.bPBC %i ffl.doBonds %i ffl.doPiPiI %i ffl.doPiSigma %i ffl.doAngles %i ffl.bAngleCosHalf %i ffl.bEachAngle %i \n", bConstrains, bNonBonded, ffl.bSubtractAngleNonBond,   ffl.bPBC, ffl.doBonds, ffl.doPiPiI, ffl.doPiSigma, ffl.doAngles, ffl.bAngleCosHalf, ffl.bEachAngle );
        double E=0;
        //setNonBond( bNonBonded );  // Make sure ffl subtracts non-covalent interction for angles
        //ffl.print_nonbonded();
        //ffl.printAtomParams();
        //ffl.print_pbc_shifts();
        //printf("lvec: ");printMat(builder.lvec);
        if(bMMFF){ 
            if(bUFF){ E += ffu.eval(); }
            else{ E += ffl.eval(); }
            
        }else{ VecN::set( nbmol.natoms*3, 0.0, (double*)nbmol.fapos );  }      
        //bPBC=false;
        if(bNonBonded){
            //E += nbmol.evalLJQs_ng4_PBC_omp( );
            E += ffl  .evalLJQs_ng4_PBC_omp( );
            /*
            if(bMMFF){    
                if  (bPBC){ E += nbmol.evalLJQs_ng4_PBC( ffl.neighs, ffl.neighCell, npbc, pbc_shifts, gridFF.Rdamp ); }   // atoms outside cell
                else      { E += nbmol.evalLJQs_ng4    ( ffl.neighs );                                   }   // atoms in cell ignoring bondede neighbors       
                //else      { E += nbmol.evalLJQs_ng4_omp( ffl.neighs );                                   }   // atoms in cell ignoring bondede neighbors  
            }else{
                if  (bPBC){ E += nbmol.evalLJQs_PBC    ( ff.lvec, {1,1,0} ); }   // atoms outside cell
                else      { E += nbmol.evalLJQs        ( );                  }   // atoms in cell ignoring bondede neighbors    
            }
            */
        }
        //printf( "bConstrains=%i constrs.bonds.size()=%i \n", bConstrains, constrs.bonds.size() );
        if(bConstrains)constrs.apply( nbmol.apos, nbmol.fapos, &ffl.lvec );
        /*
        if(bSurfAtoms){ 
            if   (bGridFF){ E+= gridFF.eval(nbmol.natoms, nbmol.apos, nbmol.PLQs, nbmol.fapos ); }
            //else        { E+= nbmol .evalMorse   ( surf, false,                  gridFF.alphaMorse, gridFF.Rdamp );  }
            else          { E+= nbmol .evalMorsePBC( surf, gridFF.grid.cell, nPBC, gridFF.alphaMorse, gridFF.Rdamp );  }
        }
        */
        //printf( "eval() bSurfAtoms %i bGridFF %i \n", bSurfAtoms, bGridFF );
        //for(int i=0; i<nbmol.natoms; i++){ printf("atom[%i] f(%g,%g,%g)\n", i, nbmol.fapos[i].x,nbmol.fapos[i].y,nbmol.fapos[i].z ); }    
        //ffl.printDebug(  false, false );
        //exit(0);
        if(verbosity>0)[[unlikely]]{ printf( "#### MolWorld_sp3::eval() DONE\n\n"); }
        return E;
    }







   __attribute__((hot))  
    int run_omp_Milan( int niter_max, double dt, double Fconv=1e-6, double Flim=1000, double timeLimit=0.02, double* outE=0, double* outF=0, double* outV=0, double* outVF=0 ){
        if(dt>0){ opt.setTimeSteps(dt); }else{ dt=opt.dt; }
        //printf( "run_omp() niter_max %i dt %g Fconv %g Flim %g timeLimit %g outE %li outF %li \n", niter_max, dt, Fconv, Flim, timeLimit, (long)outE, (long)outF );
        long T0 = getCPUticks();
        double E=0,F2=0,F2conv=Fconv*Fconv;
        double ff=0,vv=0,vf=0;
        int itr=0,niter=niter_max;
        bConverged = false;
        if(bToCOG && (!bGridFF) ){ 
            Vec3d cog=average( ffl.natoms, ffl.apos );  
            move( ffl.natoms, ffl.apos, cog*-1.0 ); 
        }
        if(bCheckStuck){ checkStuck( RStuck ); }
        //#pragma omp parallel shared(E,F2,ff,vv,vf,ffl) private(itr)
        #pragma omp parallel shared(niter,itr,E,F2,ff,vv,vf,ffl,T0,bConstrains,bConverged)
        while(itr<niter || bConverged) {
            if(itr<niter){
            //#pragma omp barrier
            #pragma omp single
            {E=0;F2=0;ff=0;vv=0;vf=0;
            }

            //------ eval forces
            //#pragma omp barrier
            #pragma omp for reduction(+:E)
            for(int ia=0; ia<ffl.natoms; ia++){ 
                {                 ffl.fapos[ia           ] = Vec3dZero; } // atom pos force
                if(ia<ffl.nnode){ ffl.fapos[ia+ffl.natoms] = Vec3dZero; } // atom pi  force

if(std::isnan(E)){printf("Before eval_atom\n");exit(1);}
                if(ia<ffl.nnode){ E+=ffl.eval_atom(ia); }


if(std::isnan(E)){printf("After eval_atom\n");exit(1);}
                // ----- Error is HERE
                if(bPBC){ E+=ffl.evalLJQs_ng4_PBC_atom_omp( ia ); }
                else    { E+=ffl.evalLJQs_ng4_atom_omp    ( ia ); } 
if(std::isnan(E)){printf("After evalLJQs_ng4_atom_omp\n");exit(1);}
bGridFF=false;
                if   (bGridFF){ E+= gridFF.addForce          ( ffl.apos[ia], ffl.PLQs[ia], ffl.fapos[ia], true ); }        // GridFF

                if(ipicked==ia)[[unlikely]]{ 
                    const Vec3d f = getForceSpringRay( ffl.apos[ia], pick_hray, pick_ray0,  Kpick ); 
                    ffl.fapos[ia].add( f );
                }

                if(bConstrZ){
                    springbound( ffl.apos[ia].z-ConstrZ_xmin, ConstrZ_l, ConstrZ_k, ffl.fapos[ia].z );
                }

            }
            // if(ffl.bTorsion){
            //     #pragma omp for reduction(+:E)
            //     for(int it=0; it<ffl.ntors; it++){ 
            //         E+=ffl.eval_torsion(it); 
            //     }
            // }
            #pragma omp single
            {
                if(bConstrains  ){ /*std::cout<<"E before constrains :" << E;*/ E+=constrs.apply( ffl.apos, ffl.fapos, &ffl.lvec ); /*std::cout<<" E after constrains :" << E <<std::endl;*/ }
                if(!bRelax){ gopt.constrs.apply( ffl.apos, ffl.fapos, &ffl.lvec ); }
            }
            // ---- assemble (we need to wait when all atoms are evaluated)
            //#pragma omp barrier
            #pragma omp for
            for(int ia=0; ia<ffl.natoms; ia++){
                ffl.assemble_atom( ia );
            }
            
            //#pragma omp barrier
            { //  ==== FIRE
                #pragma omp for reduction(+:vf,vv,ff)
                for(int i=0; i<opt.n; i++){
                    double v=opt.vel  [i];
                    double f=opt.force[i];
                    vv+=v*v; ff+=f*f; vf+=v*f;
                }
                #pragma omp single
                { opt.vv=vv; opt.ff=ff; opt.vf=vf; F2=ff; opt.FIRE_update_params(); }
                // ------ move
                #pragma omp for
                for(int i=0; i<ffl.nvecs; i++){
                    if( bRelax ){
                        ffl.move_atom_FIRE( i, opt.dt, 10000.0, opt.cv, opt.renorm_vf*opt.cf );
                        //ffl.move_atom_FIRE( i, dt, 10000.0, 0.9, 0 ); // Equivalent to MDdamp
                    }
                }
                sprintf(tmpstr,"# %i E %g |F| %g istep=%i", gopt_ifound, Etot, sqrt(ffl.cvf.z), go.istep );
            }
            
            } 
            
            //#pragma omp barrier
            #pragma omp single
            { 
                Etot=E;
                itr++; 
                if(timeLimit>0)[[unlikely]]{
                    double t = (getCPUticks() - T0)*tick2second;
                    if(t>0.02){ 
                        niter=0; 
                        if(verbosity>1) [[unlikely]] { printf( "run_omp() ended due to time limit after %i nsteps ( %6.3f [s]) \n", itr, t ); }
                    }
                }
                if(F2<F2conv)[[unlikely]]{ 
                    niter=0; 
                    bConverged = true;
                    double t = (getCPUticks() - T0)*tick2second;
                    if(verbosity>1) [[unlikely]] { printf( "run_omp() CONVERGED in %i/%i nsteps E=%g |F|=%g time= %g [ms]( %g [us/%i iter])\n", itr,niter_max, E, sqrt(F2), t*1e+3, t*1e+6/itr, itr ); }

                    if(verbosity) printf( "run_omp() CONVERGED in %i/%i nsteps E=%g |F|=%g time= %g [ms]( %g [us/%i iter])\n", itr,niter_max, E, sqrt(F2), t*1e+3, t*1e+6/itr, itr );
                    if(bGopt  && bRelax ){
                        gopt_ifound++;
                        sprintf(tmpstr,"# %i E %g |F| %g istep=%i", gopt_ifound, Etot, sqrt(ffl.cvf.z), go.istep );
                        saveXYZ( "gopt.xyz", tmpstr, false, "a", nPBC_save );printf( "run_omp().save %s \n", tmpstr );//}
                    }
                }
            }
           
        }{
        double t = (getCPUticks() - T0)*tick2second;
        if( (itr>=niter_max)&&(verbosity>1)) [[unlikely]] {printf( "run_omp() NOT CONVERGED in %i/%i dt=%g E=%g |F|=%g time= %g [ms]( %g [us/%i iter]) \n", itr,niter_max, opt.dt, E,  sqrt(F2), t*1e+3, t*1e+6/itr, itr ); }
        }
        return itr;
    }




































  
/**
 * Performs relaxation of the molecular system with FIRE algorithm.
 * 
 * @param niter The number of relaxation iterations to perform.
 * @param Ftol The force tolerance for convergence. Defaults to 1e-6.
 * @param bWriteTrj Flag indicating whether to write trajectory information. Defaults to false.
 * @return True if relaxation converged, false otherwise.
 */
 __attribute__((hot))  
bool relax( int niter, double Ftol = 1e-6, bool bWriteTrj=false ){
    printf( "MolWorld_sp3::relax() niter %i Ftol %g bWriteTrj %i \n", niter, Ftol, bWriteTrj );
    Etot=0.0;
    double f2tol=Ftol*Ftol;
    bConverged=false; 
    if(bWriteTrj){ xyz_file=fopen( "relax_trj.xyz","w" ); }
    for(int itr=0; itr<niter; itr++){
        Etot=eval();                                                  
        if(bCheckInvariants){ checkInvariants(maxVcog,maxFcog,maxTg); }
        double f2 = opt.move_FIRE();
        //if(bWriteTrj){ toXYZ(); ;printf("DEBUB[%i] 4 \n", itr); };
        if(bWriteTrj){  sprintf(tmpstr,"# relax[%i] E=%g f2=%g", itr, Etot, sqrt(f2) );  toXYZ(tmpstr); };
        printf( "relax[%i] |F| %g (Ftol=%g)  Etot %g \n", itr, sqrt(f2), Ftol, Etot );
        if(f2<f2tol){ bConverged=true; break; }
    }
    if(bWriteTrj){ fclose(xyz_file); }
    return bConverged;
}

/**
 * Runs the simulation for a specified number of steps.
 * 
 * @param nstepMax The maximum number of steps to run.
 * @param dt The time step size. Default value is -1.
 * @param Fconv The convergence threshold for the force. Default value is 1e-6.
 * @param ialg The algorithm to use for optimization. Default value is 2.
 * @param outE Pointer to an array to store the total energy at each step. Default value is 0.
 * @param outF Pointer to an array to store the force at each step. Default value is 0.
 * @return The number of iterations performed.
 */
//int run( int nstepMax, double dt, double Fconv=1e-6, int ialg=0, double* outE, double* outF ){ 
    __attribute__((hot))  
    virtual int run( int nstepMax, double dt=-1, double Fconv=1e-6, int ialg=2, double* outE=0, double* outF=0, double* outV=0, double* outVF=0 ){ 
        //printf( "MolWorld_sp3::run(%i) \n", nstepMax );
        //printf( "MolWorld_sp3::run() nstepMax %i double dt %g Fconv %g ialg %g \n", nstepMax, dt, Fconv, ialg );
        //printf( "opt.damp_max %g opt.damping %g \n", opt.damp_max, opt.damping );
        double F2conv=Fconv*Fconv;
        double F2 = 1.0;
        double Etot=0;
        int itr=0;
        //if( (ialg!=0)&(!opt_initialized) ){ printf("ERROR ialg(%i)>0 but optimizer not initialized => call initOpt() first !"); exit(0); };
        if(dt>0){ opt.setTimeSteps(dt); }
        //if(ialg>0){ opt.cleanVel( ); }
        for(itr=0; itr<nstepMax; itr++ ){        
            //ff.clearForce();
            Etot = eval();
            switch(ialg){
                case  0: ffl.move_GD      (opt.dt);      break;
                case -1: opt.move_LeapFrog(opt.dt);      break;
                case  1: F2 = opt.move_MD (opt.dt,opt.damping); break;
                case  2: F2 = opt.move_FIRE();          break;
                case  3: F2 = opt.move_FIRE_smooth();   break;
            }
            opt_log.set(itr, opt.cos_vf, opt.f_len, opt.v_len, opt.dt, opt.damping );
            if(outE){ outE[itr]=Etot; }
            if(outF){ outF[itr]=F2;   }
            if( (trj_fname) && (itr%savePerNsteps==0) )[[unlikely]]{
                sprintf(tmpstr,"# %i E %g |F| %g", itr, Etot, sqrt(F2) );
                saveXYZ( trj_fname, tmpstr, false, "a", nPBC_save );
            }
            if(verbosity>1)[[unlikely]]{ printf("[%i] Etot %g[eV] |F| %g [eV/A] \n", itr, Etot, sqrt(F2) ); };
            if(F2<F2conv)[[unlikely]]{
                bConverged=true;
                if(verbosity>0)[[unlikely]]{ printf("Converged in %i iteration Etot %g[eV] |F| %g[eV/A] <(Fconv=%g) \n", itr, Etot, sqrt(F2), Fconv ); };
                if( trj_fname )[[unlikely]]{
                    sprintf(tmpstr,"# %i E %g |F| %g", itr, Etot, sqrt(F2) );
                    saveXYZ( trj_fname, tmpstr, false, "a", nPBC_save );
                }
                break;
            }
        }
        //printShortestBondLengths();
        return itr;
    }


/**
 * Pulls an atom towards a target position using a spring force.
 * 
 * @param ia The index of the atom to be pulled.
 * @param apos The array of atom positions.
 * @param fapos The array of final atom positions after applying the force.
 * @param K The spring constant (default value: -2.0).
 */
void pullAtom( int ia, Vec3d* apos, Vec3d* fapos, float K=-2.0 ){ 
    Vec3d f = getForceSpringRay( apos[ia], pick_hray, pick_ray0, K ); fapos[ia].add( f );
}

    virtual void MDloop( int nIter, double Ftol=-1 ){
        if(Ftol<0)Ftol=Ftol_default;
        ffu.bNonBonded     = bNonBonded;
        ffu.bNonBondNeighs = bNonBondNeighs;
        //ffu.bNonBonded =  bGridFF;
        long T0 = getCPUticks();
        //printf( "MolWorld_sp3::MDloop() \n" );
        //ff.doPiPiI  =false;
        //ff.doPiPiT  =false;
        //ff.doPiSigma=false;
        //ff.doAngles =false;

        //verbosity = 1;
        //ffl.run( nIter, 0.05, Ftol, 1000.0 );
        //ffl.run_omp( nIter, 0.05, Ftol, 1000.0 );
        //run_no_omp( nIter, 0.05, Ftol, 1000.0 );

        //run_omp( 1, 0.05, Ftol, 1000.0 );
        //run_omp( nIter, 0.05, Ftol, 1000.0 );
        
        //run_omp( 100, 0.05, Ftol, 1000.0 );
        //run_omp( 1, opt.dt, Ftol, 1000.0 );
        //run_omp( 2, opt.dt, Ftol, 1000.0 );
        //run_omp( 100, opt.dt, Ftol, 1000.0 );
        //run_omp( 500, 0.05, Ftol, 1000.0 );
        //run_omp( 500, 0.05, Ftol, 1000.0 );
        int nitr=0;
        if(bUFF){
            switch(iParalel){
                case  0: nitr=ffu.run    ( nIter, dt_default, Ftol, 1000.0 ); break;
                case  1: nitr=ffu.run_omp( nIter, dt_default, Ftol, 1000.0 ); break;
                default: [[unlikely]] {
                    printf( "ERROR: MolWorld_sp3::MDloop() iParalel(%i) not implemented (use 0=run_no_omp(), 1=run_omp()) \n", iParalel );
                    exit(0);
                }
            }
        }else{
            switch(iParalel){
                case  0: nitr=run_no_omp( nIter, dt_default, Ftol, 1000.0 ); break;
                case  1: nitr=run_omp   ( nIter, dt_default, Ftol, 1000.0 ); break;
                //case  0: nitr=run_no_omp( nIter, 0.02, Ftol, 1000.0 ); break;
                //case  1: nitr=run_omp   ( nIter, 0.02, Ftol, 1000.0 ); break;
                default: [[unlikely]] {
                    printf( "ERROR: MolWorld_sp3::MDloop() iParalel(%i) not implemented (use 0=run_no_omp(), 1=run_omp()) \n", iParalel );
                    exit(0);
                }
            }
        }

        { // Measure time 
            double ticks = (getCPUticks() - T0);
            double t = ticks*tick2second;
            double c_smooth = 0.1;
            time_per_iter = time_per_iter*(1-c_smooth) + ( t*1e+6/nitr )*c_smooth;
            printf( "MolWorld_sp3::MDloop()  (bUFF=%i,iParalel=%i,bSurfAtoms=%i,bGridFF=%i,bPBC=%i,bNonBonded=%ibNonBondNeighs=%i,go.bExploring=%i,dt=%g,niter=%i) time=%g[ms/%i](%g[us/iter] tick2second=%g)\n", bUFF,iParalel,bSurfAtoms,bGridFF,bPBC,bNonBonded,bNonBondNeighs,go.bExploring,dt_default,nitr, t*1e+3,nitr, time_per_iter, tick2second );
        }

        //run( nIter );
        icurIter+=nitr;
        bChargeUpdated=false;
    }


    __attribute__((hot))  
    int run_no_omp( int niter_max, double dt, double Fconv=1e-6, double Flim=1000, double damping=-1.0, double* outE=0, double* outF=0, double* outV=0, double* outVF=0 ){
        nloop++;
        if(dt>0){ opt.setTimeSteps(dt); }else{ dt=opt.dt; }
        //if(verbosity>1)[[unlikely]]{ printf( "MolWorld_sp3::run_no_omp() niter_max %i dt %g Fconv %g Flim %g damping %g out{E,vv,ff,vf}(%li,%li,%li,%li) \n", niter_max, dt, Fconv, Flim, damping, (long)outE, (long)outF, (long)outV, (long)outVF ); }
        long T0 = getCPUticks();
        double E=0,F2=0,F2conv=Fconv*Fconv;
        double ff=0,vv=0,vf=0;
        int itr=0,niter=niter_max;
        bConverged = false;
        bool bFIRE = true;

        double cdamp = ffl.colDamp.update( dt );  if(cdamp>1)cdamp=1;
        // if(damping>0){ cdamp = 1-damping; if(cdamp<0)cdamp=0;}
        double F2max = ffl.FmaxNonBonded*ffl.FmaxNonBonded;

        // //constexpr bool bNonBondNeighs = false;
        // //constexpr bool bNonBondNeighs = true;
        // if( !bNonBonded ){
        //     ffl.bSubtractAngleNonBond = false;
        //     ffl.bSubtractBondNonBond  = false;
        // }else if(bNonBondNeighs){
        //     ffl.bSubtractAngleNonBond = true;
        //     ffl.bSubtractBondNonBond  = false;
        //     ffl.bClampNonBonded       = false;
        //     nbmol.bClampNonBonded     = false;
        // }else{ // check non-bonded clamp-and-subtract
        //     //ffl.doAngles=false;
        //     // ffl.doPiPiI =false;
        //     // ffl.doPiPiT =false;
        //     // ffl.doPiSigma=false;
        //     ffl.bSubtractAngleNonBond = true;
        //     ffl.bSubtractBondNonBond  = true;
        //     ffl.bClampNonBonded       = true;
        //     nbmol.bClampNonBonded     = true;
        // }

        ffl.bNonBonded=bNonBonded; ffl.setNonBondStrategy( bNonBondNeighs*2-1 );

        //printf( "MolWorld_sp3::run_no_omp() bNonBonded=%i bNonBondNeighs=%i bSubtractBondNonBond=%i bSubtractAngleNonBond=%i bClampNonBonded=%i\n", bNonBonded, bNonBondNeighs, ffl.bSubtractBondNonBond, ffl.bSubtractAngleNonBond, ffl.bClampNonBonded );

        //if(bToCOG){ printf("bToCOG=%i \n", bToCOG ); center(true); }
        //if(bToCOG){ Vec3d cog=average( ffl.natoms, ffl.apos );  move( ffl.natoms, ffl.apos, cog*-1.0 ); }
        if(bCheckStuck){ checkStuck( RStuck ); }
        //if(verbosity>0)printf( "MolWorld_sp3::run_no_omp(niter=%i,bColB=%i,bColNB=%i) dt %g damping %g colB %g colNB %g \n", niter_max, ffl.bCollisionDamping, ffl.bCollisionDampingNonBond, dt, 1-cdamp, ffl.col_damp*dt, ffl.col_damp_NB*dt );
        //if(verbosity>1)[[unlikely]]{printf( "MolWorld_sp3::run_no_omp(niter=%i,bCol(B=%i,A=%i,NB=%i)) dt %g damp(cM=%g,cB=%g,cA=%g,cNB=%g)\n", niter, ffl.colDamp.bBond, ffl.colDamp.bAng, ffl.colDamp.bNonB, dt, 1-cdamp, ffl.colDamp.cdampB*dt, ffl.colDamp.cdampAng*dt, ffl.colDamp.cdampNB*dt ); }
        for(itr=0; itr<niter; itr++){
            //double ff=0,vv=0,vf=0;
            if(bGopt){
                if( bGopt         ) go.update();
                if( go.bExploring ) bConverged = false;
            }

            if(bGroups){
                groups.evalAllPoses();
            }

            Vec3d cvf_bak = ffl.cvf;
            E=0; ffl.cvf = Vec3dZero;
            //------ eval forces
            //long t1 = getCPUticks();

            for(int i=0; i<ffl.natoms; i++){ ffl.fapos[i]=Vec3dZero; }
            for(int ia=0; ia<ffl.natoms; ia++){ 
                {                 ffl.fapos[ia           ] = Vec3dZero; } // atom pos force
                if(ia<ffl.nnode){ ffl.fapos[ia+ffl.natoms] = Vec3dZero; } // atom pi  force
                if(ia<ffl.nnode){ E+=ffl.eval_atom(ia); }
                // ----- Error is HERE
                if(bNonBonded){
                    if(bNonBondNeighs)[[likely]]{
                        if(bPBC)[[likely]]{ E+=ffl.evalLJQs_ng4_PBC_atom_omp( ia ); }
                        else              { E+=ffl.evalLJQs_ng4_atom_omp    ( ia ); } 
                    }else{
                        if(bPBC)[[likely]]{ E+=ffl.evalLJQs_PBC_atom_omp( ia, F2max ); }
                        else              { E+=ffl.evalLJQs_atom_omp    ( ia, F2max ); } 
                    }
                }
                if(bSurfAtoms)[[likely]]{ 
                    if(bGridFF)[[likely]]{ 
                        if  (bTricubic){ E+= gridFF.addForce_Tricubic( ffl.apos[ia], ffl.PLQd[ia], ffl.fapos[ia], true  ); }
                        else           { E+= gridFF.addForce         ( ffl.apos[ia], ffl.PLQs[ia], ffl.fapos[ia], true  ); }
                    }  // GridFF
                    else               { 
                        //{ E+= nbmol .evalMorse   ( surf, false,                  gridFF.alphaMorse, gridFF.Rdamp );  }
                        //{ E+= nbmol .evalMorsePBC    ( surf, gridFF.grid.cell, nPBC, gridFF.alphaMorse, gridFF.Rdamp );  }
                        { E+= gridFF.evalMorsePBC_sym( ffl.apos[ia], ffl.REQs[ia],  ffl.fapos[ia] );   }
                    }
                }
                // if   (bGridFF){ 
                //     if  (bTricubic){ E+= gridFF.addForce_Tricubic( ffl.apos[ia], ffl.PLQd[ia], ffl.fapos[ia], true  ); }
                //     else           { E+= gridFF.addForce         ( ffl.apos[ia], ffl.PLQs[ia], ffl.fapos[ia], true  ); }
                // }  // GridFF
                //if( ffl.colDamp.bNonB ){ ffl.evalCollisionDamp_atom_omp( ia, ffl.colDamp.cdampNB, ffl.colDamp.dRcut1, ffl.colDamp.dRcut2 ); }
                //if( ffl.bCollisionDampingNonBond ){ ffl.evalCollisionDamp_atom_omp( ia, ffl.col_damp_NB, ffl.col_damp_dRcut1, ffl.col_damp_dRcut2 ); }
                if(bConstrZ){
                    springbound( ffl.apos[ia].z-ConstrZ_xmin, ConstrZ_l, ConstrZ_k, ffl.fapos[ia].z );
                }
                //if(bGroups){ groups.forceAtom(ia); }
                if(ipicked==ia)[[unlikely]]{ 
                    const Vec3d f = getForceSpringRay( ffl.apos[ia], pick_hray, pick_ray0,  Kpick ); 
                    ffl.fapos[ia].add( f );
                }
            }
            // ---- assembling
            for(int ia=0; ia<ffl.natoms; ia++){
                ffl.assemble_atom( ia );
            } 

            //double t_eval = (getCPUticks()-t1);
            //printf( "MolWorld_sp3::run_no_omp() (bPBC=%i,bGridFF=%i,bNonBondNeighs=%i,|Fmax|=%g,dt=%g,niter=%i) %g[tick]\n", bPBC,bGridFF,bNonBondNeighs,sqrt(F2max),opt.dt,niter, t_eval );
            //for(int i=0; i<ffl.natoms; i++){ printf( "ffl.fapos[%i] (%g,%g,%g)\n", i, ffl.fapos[i].x, ffl.fapos[i].y, ffl.fapos[i].z ); }
            if(bConstrains){
                //printf( "run_no_omp() constrs[%li].apply() bThermalSampling=%i \n", constrs.bonds.size(), bThermalSampling );
                //ffl.cleanForce();
                //printf( "run_omp() constrs[%i].apply()\n", constrs.bonds.size() );
                E+= constrs.apply( ffl.apos, ffl.fapos, &ffl.lvec );
            }
            if( go.bExploring){
                ffl.Etot += go.constrs.apply( ffl.apos, ffl.fapos, &(ffl.lvec) );
            }
            if(bGroups){ groups.applyAllForces(0.0, 0.2*sin(nloop*0.02) ); }
            if(bFIRE){
                for(int i=0; i<opt.n; i++){
                    double v=opt.vel  [i];
                    double f=opt.force[i];
                    //vv+=v*v; ff+=f*f; vf+=v*f;
                    ffl.cvf.x += v*f;
                    ffl.cvf.y += v*v;
                    ffl.cvf.z += f*f;
                }
                opt.vf=ffl.cvf.x;
                opt.vv=ffl.cvf.y; 
                opt.ff=ffl.cvf.z; 
                opt.FIRE_update_params();
            }else{
                // ----- Dynamics
                if(ffl.colDamp.medium<0){ cdamp=ffl.colDamp.tryAccel(); }
                //if(ffl.colDamp.medium<0){  if( ffl.colDamp.canAccelerate() ){ cdamp=1-ffl.colDamp.medium;  }else{ cdamp=1+ffl.colDamp.medium*0.2; } }
                //if(ffl.colDamp.medium<0){  if( ffl.colDamp.canAccelerate() ){ cdamp=1-ffl.colDamp.medium; }else{ cdamp=1+ffl.colDamp.medium; } }
            }
            for(int i=0; i<ffl.nvecs; i++){
                if( go.bExploring ){
                    //if(i==0)printf( "run_no_omp() move_atom_Langevin() gamma_damp%g T_target=%g \n", go.gamma_damp, go.T_target );
                    ffl.move_atom_Langevin( i, dt, 10000.0, go.gamma_damp, go.T_target );
                }else if(bFIRE){
                    ffl.move_atom_FIRE( i, opt.dt, 10000.0, opt.cv, opt.renorm_vf*opt.cf );
                }else{
                    ffl.cvf.add( ffl.move_atom_MD( i, dt, Flim, cdamp ) );
                }
                //ffl.cvf.add( ffl.move_atom_MD( i, dt, Flim, 1.0 ) );
                //ffl.cvf.add( ffl.move_atom_MD( i, dt, Flim, 1.01 ) );
                //ffl.move_atom_MD( i, 0.05, Flim, 0.9 );
                //ffl.move_atom_MD( i, 0.05, 1000.0, 0.9 );
                //ffl.move_atom_FIRE( i, dt, 10000.0, 0.9, 0 ); // Equivalent to MDdamp
            }
            if( (!bFIRE) && (!go.bExploring) ){
                //printf( "Acceleration: cdamp=%g(%g) nstepOK=%i \n", cdamp_, cdamp, ffl.colDamp.nstepOK );
                //printf( "Kinetic energy decrease: factor=%g v2_new=%g v2_old=%g \n", ffl.cvf.y/cvf_bak.y,  ffl.cvf.y, cvf_bak.y );
                double cos_vf = ffl.colDamp.update_acceleration( ffl.cvf );
                if(ffl.cvf.x<0)[[unlikely]]{ ffl.cleanVelocity(); }else{
                    //double renorm_vf  = sqrt( ffl.cvf.y / ( ffl.cvf.z  + 1e-32 ) );
                    //for(int i=0; i<ffl.nvecs; i++){ ffl.vapos[i] = ffl.vapos[i]*(1-cdamp) + ffl.fapos[i]*( renorm_vf * cdamp ); }
                }
            }
            Etot=E;
            if(outE )outE [itr]=Etot;
            if(outF )outF [itr]=sqrt(ffl.cvf.z);
            if(outV )outV [itr]=sqrt(ffl.cvf.y);
            if(outVF)outVF[itr]=ffl.cvf.x/sqrt(ffl.cvf.z*ffl.cvf.y + 1e-32);
            //if( isnan(Etot) || isnan(ffl.cvf.z) || isnan(ffl.cvf.y) )[[unlikely]]{  printf( "MolWorld_sp3::run_no_omp(itr=%i) ERROR NaNs : E=%f cvf(%g,%g,%g)\n", itr, E, ffl.cvf.x, sqrt(ffl.cvf.y), sqrt(ffl.cvf.z) ); return -itr; }
            if( (trj_fname) && ( (itr%savePerNsteps==0) ||(niter==0) ) )[[unlikely]]{
                sprintf(tmpstr,"# %i E %g |F| %g", itr, Etot, sqrt(ffl.cvf.z) );
                //printf( "run_no_omp::save() %s \n", tmpstr );
                saveXYZ( trj_fname, tmpstr, false, "a", nPBC_save );
            }
            if(ffl.cvf.z<F2conv)[[unlikely]]{ 
                //niter=0; 
                bConverged=true;
                double t = (getCPUticks() - T0)*tick2second;
                if(verbosity>1)[[unlikely]]{printf( "MolWorld_sp3::run_no_omp() CONVERGED in %i/%i nsteps E=%g |F|=%g time=%g[ms/%i](%g[us/iter])\n", itr,niter_max, E, sqrt(ffl.cvf.z), itr, t*1e+3, t*1e+6/itr ); }
                if( bGopt && !go.bExploring )[[unlikely]]{
                    gopt_ifound++;
                    sprintf(tmpstr,"# %i E %g |F| %g istep=%i ", gopt_ifound, Etot, sqrt(ffl.cvf.z), go.istep );
                    printf( "run_no_omp::save() %s \n", tmpstr );
                    saveXYZ( "gopt.xyz", tmpstr, false, "a", nPBC_save );
                    go.startExploring();
                    //go.apply_kick( ffl.natoms, ffl.apos, ffl.vapos );
                    bConverged=false;
                }
                break;
            }else{
                //printf( "nStuck %i \n", nStuck );
                if( bCheckStuck )[[unlikely]] { handleStuckAtom(itr, ffl.cvf ); }
                if(verbosity>3)  [[unlikely]] { printf( "MolWorld_sp3::run_no_omp(itr=%i/%i) E=%g |F|=%g |v|=%g cos(v,f)=%g dt=%g cdamp=%g\n", itr,niter_max, E, sqrt(ffl.cvf.z), sqrt(ffl.cvf.y), ffl.cvf.x/sqrt(ffl.cvf.z*ffl.cvf.y+1e-32), dt, cdamp ); }
            }
        }
        double ticks = (getCPUticks() - T0);
        double t = ticks*tick2second;
        if( (itr>=(niter_max-1)) && (verbosity>1) ) [[unlikely]] {
            double c_smooth = 0.1;
            time_per_iter = time_per_iter*(1-c_smooth) + ( t*1e+6/itr )*c_smooth;
            //printf( "MolWorld_sp3::run_no_omp() NOT CONVERGED in %i/%i dt=%g E=%g |F|=%g time=%g[ms/%i](%g[us/iter])\n", itr,niter_max, opt.dt, E,  sqrt(ffl.cvf.z), t*1e+3,itr,t*1e+6/itr ); 
            printf( "MolWorld_sp3::run_no_omp() NOT CONVERGED (bPBC=%i,bGridFF=%i,bNonBondNeighs=%i,go.bExploring=%i,|Fmax|=%g,dt=%g,niter=%i) time=%g[ms/%i](%g[us/iter]) | tick2second=%g ticks=%g \n", bPBC,bGridFF,bNonBondNeighs,go.bExploring,sqrt(F2max),opt.dt,niter, t*1e+3,itr, time_per_iter,  tick2second,  ticks );
        }
        return itr;
    }
  
/**
 * Runs the simulation using OpenMP parallelization.
 *
 * @param niter_max The maximum number of iterations.
 * @param dt The time step.
 * @param Fconv The convergence threshold for the force.
 * @param Flim The force limit.
 * @param timeLimit The time limit for the optimization.
 * @param outE Pointer to an array to store the total energy at each iteration (optional).
 * @param outF Pointer to an array to store the squared force at each iteration (optional).
 * @return The number of iterations performed.
 */
    __attribute__((hot))  
    int run_omp( int niter_max, double dt, double Fconv=1e-6, double Flim=1000, double timeLimit=0.02, double* outE=0, double* outF=0, double* outV=0, double* outVF=0 ){
        nloop++;
        if(dt>0){ opt.setTimeSteps(dt); }else{ dt=opt.dt; }
        //printf( "run_omp() niter_max %i dt %g Fconv %g Flim %g timeLimit %g outE %li outF %li \n", niter_max, dt, Fconv, Flim, timeLimit, (long)outE, (long)outF );
        long T0 = getCPUticks();
        double E=0,F2=0,F2conv=Fconv*Fconv;
        double ff=0,vv=0,vf=0;
        int itr=0,niter=niter_max;
        bConverged = false;

        //if( bGridDouble ){ printf( "run_omp() bGridDouble %i @ffl.PLQd=%li @FFPaul_d=%li @FFLond_d=%li @FFPaul_d=%li \n", bGridDouble, (long)ffl.PLQd, (long)gridFF.FFPaul_d, (long)gridFF.FFLond_d, (long)gridFF.FFPaul_d );    }

        // if(bToCOG && (!bGridFF) ){ 
        //     Vec3d cog=average( ffl.natoms, ffl.apos );  
        //     move( ffl.natoms, ffl.apos, cog*-1.0 ); 
        // }
        if(bCheckStuck){ checkStuck( RStuck ); }
        //#pragma omp parallel shared(E,F2,ff,vv,vf,ffl) private(itr)
        #pragma omp parallel shared(niter,itr,E,F2,ff,vv,vf,ffl,T0,bConstrains,bConverged)
        while(itr<niter){
            if(itr<niter){
            //#pragma omp barrier
            #pragma omp single
            {E=0;F2=0;ff=0;vv=0;vf=0;
                if( bGopt         ) go.update();
                if( go.bExploring ) bConverged = false;
            }
            //------ eval forces
            //#pragma omp barrier
            #pragma omp for reduction(+:E)
            for(int ia=0; ia<ffl.natoms; ia++){ 
                {                 ffl.fapos[ia           ] = Vec3dZero; } // atom pos force
                if(ia<ffl.nnode){ ffl.fapos[ia+ffl.natoms] = Vec3dZero; } // atom pi  force
                //if(verbosity>3)
                //printf( "atom[%i]@cpu[%i/%i]\n", ia, omp_get_thread_num(), omp_get_num_threads()  );
                if(ia<ffl.nnode){ E+=ffl.eval_atom(ia); }
                //if(ia<ffl.nnode){ E+=ffl.eval_atom_opt(ia); }

                // ----- Error is HERE
                if(bPBC)   { E+=ffl.evalLJQs_ng4_PBC_atom_omp( ia ); }
                else       { E+=ffl.evalLJQs_ng4_atom_omp    ( ia ); } 
                //if(bGridFF){ E+= gridFF.addForce       ( ffl.apos[ia], ffl.PLQs[ia], ffl.fapos[ia], true  ); }  // GridFF  float
                if(bGridFF){ E+= gridFF.addForce_d       ( ffl.apos[ia], ffl.PLQd[ia], ffl.fapos[ia], true  ); }  // GridFF  double

                //if     (bGridFF){ E+= gridFF.addMorseQH_PBC_omp( ffl.apos[ia], ffl.REQs[ia], ffl.fapos[ia] ); }  // NBFF
                if(bConstrZ){
                    springbound( ffl.apos[ia].z-ConstrZ_xmin, ConstrZ_l, ConstrZ_k, ffl.fapos[ia].z );
                }
                if(ipicked==ia)[[unlikely]]{ 
                    const Vec3d f = getForceSpringRay( ffl.apos[ia], pick_hray, pick_ray0,  Kpick ); 
                    ffl.fapos[ia].add( f );
                }
            }
            // if(ffl.bTorsion){
            //     #pragma omp for reduction(+:E)
            //     for(int it=0; it<ffl.ntors; it++){ 
            //         E+=ffl.eval_torsion(it); 
            //     }
            // }
            #pragma omp single
            {
                if(bConstrains  ){ E+=constrs.apply( ffl.apos, ffl.fapos, &ffl.lvec ); }
                if(go.bExploring){ go.constrs.apply( ffl.apos, ffl.fapos, &ffl.lvec ); }
            }
            // ---- assemble (we need to wait when all atoms are evaluated)
            //#pragma omp barrier
            #pragma omp for
            for(int ia=0; ia<ffl.natoms; ia++){
                ffl.assemble_atom( ia );
            }
            // #pragma omp barrier
            // #pragma omp for reduction(+:F2)
            // for(int i=0; i<ffl.nvecs; i++){
            //     F2 += ffl.move_atom_MD     ( i, dt, Flim, 0.95 );
            //     //F2 += ffl.move_atom_kvaziFIRE( i, dt, Flim );
            // }
            //#pragma omp barrier
            
            //#pragma omp barrier
            // --- FIRE pre
                #pragma omp for reduction(+:vf,vv,ff)
                for(int i=0; i<opt.n; i++){
                    double v=opt.vel  [i];
                    double f=opt.force[i];
                    vv+=v*v; ff+=f*f; vf+=v*f;
                }
                #pragma omp single
                { opt.vv=vv; opt.ff=ff; opt.vf=vf; F2=ff; opt.FIRE_update_params(); }

                // ------ move
                #pragma omp for
                for(int i=0; i<ffl.nvecs; i++){
                    if( go.bExploring ){
                        ffl.move_atom_Langevin( i, dt, 10000.0, go.gamma_damp, go.T_target ); 
                    }else{
                        //ffl.move_atom_MD( i, opt.dt, Flim, 0.9 );
                        //ffl.move_atom_MD( i, 0.05, Flim, 0.9 );
                        //ffl.move_atom_MD( i, 0.05, 1000.0, 0.9 );
                        ffl.move_atom_FIRE( i, opt.dt, 10000.0, opt.cv, opt.renorm_vf*opt.cf );
                        //ffl.move_atom_FIRE( i, dt, 10000.0, 0.9, 0 ); // Equivalent to MDdamp
                    }
            } 
            
            //#pragma omp barrier
            #pragma omp single
            { 
                Etot=E;
                itr++; 
                // if(timeLimit>0)[[unlikely]]{
                //     double t = (getCPUticks() - T0)*tick2second;
                //     if(t>0.02){ 
                //         niter=0; 
                //         if(verbosity>1) [[unlikely]] { printf( "run_omp() ended due to time limit after %i nsteps ( %6.3f [s]) \n", itr, t ); }
                //     }
                // }
                if(F2<F2conv)[[unlikely]]{ 
                    niter=0; 
                    bConverged = true;
                    double t = (getCPUticks() - T0)*tick2second;
                    if(verbosity>1) [[unlikely]] { printf( "run_omp() CONVERGED in %i/%i nsteps E=%g |F|=%g time= %g [ms]( %g [us/%i iter])\n", itr,niter_max, E, sqrt(F2), t*1e+3, t*1e+6/itr, itr ); }

                    printf( "run_omp() CONVERGED in %i/%i nsteps E=%g |F|=%g time= %g [ms]( %g [us/%i iter])\n", itr,niter_max, E, sqrt(F2), t*1e+3, t*1e+6/itr, itr );
                    if(bGopt  && (!go.bExploring) ){
                        gopt_ifound++;
                        sprintf(tmpstr,"# %i E %g |F| %g istep=%i", gopt_ifound, Etot, sqrt(F2), go.istep );
                        printf( "run_omp().save %s \n", tmpstr );
                        saveXYZ( "gopt.xyz", tmpstr, false, "a", nPBC_save );
                        go.startExploring();
                        //go.apply_kick( ffl.natoms, ffl.apos, ffl.vapos );
                        bConverged=false;
                        // if(bToCOG && bGridFF ){ 
                        //     Vec3d cog=average( ffl.natoms, ffl.apos );   cog.z=0;  
                        //     move( ffl.natoms, ffl.apos, cog*-1.0 ); 
                        // }
                    }
                }else{
                    if( bCheckStuck  )[[unlikely]]{ handleStuckAtom(itr, Vec3d{opt.vf,opt.vv,opt.ff} ); }
                }
                //printf( "step[%i] E %g |F| %g ncpu[%i] \n", itr, E, sqrt(F2), omp_get_num_threads() ); 
                //{printf( "step[%i] dt %g(%g) cv %g cf %g cos_vf %g \n", itr, opt.dt, opt.dt_min, opt.cv, opt.cf, opt.cos_vf );}
                //if(verbosity>2){printf( "step[%i] E %g |F| %g ncpu[%i] \n", itr, E, sqrt(F2), omp_get_num_threads() );}
            }
            } // if(itr<niter)
        } // while(itr<niter)
           
        {
        double t = (getCPUticks() - T0)*tick2second;
        if( (itr>=niter_max)&&(verbosity>1)) [[unlikely]] {printf( "run_omp() NOT CONVERGED in %i/%i dt=%g E=%g |F|=%g time= %g [ms]( %g [us/%i iter]) \n", itr,niter_max, opt.dt, E,  sqrt(F2), t*1e+3, t*1e+6/itr, itr ); }
        }
        return itr;
    }


// void makeGridFF( bool bSaveDebugXSFs=false, Vec3i nPBC={1,1,0} ) {
//     gridFF.bindSystem(surf.natoms, 0, surf.apos, surf.REQs );
//     //if(verbosity>1)
//     gridFF.grid.printCell();
//     gridFF.allocateFFs();
//     //double x0= ( gridFF.grid.cell.a.x + gridFF.grid.cell.b.x )*-0.5;
//     //double y0= ( gridFF.grid.cell.a.y + gridFF.grid.cell.b.y )*-0.5;
//     //gridFF.grid.pos0 = Vec3d{ x0,y0,-8.0};
//     //gridFF.shift   = Vec3d{0.0,0.0,-8.0};
//     //gridFF.tryLoad( "data/FFelec.bin", "data/FFPaul.bin", "data/FFLond.bin", true, {0,0,0} );
//     //gridFF.tryLoad( "FFelec.bin", "FFPaul.bin", "FFLond.bin", false, {1,1,1} );
//     gridFF.tryLoad( "FFelec.bin", "FFPaul.bin", "FFLond.bin", false, nPBC, bSaveDebugXSFs );
// }


//inline int pickParticle( const Vec3d& ray0, const Vec3d& hRay, double R, int n, Vec3d * ps, bool* ignore=0 ){
//int pickParticle( Vec3d ray0, Vec3d hray, double R=0.5 ){ return pickParticle( ray0, hray, R, ff.natoms, ff.apos ); }

// int toXYZ(const char* comment="#comment", bool bNodeOnly=false){
//     if(xyz_file==0){ printf("ERROR no xyz file is open \n"); return -1; }
//     params.writeXYZ( xyz_file, (bNodeOnly ? ffl.nnode : ffl.natoms) , nbmol.atypes, nbmol.apos, comment );
//     return 0;
// }

/**
 * Prepares the MolecularWorld object to be written to an XYZ file by function writeXYZ.
 *
 * @param comment The comment to be included in the XYZ file (default: "#comment").
 * @param bNodeOnly Flag indicating whether to convert only the nodes or the entire structure (default: false).
 * @param file The file pointer to write the XYZ data to (default: 0).
 * @param bPi Flag indicating whether to include pi electrons in the XYZ file (default: false).
 * @param just_Element Flag indicating whether to include only the element symbols in the XYZ file (default: true).
 * @return 0 if successful, -1 if an error occurs.
 */
int toXYZ(const char* comment="#comment", bool bNodeOnly=false, FILE* file=0, bool bPi=false, bool just_Element=true ){
    if(file==0){ file=xyz_file; };
    if(file==0){ printf("ERROR no xyz file is open \n"); return -1; }
    int n=ffl.natoms; if(bNodeOnly){ n=ffl.nnode; }
    int npi=0; if(bPi)npi=ffl.nnode;
    params.writeXYZ( file, n, nbmol.atypes, nbmol.apos, comment, 0,just_Element, npi );
    return 0;
}

/**
 * Saves the molecular structure in XYZ format to a file.
 *
 * @param fname The name of the file to save the structure to.
 * @param comment The comment to include in the XYZ file. Default is "#comment".
 * @param bNodeOnly Flag indicating whether to save only the nodes or all atoms. Default is false.
 * @param mode The file mode to open the file with. Default is "w".
 * @param nPBC The number of periodic boundary conditions in each direction. Default is {1, 1, 1}.
 * @return The number of atoms saved to the file.
 */
int saveXYZ(const char* fname, const char* comment="#comment", bool bNodeOnly=false, const char* mode="w", Vec3i nPBC=Vec3i{1,1,1} ){ 
    char str_tmp[1024];
    if(bPBC){ sprintf( str_tmp, "lvs %8.3f %8.3f %8.3f    %8.3f %8.3f %8.3f    %8.3f %8.3f %8.3f %s", ffl.lvec.a.x, ffl.lvec.a.y, ffl.lvec.a.z, ffl.lvec.b.x, ffl.lvec.b.y, ffl.lvec.b.z, ffl.lvec.c.x, ffl.lvec.c.y, ffl.lvec.c.z, comment ); }
    else    { sprintf( str_tmp, "%s", comment ); }
    return params.saveXYZ( fname, (bNodeOnly ? ffl.nnode : ffl.natoms) , nbmol.atypes, nbmol.apos, str_tmp, nbmol.REQs, mode, true, nPBC, ffl.lvec ); 
}
//int saveXYZ(const char* fname, const char* comment="#comment", bool bNodeOnly=false){ return params.saveXYZ( fname, (bNodeOnly ? ff.nnode : ff.natoms) , ff.atype, ff.apos, comment, nbmol.REQs ); }
//int saveXYZ(const char* fname, const char* comment="#comment", bool bNodeOnly=false){ return params.saveXYZ( fname, (bNodeOnly ? ff.nnode : ff.natoms) , nbmol.atypes, nbmol.apos, comment, nbmol.REQs ); }

// ========= Manipulation with the molecule

/**
 * Shifts the positions of atoms in the given selection by the specified displacement vector d.
 *
 * @param n The number of atoms in the selection.
 * @param selection An array of indices representing the atoms in the selection.
 * @param d The displacement vector to shift the atoms by.
 */
void shift_atoms ( int n, int* selection, Vec3d d                          ){ move  ( n, selection, ff.apos, d           ); };
/**
 * Rotates the atoms specified by the given selection around the specified axis ax by the specified angle phi.
 *
 * @param n The number of atoms in the selection.
 * @param selection An array of integers representing the indices of the atoms to be rotated.
 * @param p0 The pivot point around which the atoms will be rotated.
 * @param ax The axis of rotation.
 * @param phi The angle of rotation in radians.
 */
void rotate_atoms( int n, int* selection, Vec3d p0, Vec3d ax, double phi   ){ rotate( n, selection, ff.apos, p0, ax, phi ); };
/**
 * Shifts the atoms in the given selection by a specified distance l along the line connecting the atoms with indices ia0 and ia1.
 *
 * @param n         The number of atoms in the selection.
 * @param selection An array of indices representing the atoms in the selection.
 * @param ia0       The index of the first atom
 * @param ia1       The index of the second atom
 * @param l         The distance to shift the atoms by.
 */
void shift_atoms ( int n, int* selection, int ia0, int ia1, double l              ){ Vec3d d=(ff.apos[ia1]-ff.apos[ia0]).normalized()*l; move( n, selection, ff.apos, d); };
/**
 * Rotates the specified atoms in the selection around an axis defined by the atoms with indices iax0 and iax1 by the specified angle phi.
 *
 * @param n The number of atoms in the selection.
 * @param selection An array of indices representing the atoms to be rotated.
 * @param ia0 The index of the reference atom.
 * @param iax0 The index of the starting atom of the rotation axis.
 * @param iax1 The index of the ending atom of the rotation axis.
 * @param phi The angle of rotation in radians.
 */
void rotate_atoms( int n, int* selection, int ia0, int iax0, int iax1, double phi ){ rotate( n, selection, ff.apos, ff.apos[ia0], (ff.apos[iax1]-ff.apos[iax0]).normalized(), phi ); };

/**
 * Splits the selection at a specified bond index.
 * 
 * @param ib The bond index to split at.
 * @param selection The selection array to modify. If set to 0, the global manipulation_sel array will be used.
 * @return The number of atoms in the resulting selection.
 */
int splitAtBond( int ib, int* selection ){
    bool bGlob=(selection==0); 
    if(bGlob){ selection=manipulation_sel; }
    int n = MM::splitByBond( ib, ff.nbonds, ff.bond2atom, ff.apos, selection, manipulation_ax, manipulation_p0 );
    if(bGlob){ manipulation_nsel=n; }
    return n;
}

int selectByType( int itype, bool bByElement=false ){
    selection.clear();
    for(int i=0; i<ffl.natoms; i++){ 
        int it = ffl.atypes[i];
        if( bByElement ){ it = params.atypes[it].element; }
        if( it == itype ){ selection.push_back( i ); }
    }
    return selection.size();
}

/**
 * Selects atoms within a rectangular region defined by two points in 3D space.
 * 
 * @param p0 The first point defining the rectangular region.
 * @param p1 The second point defining the rectangular region.
 * @param rot The rotation matrix to transform the points to the desired coordinate system.
 */
int selectRect( const Vec3d& p0, const Vec3d& p1, const Mat3d& rot ){
    printf( "MolWorld_sp3::selectRect() p0(%g,%g,%g) p1(%g,%g,%g) \n", p0.x,p0.y,p0.z, p1.x,p1.y,p1.z );
    Vec3d Tp0,Tp1,Tp;
    //Mat3d rot = (Mat3d)cam.rot;
    rot.dot_to(p0,Tp0);
    rot.dot_to(p1,Tp1);
    _order(Tp0.x,Tp1.x);
    _order(Tp0.y,Tp1.y);
    Tp0.z=-1e+300;
    Tp1.z=+1e+300;
    selection.clear();
    for(int i=0; i<ff.natoms; i++ ){
        rot.dot_to(ff.apos[i],Tp);
        if( Tp.isBetween(Tp0,Tp1) ){
            selection.push_back( i );
        }
    }
<<<<<<< HEAD
    return selection.size();
}

int selectFragment( int ifrag ){
    //printf( "MolWorld_sp3::selectFragment() ifrag %i \n", ifrag );
    selection.clear();
    if(ifrag<0)selection.size();
    // ToDo: this is not most efficient way to do it, but for know we don't have reliable way to get all atoms which belongs to the fragment when atoms are reordered
    for(int i=0; i<builder.atoms.size(); i++ ){
        const MM::Atom& a = builder.atoms[i];
        if( a.frag == ifrag ){
            selection.push_back( i );
        }
=======
    //int saveXYZ(const char* fname, const char* comment="#comment", bool bNodeOnly=false){ return params.saveXYZ( fname, (bNodeOnly ? ff.nnode : ff.natoms) , ff.atype, ff.apos, comment, nbmol.REQs ); }
    //int saveXYZ(const char* fname, const char* comment="#comment", bool bNodeOnly=false){ return params.saveXYZ( fname, (bNodeOnly ? ff.nnode : ff.natoms) , nbmol.atypes, nbmol.apos, comment, nbmol.REQs ); }

    // ========= Analysis

    double findHbonds_PBC( int ia, double Rcut, double Hcut, double cosMin, Vec3d dir, std::vector<Vec3i>& out ){
        //printf( "MolWorld_sp3::findHbonds_PBC(%i) Rcut=%g Hcut=%g\n", ia, Rcut, Hcut );
        const double R2cut = Rcut*Rcut;
        const NBFF&  ff   = ffl;
        const Vec3d  pi   = ff.apos     [ia];
        const Quat4d REQi = ff.REQs     [ia];
        if( REQi.w < 0 ) return 0;
        const Quat4i ng   = ff.neighs   [ia];
        const Quat4i ngC  = ff.neighCell[ia];
        double E=0,fx=0,fy=0,fz=0;
        for (int j=0; j<ff.natoms; j++){ 
            if(ia==j)continue;
            const Quat4d& REQj  = ff.REQs[j];
            if( REQj.w > 0 ) continue;
            const Quat4d  REQij = _mixREQ(REQi,REQj); 
            const Vec3d dp     = ff.apos[j]-pi;
            Vec3d fij          = Vec3dZero;
            const bool bBonded = ((j==ng.x)||(j==ng.y)||(j==ng.z)||(j==ng.w));
            for(int ipbc=0; ipbc<npbc; ipbc++){
                //printf( "[ia=%i,j=%i,ipbc=%i]\n", ia, j, ipbc );
                // --- We calculate non-bonding interaction every time (most atom pairs are not bonded)
                const Vec3d dpc = dp + ff.shifts[ipbc];    //   dp = pj - pi + pbc_shift = (pj + pbc_shift) - pi 
                //double eij      = getLJQH( dpc, fij, REQij, R2damp );
                // --- If atoms are bonded we don't use the computed non-bonding interaction energy and force
                double r2 = dpc.norm2();
                if( (r2>R2cut) || (REQij.w>-Hcut) )[[likely]] continue;
                //if( (r2>R2cut) )[[likely]] continue;
                if(bBonded) [[unlikely]]  { 
                    if(   ((j==ng.x)&&(ipbc==ngC.x))
                        ||((j==ng.y)&&(ipbc==ngC.y))
                        ||((j==ng.z)&&(ipbc==ngC.z))
                        ||((j==ng.w)&&(ipbc==ngC.w))
                    ) [[unlikely]]  { 
                        continue;
                    }
                }
                double c = dir.dot( dpc )/sqrt(r2);
                //printf( "[ia=%i,j=%i,ipbc=%i] r=%g/Rcut(%g) cos=%g/cosMin(%g)\n", ia, j, ipbc,  sqrt(r2), Rcut, c, cosMin );
                if( c<cosMin ) continue;
                //printf( "[ia=%i,j=%i,ipbc=%i] found  r=%g/Rcut(%g) \n", ia, j, ipbc,  sqrt(r2), Rcut );
                out.push_back( Vec3i{ ia, j, ipbc } );
            }
        }
        return E;
    }
    double findHbonds_PBC( double Rcut, double Hcut, double angMax, std::vector<Vec3i>* out =0 ){
        //printf( "MolWorld_sp3::findHbonds_PBC()\n" );
        double cosMin = cos(angMax);
        if(out==0){ out = &Hbonds; }
        double E=0;
        const NBFF&  ff   = ffl;
        for(int ia=0; ia<ffl.natoms; ia++){ 

            if( ff.REQs[ia].w < Hcut ) continue;

            // --- find vector of hydrogen bond to base
            const Quat4i ng  = ff.neighs   [ia];
            const Quat4i ngC = ff.neighCell[ia];
            Vec3d dir = ffl.apos[ia] - ffl.apos[ng.x] + ff.shifts[ngC.x]; 
            dir.normalize();
            //printf( "[ia=%i,j=%i,ipbc=%i] dir(%g,%g,%g) \n", ia, ng.x, ngC.x, dir.x,dir.y,dir.z );
            //out->push_back( Vec3i{ ia, ng.x, ngC.x } );

            E+=findHbonds_PBC( ia, Rcut, Hcut, cosMin, dir, *out );
        }
        //printf( "MolWorld_sp3::findHbonds_PBC() DONE\n" );
        return E;
    }


    // ========= Manipulation with the molecule

    void shift_atoms ( int n, int* selection, Vec3d d                          ){ move  ( n, selection, ff.apos, d           ); };
    void rotate_atoms( int n, int* selection, Vec3d p0, Vec3d ax, double phi   ){ rotate( n, selection, ff.apos, p0, ax, phi ); };
    void shift_atoms ( int n, int* selection, int ia0, int ia1, double l              ){ Vec3d d=(ff.apos[ia1]-ff.apos[ia0]).normalized()*l; move( n, selection, ff.apos, d); };
    void rotate_atoms( int n, int* selection, int ia0, int iax0, int iax1, double phi ){ rotate( n, selection, ff.apos, ff.apos[ia0], (ff.apos[iax1]-ff.apos[iax0]).normalized(), phi ); };

    int splitAtBond( int ib, int* selection ){
        bool bGlob=(selection==0); 
        if(bGlob){ selection=manipulation_sel; }
        int n = MM::splitByBond( ib, ff.nbonds, ff.bond2atom, ff.apos, selection, manipulation_ax, manipulation_p0 );
        if(bGlob){ manipulation_nsel=n; }
        return n;
>>>>>>> 1627542d
    }
    return selection.size();
}

int selectAllBonded( int ia ){
    selection_set.clear();
    selection.clear();
    if( (ia<0)||(ia>=builder.atoms.size()) ){  printf( "ERROR : MolWorld_sp3::selectAllBonded(ia=%i) but builder.atoms.size(%i) \n" );  exit(0); };
    if( builder.atoms[ia].iconf == -1 ){  // if this atom is capping
        for(int ib=0; ib<builder.bonds.size(); ib++){
            const Vec2i b = builder.bonds[ib].atoms;
            if(b.x==ia){ selection_set.insert( b.y ); }else if(b.y==ia){ selection_set.insert( b.x ); }
        }
    }else{
        selection_set.insert( ia );
    }
    int nfound = 1;
    while( nfound>0){
        int osz = selection_set.size();
        for( int ia : selection_set ){
            int ic = builder.atoms[ia].iconf;
            if( ic < 0 )continue;  
            MM::AtomConf& conf = builder.confs[ic];
            for( int j = 0; j<conf.nbond; j++ ){
                int ib = conf.neighs[j];
                int ja = builder.bonds[ib].getNeighborAtom(ia);
                selection_set.insert( ja );
            }
        }
        nfound = selection_set.size() - osz;
    }
    for( int ia : selection_set ){ selection.push_back( ia ); }
    return selection.size();
}

// ========= Geometry operations on selected atoms

bool trySel( int*& sel, int& n ){ 
    if(sel==0){
        sel=selection.data(); 
        n  =selection.size();
        return true; 
    }
    return false;
}

Vec3d center( bool dotIt=false, int* sel=0, int n=-1 ){
    trySel( sel, n );
    Vec3d c = Vec3dZero;
    for(int i=0; i<n; i++){  // ToDo: is it better to do it with min/max ?
        c.add( ffl.apos[selection[i]] ); 
    }
    c.mul( 1./n );
    //printf( "getCenter() cog(%g,%g,%g) selection.size()=%i dotIt=%i \n", c.x,c.y,c.z, selection.size(), dotIt );
    if(dotIt){ for(int i=0; i<n; i++){ ffl.apos[selection[i]].sub(c); } }
    return c;
}

Mat3d getInertiaTensor( int* sel=0, int n=-1, Vec3d* cog=0 ){
    trySel( sel, n );
    Vec3d c;
    if(cog){ c=*cog; }else{ c=center(0, sel, n ); }
    Mat3d I = Mat3dZero;
    for(int i=0; i<n; i++){
        int ia = selection[i];
        Vec3d p = ffl.apos[ia];
        Vec3d d = p - c;
        //printf( "getInertiaTensor()[%i->%i] d(%g,%g,%g) p(%g,%g,%g) \n", i, ia,  d.x,d.y,d.z, p.x,p.y,p.z );
        I.addOuter(d,d, 1.0 );
    }
    //printf( "getInertiaTensor() I(%g,%g,%g) (%g,%g,%g) (%g,%g,%g) \n", I.a.x,I.a.y,I.a.z, I.b.x,I.b.y,I.b.z, I.c.x,I.c.y,I.c.z );
    return I;
}

Mat3d alignToAxis( Vec3i ax={2,1,0}, Mat3d* I_=0, Vec3d* cog=0, bool doIt=true, int* sel=0, int n=-1 ){
    trySel( sel, n );
    Vec3d c; if(cog){ c=*cog;  }else{ c = center(0, sel, n ); }
    Mat3d I; if(I_ ){ I = *I_; }else{ I = getInertiaTensor( sel, n, &c ); }
    Vec3d ls; I.eigenvals(ls);
    printf( "alignToAxis() evals(%g,%g,%g) \n", ls.x,ls.y,ls.z );
    Mat3d rot;
    I.eigenvec( ls.array[ax.x], rot.a );
    I.eigenvec( ls.array[ax.y], rot.b );
    I.eigenvec( ls.array[ax.z], rot.c );
    if(doIt){
        for(int i=0; i<n; i++){
            int ia = selection[i];
            Vec3d p; rot.dot_to( ffl.apos[ia]-c, p );
            ffl.apos[ia] = p + c; 
        }
    }
    return rot;
}

int fragmentsByBonds(){
    builder.frags.clear();
    for( MM::Atom& a : builder.atoms ){ a.frag = -1; }
    //int nfound = 1;
    for( int ia=0; ia<builder.atoms.size(); ia++ ){
        if( builder.atoms[ia].frag == -1 ){
            int nfound = selectAllBonded( ia );
            int ifrag = builder.frags.size();
            //builder.startFragment();
            builder.frags.push_back( MM::Fragment() );
            printf( "fragmentsByBonds() ifrag %i nfound %i \n", ifrag, nfound );
            for( int i : selection ){
                builder.atoms[i].frag = ifrag;
                //builder.frags[ifrag].atoms.push_back( i );
            }
        }    
    }
    selection_set.clear();
    selection.clear();
    builder.randomFragmentCollors();
    return builder.frags.size();
}

/**
 * Performs a translation scan along the specified direction d for a given number of steps.
 *
 * @param n The number of atoms in the selection.
 * @param selection An array of indices representing the atoms in the selection.
 * @param d The direction of translation.
 * @param nstep The number of steps for the translation scan.
 * @param Es An array to store the energy values at each step (optional).
 * @param trjName The name of the trajectory file to write the coordinates (optional).
 * @param bAddjustCaps Flag indicating whether to adjust the caps (default: false).
 */
void scanTranslation_ax( int n, int* selection, Vec3d d, int nstep, double* Es,const char* trjName, bool bAddjustCaps=false ){
    //if(selection==0){ selection=manipulation_sel; n=manipulation_nsel; }
    //Vec3d d=(*(Vec3d*)(vec)); 
    d.mul(1./nstep);
    FILE* file=0;
    if(trjName){ file=fopen( trjName, "w" ); }
    for(int i=0; i<nstep; i++){
        if(file){ toXYZ(tmpstr,false,file); };
        double E = eval();
        if(Es)Es[i]=E;
        move( n, selection, nbmol.apos, d);
    }
    if(file){ fclose(file); }
}

/**
 * Performs a translation scan along the line connecting the atoms with indices ia0 and ia1 for a given number of steps.
 *
 * @param n The number of atoms in the system.
 * @param selection An array of indices representing the atoms to be translated.
 * @param ia0 The index of the first atom involved in the translation.
 * @param ia1 The index of the second atom involved in the translation.
 * @param l The length of the translation vector.
 * @param nstep The number of steps in the translation scan.
 * @param Es An array to store the calculated energies.
 * @param trjName The name of the trajectory file to save the scan results.
 * @param bAddjustCaps Flag indicating whether to adjust the caps of the molecular system.
 */
void scanTranslation( int n, int* selection, int ia0, int ia1, double l, int nstep, double* Es, const char* trjName, bool bAddjustCaps=false ){ Vec3d d=(nbmol.apos[ia1]-nbmol.apos[ia0]).normalized()*l; scanTranslation_ax(n,selection, d, nstep, Es, trjName , bAddjustCaps); };

/**
 * Performs a rotational scan of the selected atoms around a given axis ax for a given number of steps.
 *
 * @param n The number of atoms in the selection.
 * @param selection An array of integers representing the indices of the atoms in the selection.
 * @param p0 The reference point for rotation.
 * @param ax The axis of rotation.
 * @param phi The total rotation angle.
 * @param nstep The number of steps in the rotational scan.
 * @param Es An array to store the energy values at each step (optional).
 * @param trjName The name of the trajectory file to write the rotational scan data (optional).
 */
void scanRotation_ax( int n, int* selection, Vec3d p0, Vec3d ax, double phi, int nstep, double* Es, const char* trjName ){
    //if(p0==0) p0=(double*)&manipulation_p0;
    //if(ax==0) ax=(double*)&manipulation_ax;
    //if(selection==0){selection=manipulation_sel; n=manipulation_nsel; }
    double dphi=phi/nstep;
    FILE* file=0;
    if(trjName){ file=fopen( trjName, "w" ); }
    //printf( "MolWorld_sp3_simple::scanRotation_ax() nstep=%i phi=%g nsel=%i ax(%g,%g,%g) p0(%g,%g,%g) \n", nstep, phi, n, ax.x,ax.y,ax.z,  p0.x,p0.y,p0.z );
    for(int i=0; i<nstep; i++){
        double E = eval();
        Vec3d tq = torq( n, nbmol.apos, nbmol.fapos, p0, selection );
        if(file){  sprintf(tmpstr,"# rotScan[%i] E=%g tq=(%g,%g,%g)", i, E, tq.x,tq.y,tq.z );  toXYZ(tmpstr, false, file, true ); };
        if(Es)Es[i]=E;
        //printf("scanRotation_ax[%i] phi %g E %g \n", i, phi*i, E );
        ffl.rotateNodes(n, selection, p0, ax, dphi );
    }
    if(file){ fclose(file); }
}

/**
 * Scans the rotation of the selected atoms around the axis defined by the atoms with indices iax0 and iax1 for a given number of steps.
 *
 * @param n The number of atoms in the system.
 * @param selection An array of indices representing the atoms to be rotated.
 * @param ia0 The index of the central atom.
 * @param iax0 The index of the starting atom of the rotation axis.
 * @param iax1 The index of the ending atom of the rotation axis.
 * @param phi The rotation angle in radians.
 * @param nstep The number of steps in the rotation.
 * @param Es An array to store the calculated energies.
 * @param trjName The name of the trajectory file to save the rotated configurations.
 */
void scanRotation( int n, int* selection,int ia0, int iax0, int iax1, double phi, int nstep, double* Es, const char* trjName ){ Vec3d ax=(nbmol.apos[iax1]-nbmol.apos[iax0]).normalized(); scanRotation_ax(n,selection, nbmol.apos[ia0], ax, phi, nstep, Es, trjName ); };


void scanAngleToAxis_ax( int n, int* selection, double r, double R, Vec3d p0, Vec3d ax, int nstep, double* angs, double* Es, const char* trjName ){
    //printf( "scanAngleToAxis_ax()\n" );
    FILE* file=0;
    if(trjName){ file=fopen( trjName, "w" ); }
    for(int i=0; i<nstep; i++){
        double ang = angs[i];
        Vec2d cs; cs.fromAngle(ang);
        //printf( "scanAngleToAxis_ax[%i] ang=%g cs(%g,%g)\n", i, ang, cs.x, cs.y );
        for(int j=0; j<n; j++){
            int ia = selection[j];
            Vec3d d = ffl.apos[ia]-p0;
            double l2=d.norm2();
            double c = ax.dot(d);
            //double sign=(c>0)1:-1;
            d.add_mul(ax, -c );                 // remove axial component
            //d.mul( 1.0/sqrt(l2-c*c) );
            d.mul( (r*cs.x + R)/sqrt(l2-c*c) ); // renormalize radial compent 
            d.add_mul(ax, r*cs.y  );            // add back new axial component 
            ffl.apos[ia] = p0 + d;
        }
        double E = eval();
        if(file){ sprintf(tmpstr,"# scanAngleToAxis[%i] E=%g ", i, E);  toXYZ(tmpstr, false, file, true );  };
        if(Es)Es[i]=E;
    }
    if(file){ fclose(file); }
}


/**
 * Calculates automaticaly the charges for a molecular system.
 *
 * @param natoms The number of atoms in the system.
 * @param atypes An array of atom types.
 * @param REQs An array of quaternion values representing the atomic charges.
 * @param neighs An array of quaternion values representing the neighboring atoms.
 * @param nMaxIter The maximum number of iterations for the charge calculation (default: 10).
 * @param K The charge force constant (default: 1.0).
 * @param K0 The charge force constant for the total charge (default: 1.0).
 * @param Q0 The desired total charge (default: 0.0).
 * @param dt The time step for the charge calculation (default: 0.1).
 * @param damping The damping factor for the charge calculation (default: 0.1).
 * @param Fconv The convergence criterion for the charge calculation (default: 1e-6).
 */
__attribute__((hot))  
void autoCharges(int natoms, int* atypes, Quat4d* REQs, Quat4i* neighs, int nMaxIter=10, double K=1.0, double K0=1.0, double Q0=0.0, double dt=0.1, double damping=0.1, double Fconv=1e-6 ){
    std::vector<double> fs(natoms);
    std::vector<double> vs(natoms,0.);
    for(int i=0; i<nMaxIter; i++){
        // --- eval charge forces
        double Qtot  = 0;
        for(int ia=0; ia<natoms; ia++ ){
            int* ng            = neighs[ia].array;
            int  it            = atypes[ia];
            const ElementType* et = params.elementOfAtomType(it);
            double qi   = REQs[ia].z;
            double Qtot = qi;
            double f    = et->Eaff + et->Ehard*qi;
            for(int j=0;j<4;j++){
                int ja             = ng[j];
                if(ja<0) continue;
                f           = REQs[ja].z * K;
            }
            //nsum++;
            fs[ia] =f;
        }
        double fQ = K0*(Q0-Qtot);
        // --- move
        double cdamp = 1-damping;
        double f2=0;
        for(int ia=0; ia<natoms; ia++ ){
            double qi = REQs[ia].z;
            float f   = fs[ia] + fQ*qi;
            float v   = vs[ia];
            f2+=f*f;
            v*=cdamp;
            v+=f;
            qi        += v*dt;
            vs  [ia]   = v;
            REQs[ia].z = qi;

        }
        if(f2<(Fconv*Fconv)){ break; }
    }
}


/**
 * Prints the current state of the switches used in MolWorld_sp3_simple.
 * The switches include bCheckInvariants, bPBC, bNonBonded, bMMFF, ffl.doAngles,
 * ffl.doPiSigma, ffl.doPiPiI, and ffl.bSubtractAngleNonBond.
 */
virtual void printSwitches(){
    printf( "MolWorld_sp3_simple::printSwitches() bCheckInvariants=%i bPBC=%i bNonBonded=%i bMMFF=%i ffl.doAngles=%i ffl.doPiSigma=%i ffl.doPiPiI=%i ffl.bSubtractAngleNonBond=%i \n", bCheckInvariants, bPBC, bNonBonded, bMMFF, ffl.doAngles, ffl.doPiSigma, ffl.doPiPiI, ffl.bSubtractAngleNonBond );
}



bool addSnapshot(bool ifNew = false, char* fname = 0)
{
    if(!gopt.database){
        gopt.database = new MolecularDatabase();
        gopt.database->setDescriptors();
    }
//     loadNBmol("butan");
//     int nMembers = database->getNMembers();

//     database->addMember(&nbmol);

//     std::string comment = "#" + std::to_string(nMembers);
//     const char* cstr = comment.c_str();
//     std::string trjName1 = "trj" + std::to_string(nMembers) + "_1.xyz";        
//     const char* cstr1 = trjName1.c_str();  
//     FILE* file1=0;
//     file1=fopen( cstr1, "w" );
//     params.writeXYZ(file1, &nbmol, cstr);
//     fclose(file1);
// srand(457);


//             double move_x = 0;//randf() * 0.5;
//             double move_y = 0;//randf() * 0.5;
//             double move_z = 0;//randf() * 0.5;
//     double angle = 0;
// if(nMembers==0)angle = 0;//randf() * 360;
// //printf("angle: %g\n", angle);
//     //if(nMembers==1)move_x = 0.2;//;
//         Vec3d axis ={1,1,1};// {randf(), randf(), randf()};
//         Vec3d p0 = Vec3dZero;//{randf() * 5 - 2.5, randf() * 5 - 2.5, randf() * 5 - 2.5};
//         for (int i = 0; i < nbmol.natoms; i++)
//         {            
            

//             //if(i==0 && nMembers == 0) move_x = 5;//randf() * 0.5;
//             nbmol.apos[i].add({move_x, move_y, move_z});
//             nbmol.apos[i].rotate(2 * 3.14159 / 360 * angle, axis, p0);
//          }
// //if(nMembers>1)    printf("database->compareAtoms(&nbmol, 0) %g\n", database->compareAtoms(&nbmol, 0));
// //printf("ff.nbonds %i\n", ff.nbonds);
// loadNBmol("changed_butan");
// //buildMolecule_xyz("changed_butan");

// int nbFixed = 2;
// int* fixed = new int[nbFixed];
//     while(nMembers < 100){
//     nMembers = database->getNMembers();

//     database->addMember(&nbmol);

//     std::string comment = "#" + std::to_string(nMembers);
//     const char* cstr = comment.c_str();
//     std::string trjName1 = "trj" + std::to_string(nMembers) + "_1.xyz";        
//     const char* cstr1 = trjName1.c_str();  
//     FILE* file1=0;
//     file1=fopen( cstr1, "w" );
//     params.writeXYZ(file1, &nbmol, cstr);
//     fclose(file1);


        
//         fixed[0] = -1;
//         fixed[1] = -1;
//         database->as_rigid_as_possible(&nbmol, 0, ff.nbonds, ff.bond2atom, nbFixed, fixed);
        
//         //printf("nbmol.neighs[0]: %i %i %i %i\n", nbmol.neighs[0].x, nbmol.neighs[0].y, nbmol.neighs[0].z, nbmol.neighs[0].w);
//     }
// delete[] fixed;



//    return true;

    if (fname)
    {
        loadNBmol(fname);
        //buildMolecule_xyz(fname);
    }
    if (ifNew)
    {
        int ID = gopt.database->addIfNewDescriptor(&nbmol);
        if (ID != -1)
        {
            printf("Same as %d\n", ID);
            return false;
        }
    }
    else
    {
        gopt.database->addMember(&nbmol);
    }
    return true;
}

void printDatabase(){
    //if(database) database->print();

    int Findex = 0;
    std::vector<double> a;
    std::vector<double> b;
    std::vector<int> boundaryRules;
    for (int i = 0; i < nbmol.natoms * 3; i++)
    {
        a.push_back(-20);
        b.push_back(20);
        boundaryRules.push_back(1);
    }
    double Fstar = 0;
    int maxeval = 15000;
    int nRelax = 500;
    int nExplore = __INT_MAX__;
    int bShow = 1;
    int bSave = 0;
    int bDatabase = 0;
    runGlobalOptimization(Findex, &a, &b, &boundaryRules, Fstar, maxeval, nRelax, nExplore, bShow, bSave, bDatabase);

}

double computeDistance(int i, int j){
    if(gopt.database) return gopt.database->computeDistance(i, j);
    printf("Error, database does not exist"); return -1;
}

void runGlobalOptimization(int Findex, std::vector<double>* a, std::vector<double>* b, std::vector<int>* boundaryRules, 
    double Fstar, int maxeval, int nRelax, int nExploring, int bShow, int bSave, int bDatabase){
    //gopt.init_heur(nbmol, params, Findex, a, b, boundaryRules, Fstar, maxeval, nRelax, nExploring, bShow, bSave, bDatabase)


    std::vector<double> par_mut = {0.01};
    std::vector<double> par_alg = {1e-5, 100, maxeval, 100};    
    
    constrs.loadBonds("hexan-dicarboxylic.cons");
    printf("\nbConstrains: %i\n", bConstrains);
    bConstrains = true;

    
    gopt.init_heur(&nbmol, &params, Findex, a, b, boundaryRules, 0, maxeval, nRelax, nExploring, bShow, 2, 0);
    gopt.SPSA(0, &par_mut, &par_alg);
    //gopt.randomBrutal(&nbmol, &params, 0, 0, 0, &boundaryRules, 0, maxeval, bShow, 3, &par_mut, &par_alg);
    //nbmol.print();
printf("after optimization\n");
}








};

#endif<|MERGE_RESOLUTION|>--- conflicted
+++ resolved
@@ -444,7 +444,7 @@
     virtual int projectDensity(         double*& ewfaux ){ ewfaux=0; return 0; };
 
 
-<<<<<<< HEAD
+
 /**
  * Adds a distance constraint between two atoms to the molecular world.
  *
@@ -473,14 +473,14 @@
  * @param bClear Flag indicating whether to clear existing constraints. Default is true.
  * @param Kfix_ The fixed constraint strength. Default is 1.0.
  */
-virtual void setConstrains(bool bClear=true, double Kfix_=1.0 ){
-    double Kfix=Kfix_;
-    for(int i=0; i<ffl.natoms; i++){ ffl.constr[i].w=-1; }
-    for(int i: constrain_list     ){ 
-        printf( "setConstrains %i \n", i );
-        ffl.constr[i].w=Kfix; ffl.constr[i].f=ffl.apos[i]; 
-    }
-}
+    virtual void setConstrains(bool bClear=true, double Kfix_=1.0 ){
+        double Kfix=Kfix_;
+        for(int i=0; i<ffl.natoms; i++){ ffl.constr[i].w=-1; }
+        for(int i: constrain_list     ){ 
+            //printf( "setConstrains %i \n", i );
+            ffl.constr[i].w=Kfix; ffl.constr[i].f=ffl.apos[i]; 
+        }
+    }
 
 /**
  * @brief Changes the lattice vector of the molecular world.
@@ -565,7 +565,7 @@
     //printf( "MolWorld::setGeom()\n" );
     //printf("ffl.lvec\n"    ); printMat( ffl.lvec );
     //printf("   *lvec\n"    ); printMat(    *lvec );
-    //change_lvec( *lvec );
+    change_lvec( *lvec );
     //printMat( ffl.lvec );
     //printPBCshifts();
     for(int i=0; i<ffl.natoms; i++){
@@ -617,16 +617,6 @@
     //printf("ffl.invLvec\n" ); printMat( ffl.invLvec );
     //gopt.reallocPop( n1+n2, ffl.nvecs );
     //gopt.atypes = ffl.atypes;
-=======
-    virtual void setConstrains(bool bClear=true, double Kfix_=1.0 ){
-        double Kfix=Kfix_;
-        for(int i=0; i<ffl.natoms; i++){ ffl.constr[i].w=-1; }
-        for(int i: constrain_list     ){ 
-            //printf( "setConstrains %i \n", i );
-            ffl.constr[i].w=Kfix; ffl.constr[i].f=ffl.apos[i]; 
-        }
-    }
->>>>>>> 1627542d
 
     
     gopt.reallocPop( n1+n2, ffl.natoms, true );
@@ -1281,7 +1271,6 @@
 // 	}
 // }
 
-<<<<<<< HEAD
 /**
  * Initializes the parameters for the MolWorld_sp3 class.
  * 
@@ -1291,59 +1280,6 @@
  * @param sAngleTypes   The string containing the angle types.
  * @param sDihedralTypes    The string containing the dihedral types (optional).
  */
-void initParams( const char* sElemTypes, const char* sAtomTypes, const char* sBondTypes, const char* sAngleTypes, const char* sDihedralTypes=0 ){
-    printf( "MolWorld_sp3::initParams():\n\tsElemTypes(%s)\n\tsAtomTypes(%s)\n\tsBondTypes(%s)\n\tsAngleTypes(%s)\n", sElemTypes, sAtomTypes, sBondTypes, sAngleTypes );
-    params.init( sElemTypes, sAtomTypes, sBondTypes, sAngleTypes, sDihedralTypes );
-    builder.bindParams(&params);
-    params_glob = &params;
-    builder.capAtomEpair.type = params.getAtomType("E");
-    builder.addCappingTypesByIz(1);   // hydrogens
-    builder.addCappingTypesByIz(200); // electron pairs
-    //params.printAtomTypeDict();
-    //params.printAtomTypes();
-    //params.printBond();
-    //params.printAngleTypes();
-    //params.printDihedralTypes();
-}
-
-/**
- * Builds a molecule from an XYZ file.
- * 
- * @param xyz_name The name of the XYZ file.
- * @return The index of the built molecule.
- */
-int buildMolecule_xyz( const char* xyz_name ){
-    int ifrag = loadGeom( xyz_name );
-    //printf( "MolWorld_sp3::buildMolecule_xyz(%s) ifrag=%i \n", xyz_name, ifrag );
-    int ia0=builder.frags[ifrag].atomRange.a;
-    int ic0=builder.frags[ifrag].confRange.a;
-    // TBD not sure that I got how charges are assigned in here...
-    if( fAutoCharges>0 )builder.chargeByNeighbors( true, fAutoCharges, 10, 0.5 );
-    if(substitute_name) substituteMolecule( substitute_name, isubs, Vec3dZ );
-    if( builder.checkNeighsRepeat( true ) ){ printf( "ERROR: some atoms has repating neighbors => exit() \n"); exit(0); };
-    builder.autoAllConfEPi  ( ia0 );
-    builder.setPiLoop       ( ic0, -1, 10 );
-    if(bEpairs)builder.addAllEpairsByPi( ia0=0 ); 
-    //builder.printAtomConfs(false, false );
-    //builder.printAtomConfs(false, true );
-    // TBD here FF params are assigned already, but types are not yet found out...
-    builder.assignAllBondParams();    //if(verbosity>1)
-    builder.finishFragment(ifrag);    
-    //builder.printAtoms();
-    //printf( "buildMolecule_xyz: nMulPBC(%i,%i,%i) \n",nMulPBC.x,nMulPBC.y,nMulPBC.z  );
-    //if( nMulPBC    .totprod()>1 ){ PBC_multiply    ( nMulPBC, ifrag ); };
-    //if( bCellBySurf             ){ changeCellBySurf( bySurf_lat[0], bySurf_lat[1], bySurf_ia0, bySurf_c0 ); };
-    //printf("builder.lvec\n");builder.lvec.print();
-    return ifrag;
-}
-
-/**
- * Prepare the molecular world for MMFF calculations.
- * This includes checking bonds, assigning atom types, assigning torsions, finding bridge bonds,
- * converting to MMFF sp3 format, assigning angles, converting to MMFF f4 format, and setting up
- * periodic boundary conditions if enabled.
- */
-=======
     void initParams( const char* sElemTypes, const char* sAtomTypes, const char* sBondTypes, const char* sAngleTypes, const char* sDihedralTypes=0 ){
         printf( "MolWorld_sp3::initParams():\n\tsElemTypes(%s)\n\tsAtomTypes(%s)\n\tsBondTypes(%s)\n\tsAngleTypes(%s)\n", sElemTypes, sAtomTypes, sBondTypes, sAngleTypes );
         params.init( sElemTypes, sAtomTypes, sBondTypes, sAngleTypes, sDihedralTypes );
@@ -1359,6 +1295,13 @@
         //params.printDihedralTypes();
     }
 
+
+/**
+ * Builds a molecule from an XYZ file.
+ * 
+ * @param xyz_name The name of the XYZ file.
+ * @return The index of the built molecule.
+ */
     int buildMolecule_xyz( const char* xyz_name ){
         int ifrag = loadGeom( xyz_name );
         printf( "MolWorld_sp3::buildMolecule_xyz(%s) ifrag=%i \n", xyz_name, ifrag );
@@ -1384,7 +1327,12 @@
         return ifrag;
     }
 
->>>>>>> 1627542d
+/**
+ * Prepare the molecular world for MMFF calculations.
+ * This includes checking bonds, assigning atom types, assigning torsions, finding bridge bonds,
+ * converting to MMFF sp3 format, assigning angles, converting to MMFF f4 format, and setting up
+ * periodic boundary conditions if enabled.
+ */
     void makeMMFFs(){
         // check if all bonds are in atom neighbors
         if( builder.checkBondsInNeighs(true) ) { 
@@ -2540,115 +2488,6 @@
     else    { sprintf( str_tmp, "%s", comment ); }
     return params.saveXYZ( fname, (bNodeOnly ? ffl.nnode : ffl.natoms) , nbmol.atypes, nbmol.apos, str_tmp, nbmol.REQs, mode, true, nPBC, ffl.lvec ); 
 }
-//int saveXYZ(const char* fname, const char* comment="#comment", bool bNodeOnly=false){ return params.saveXYZ( fname, (bNodeOnly ? ff.nnode : ff.natoms) , ff.atype, ff.apos, comment, nbmol.REQs ); }
-//int saveXYZ(const char* fname, const char* comment="#comment", bool bNodeOnly=false){ return params.saveXYZ( fname, (bNodeOnly ? ff.nnode : ff.natoms) , nbmol.atypes, nbmol.apos, comment, nbmol.REQs ); }
-
-// ========= Manipulation with the molecule
-
-/**
- * Shifts the positions of atoms in the given selection by the specified displacement vector d.
- *
- * @param n The number of atoms in the selection.
- * @param selection An array of indices representing the atoms in the selection.
- * @param d The displacement vector to shift the atoms by.
- */
-void shift_atoms ( int n, int* selection, Vec3d d                          ){ move  ( n, selection, ff.apos, d           ); };
-/**
- * Rotates the atoms specified by the given selection around the specified axis ax by the specified angle phi.
- *
- * @param n The number of atoms in the selection.
- * @param selection An array of integers representing the indices of the atoms to be rotated.
- * @param p0 The pivot point around which the atoms will be rotated.
- * @param ax The axis of rotation.
- * @param phi The angle of rotation in radians.
- */
-void rotate_atoms( int n, int* selection, Vec3d p0, Vec3d ax, double phi   ){ rotate( n, selection, ff.apos, p0, ax, phi ); };
-/**
- * Shifts the atoms in the given selection by a specified distance l along the line connecting the atoms with indices ia0 and ia1.
- *
- * @param n         The number of atoms in the selection.
- * @param selection An array of indices representing the atoms in the selection.
- * @param ia0       The index of the first atom
- * @param ia1       The index of the second atom
- * @param l         The distance to shift the atoms by.
- */
-void shift_atoms ( int n, int* selection, int ia0, int ia1, double l              ){ Vec3d d=(ff.apos[ia1]-ff.apos[ia0]).normalized()*l; move( n, selection, ff.apos, d); };
-/**
- * Rotates the specified atoms in the selection around an axis defined by the atoms with indices iax0 and iax1 by the specified angle phi.
- *
- * @param n The number of atoms in the selection.
- * @param selection An array of indices representing the atoms to be rotated.
- * @param ia0 The index of the reference atom.
- * @param iax0 The index of the starting atom of the rotation axis.
- * @param iax1 The index of the ending atom of the rotation axis.
- * @param phi The angle of rotation in radians.
- */
-void rotate_atoms( int n, int* selection, int ia0, int iax0, int iax1, double phi ){ rotate( n, selection, ff.apos, ff.apos[ia0], (ff.apos[iax1]-ff.apos[iax0]).normalized(), phi ); };
-
-/**
- * Splits the selection at a specified bond index.
- * 
- * @param ib The bond index to split at.
- * @param selection The selection array to modify. If set to 0, the global manipulation_sel array will be used.
- * @return The number of atoms in the resulting selection.
- */
-int splitAtBond( int ib, int* selection ){
-    bool bGlob=(selection==0); 
-    if(bGlob){ selection=manipulation_sel; }
-    int n = MM::splitByBond( ib, ff.nbonds, ff.bond2atom, ff.apos, selection, manipulation_ax, manipulation_p0 );
-    if(bGlob){ manipulation_nsel=n; }
-    return n;
-}
-
-int selectByType( int itype, bool bByElement=false ){
-    selection.clear();
-    for(int i=0; i<ffl.natoms; i++){ 
-        int it = ffl.atypes[i];
-        if( bByElement ){ it = params.atypes[it].element; }
-        if( it == itype ){ selection.push_back( i ); }
-    }
-    return selection.size();
-}
-
-/**
- * Selects atoms within a rectangular region defined by two points in 3D space.
- * 
- * @param p0 The first point defining the rectangular region.
- * @param p1 The second point defining the rectangular region.
- * @param rot The rotation matrix to transform the points to the desired coordinate system.
- */
-int selectRect( const Vec3d& p0, const Vec3d& p1, const Mat3d& rot ){
-    printf( "MolWorld_sp3::selectRect() p0(%g,%g,%g) p1(%g,%g,%g) \n", p0.x,p0.y,p0.z, p1.x,p1.y,p1.z );
-    Vec3d Tp0,Tp1,Tp;
-    //Mat3d rot = (Mat3d)cam.rot;
-    rot.dot_to(p0,Tp0);
-    rot.dot_to(p1,Tp1);
-    _order(Tp0.x,Tp1.x);
-    _order(Tp0.y,Tp1.y);
-    Tp0.z=-1e+300;
-    Tp1.z=+1e+300;
-    selection.clear();
-    for(int i=0; i<ff.natoms; i++ ){
-        rot.dot_to(ff.apos[i],Tp);
-        if( Tp.isBetween(Tp0,Tp1) ){
-            selection.push_back( i );
-        }
-    }
-<<<<<<< HEAD
-    return selection.size();
-}
-
-int selectFragment( int ifrag ){
-    //printf( "MolWorld_sp3::selectFragment() ifrag %i \n", ifrag );
-    selection.clear();
-    if(ifrag<0)selection.size();
-    // ToDo: this is not most efficient way to do it, but for know we don't have reliable way to get all atoms which belongs to the fragment when atoms are reordered
-    for(int i=0; i<builder.atoms.size(); i++ ){
-        const MM::Atom& a = builder.atoms[i];
-        if( a.frag == ifrag ){
-            selection.push_back( i );
-        }
-=======
     //int saveXYZ(const char* fname, const char* comment="#comment", bool bNodeOnly=false){ return params.saveXYZ( fname, (bNodeOnly ? ff.nnode : ff.natoms) , ff.atype, ff.apos, comment, nbmol.REQs ); }
     //int saveXYZ(const char* fname, const char* comment="#comment", bool bNodeOnly=false){ return params.saveXYZ( fname, (bNodeOnly ? ff.nnode : ff.natoms) , nbmol.atypes, nbmol.apos, comment, nbmol.REQs ); }
 
@@ -2722,22 +2561,110 @@
         //printf( "MolWorld_sp3::findHbonds_PBC() DONE\n" );
         return E;
     }
-
-
-    // ========= Manipulation with the molecule
-
-    void shift_atoms ( int n, int* selection, Vec3d d                          ){ move  ( n, selection, ff.apos, d           ); };
-    void rotate_atoms( int n, int* selection, Vec3d p0, Vec3d ax, double phi   ){ rotate( n, selection, ff.apos, p0, ax, phi ); };
-    void shift_atoms ( int n, int* selection, int ia0, int ia1, double l              ){ Vec3d d=(ff.apos[ia1]-ff.apos[ia0]).normalized()*l; move( n, selection, ff.apos, d); };
-    void rotate_atoms( int n, int* selection, int ia0, int iax0, int iax1, double phi ){ rotate( n, selection, ff.apos, ff.apos[ia0], (ff.apos[iax1]-ff.apos[iax0]).normalized(), phi ); };
-
-    int splitAtBond( int ib, int* selection ){
-        bool bGlob=(selection==0); 
-        if(bGlob){ selection=manipulation_sel; }
-        int n = MM::splitByBond( ib, ff.nbonds, ff.bond2atom, ff.apos, selection, manipulation_ax, manipulation_p0 );
-        if(bGlob){ manipulation_nsel=n; }
-        return n;
->>>>>>> 1627542d
+// ========= Manipulation with the molecule
+
+/**
+ * Shifts the positions of atoms in the given selection by the specified displacement vector d.
+ *
+ * @param n The number of atoms in the selection.
+ * @param selection An array of indices representing the atoms in the selection.
+ * @param d The displacement vector to shift the atoms by.
+ */
+void shift_atoms ( int n, int* selection, Vec3d d                          ){ move  ( n, selection, ff.apos, d           ); };
+/**
+ * Rotates the atoms specified by the given selection around the specified axis ax by the specified angle phi.
+ *
+ * @param n The number of atoms in the selection.
+ * @param selection An array of integers representing the indices of the atoms to be rotated.
+ * @param p0 The pivot point around which the atoms will be rotated.
+ * @param ax The axis of rotation.
+ * @param phi The angle of rotation in radians.
+ */
+void rotate_atoms( int n, int* selection, Vec3d p0, Vec3d ax, double phi   ){ rotate( n, selection, ff.apos, p0, ax, phi ); };
+/**
+ * Shifts the atoms in the given selection by a specified distance l along the line connecting the atoms with indices ia0 and ia1.
+ *
+ * @param n         The number of atoms in the selection.
+ * @param selection An array of indices representing the atoms in the selection.
+ * @param ia0       The index of the first atom
+ * @param ia1       The index of the second atom
+ * @param l         The distance to shift the atoms by.
+ */
+void shift_atoms ( int n, int* selection, int ia0, int ia1, double l              ){ Vec3d d=(ff.apos[ia1]-ff.apos[ia0]).normalized()*l; move( n, selection, ff.apos, d); };
+/**
+ * Rotates the specified atoms in the selection around an axis defined by the atoms with indices iax0 and iax1 by the specified angle phi.
+ *
+ * @param n The number of atoms in the selection.
+ * @param selection An array of indices representing the atoms to be rotated.
+ * @param ia0 The index of the reference atom.
+ * @param iax0 The index of the starting atom of the rotation axis.
+ * @param iax1 The index of the ending atom of the rotation axis.
+ * @param phi The angle of rotation in radians.
+ */
+void rotate_atoms( int n, int* selection, int ia0, int iax0, int iax1, double phi ){ rotate( n, selection, ff.apos, ff.apos[ia0], (ff.apos[iax1]-ff.apos[iax0]).normalized(), phi ); };
+
+/**
+ * Splits the selection at a specified bond index.
+ * 
+ * @param ib The bond index to split at.
+ * @param selection The selection array to modify. If set to 0, the global manipulation_sel array will be used.
+ * @return The number of atoms in the resulting selection.
+ */
+int splitAtBond( int ib, int* selection ){
+    bool bGlob=(selection==0); 
+    if(bGlob){ selection=manipulation_sel; }
+    int n = MM::splitByBond( ib, ff.nbonds, ff.bond2atom, ff.apos, selection, manipulation_ax, manipulation_p0 );
+    if(bGlob){ manipulation_nsel=n; }
+    return n;
+}
+
+int selectByType( int itype, bool bByElement=false ){
+    selection.clear();
+    for(int i=0; i<ffl.natoms; i++){ 
+        int it = ffl.atypes[i];
+        if( bByElement ){ it = params.atypes[it].element; }
+        if( it == itype ){ selection.push_back( i ); }
+    }
+    return selection.size();
+}
+
+/**
+ * Selects atoms within a rectangular region defined by two points in 3D space.
+ * 
+ * @param p0 The first point defining the rectangular region.
+ * @param p1 The second point defining the rectangular region.
+ * @param rot The rotation matrix to transform the points to the desired coordinate system.
+ */
+int selectRect( const Vec3d& p0, const Vec3d& p1, const Mat3d& rot ){
+    printf( "MolWorld_sp3::selectRect() p0(%g,%g,%g) p1(%g,%g,%g) \n", p0.x,p0.y,p0.z, p1.x,p1.y,p1.z );
+    Vec3d Tp0,Tp1,Tp;
+    //Mat3d rot = (Mat3d)cam.rot;
+    rot.dot_to(p0,Tp0);
+    rot.dot_to(p1,Tp1);
+    _order(Tp0.x,Tp1.x);
+    _order(Tp0.y,Tp1.y);
+    Tp0.z=-1e+300;
+    Tp1.z=+1e+300;
+    selection.clear();
+    for(int i=0; i<ff.natoms; i++ ){
+        rot.dot_to(ff.apos[i],Tp);
+        if( Tp.isBetween(Tp0,Tp1) ){
+            selection.push_back( i );
+        }
+    }
+    return selection.size();
+}
+
+int selectFragment( int ifrag ){
+    //printf( "MolWorld_sp3::selectFragment() ifrag %i \n", ifrag );
+    selection.clear();
+    if(ifrag<0)selection.size();
+    // ToDo: this is not most efficient way to do it, but for know we don't have reliable way to get all atoms which belongs to the fragment when atoms are reordered
+    for(int i=0; i<builder.atoms.size(); i++ ){
+        const MM::Atom& a = builder.atoms[i];
+        if( a.frag == ifrag ){
+            selection.push_back( i );
+        }
     }
     return selection.size();
 }
