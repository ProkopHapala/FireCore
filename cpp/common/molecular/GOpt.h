--- conflicted
+++ resolved
@@ -38,11 +38,7 @@
     Constrains constrs;
 
     void startExploring(){
-<<<<<<< HEAD
-        //printf( "GOpt::startExploring()\n" );
-=======
         if(verbosity) printf( "GOpt::startExploring()\n" );
->>>>>>> e66f0408
         bExploring = true;
         istep=0;
         constrs.update_drives();
@@ -53,11 +49,7 @@
         istep++;
         if(bExploring){
             if(istep>=nExplore){ 
-<<<<<<< HEAD
-                //printf( "GOpt::update() stop exploring istep(%i)>nExplore(%i) \n" );
-=======
                 if(verbosity) printf( "GOpt::update() stop exploring istep(%i)>nExplore(%i) \n" );
->>>>>>> e66f0408
                 bExploring=false; istep=0; return true; 
             }
         }else{
