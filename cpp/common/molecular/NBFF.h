--- conflicted
+++ resolved
@@ -13,32 +13,10 @@
 #include "Vec3.h"
 #include "quaternion.h"
 #include "Atoms.h"
-<<<<<<< HEAD
+
+#include "Buckets.h"
 #include "Forces.h"
 #include "ForceField.h"
-=======
-
-#include "Buckets.h"
-#include "Forces.h"
-
-// check if "vals" are within limits "vmin","vmax"
-bool checkLimits( int n, int m, const double* vals, const double* vmin, const double* vmax, const char* message, bool bPrint=true ){
-    //for(int j=0; j<m; j++){ printf( "checkLimits[%i] [%g,%g]\n", j, vmin[j], vmax[j] ); }
-    bool b=false;
-    for(int i=0; i<n; i++){
-        const double* vali = vals+i*m;
-        for(int j=0; j<m; j++){
-            double v = vali[j];
-            if( v<vmin[j] || v>vmax[j] || isnan(v) ){  
-                b=true; 
-                if(bPrint){
-                    printf( "%s[%i/%i,%i/%i] %g out of limits [%g,%g] \n", message, i,n, j,m,   v, vmin[j], vmax[j]  );
-                }
-            }
-        }
-    }
-    return b;
-}
 
 void fitAABB( Vec6d& bb, int n, int* c2o, Vec3d* ps ){
     //Quat8d bb;
@@ -53,7 +31,6 @@
     }; 
     //return bb;
 }
->>>>>>> 5608c95a
 
 // Force-Field for Non-Bonded Interactions
 class NBFF: public ForceField{ public:
@@ -62,14 +39,9 @@
     //int     n      =0; // from Atoms
     //int    *atypes =0; // from Atoms
     //Vec3d  *apos   =0; // from Atoms
-<<<<<<< HEAD
-    //Vec3d    *fapos __attribute__((aligned(64))) =0; // forces on atomic positions
-
-=======
-    
-    Vec3d    *vapos  __attribute__((aligned(64))) = 0; // [natom]  velocities of atoms
-    Vec3d    *fapos __attribute__((aligned(64))) =0; // forces on atomic positions
->>>>>>> 5608c95a
+    //Vec3d  *fapos  =0; // forces on atomic positions
+    //Vec3d  *vapos  = 0; // [natom]  velocities of atoms
+
     Quat4d   *REQs  __attribute__((aligned(64))) =0; // non-bonding interaction paramenters (R: van dew Waals radius, E: van dew Waals energy of minimum, Q: Charge, H: Hydrogen Bond pseudo-charge )
     Quat4i   *neighs   =0; // list of neighbors (4 per atom)
     Quat4i   *neighCell=0; // list of neighbors (4 per atom)
@@ -79,7 +51,7 @@
     //       * use function repulsion_R4() to calculate repulsion without need of square root ( it is defined in Forces.h )
     // Bounding Boxes
     int      nBBs=0;
-    Vec6d*  BBs=0; // bounding boxes (can be either AABB, or cylinder, capsula) 
+    Vec6d*   BBs=0; // bounding boxes (can be either AABB, or cylinder, capsula) 
     Buckets  pointBBs;    // buckets for collision detection
 
     double drSR  = 0.5;     // R_SR = R_cut - drSR
