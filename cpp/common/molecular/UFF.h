--- conflicted
+++ resolved
@@ -1984,13 +1984,8 @@
             fprintf(file, "%i %23.15g %23.15g %23.15g %23.15g %23.15g %23.15g\n", ja+1, apos[ja].x,apos[ja].y,apos[ja].z, fapos[ja].x,fapos[ja].y,fapos[ja].z);
         }
         fclose(file);
-<<<<<<< HEAD
-        double E=Eb+Ea+Ed+Ei+Enb;
-        printf( "UFF::test_UFF() E=%g Eb=%g Ea=%g Ed=%g Ei=%g Enb=%g Esurf=%g\n", E, Eb, Ea, Ed, Ei, Enb, Esurf );
-=======
         double E=Eb+Ea+Ed+Ei+Enb+Esurf;
         printf("test_UFF():: E=%g Eb=%g Ea=%g Ed=%g Ei=%g Enb=%g Esurf=%g\n",E,Eb,Ea,Ed,Ei,Enb,Esurf);
->>>>>>> 79091ea5
         FILE *file2 = fopen("e_firecore.txt","w");
         fprintf(file2, "%23.15g\n", E);
         fclose(file2);
