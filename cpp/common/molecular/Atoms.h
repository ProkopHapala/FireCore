﻿#ifndef Atoms_h
#define Atoms_h
/// @file Atoms.h      @brief Base class for any systems composed of atoms (e.g. molecules, crystals ...)
/// @ingroup Classical_Molecular_Mechanics

#include <string.h>
#include <stdio.h>
#include "Vec3.h"
#include "Mat3.h"

// ToDo later: make Atoms Child of  Points (?)
class Points{ public:
    int     n=0;
    Vec3d * ps=0;
};


/// @brief  Base class (Interface) eventual additional data that can be stored in Atoms class or any other generic/abstract base class
class MetaData{ public:
   /*virtual void print()=0;
   virtual char* tostr(int id)=0;*/
    int dimensionOfDescriptorSpace = 0;

};


/// @brief Base class for any systems composed of atoms (e.g. molecules, crystals ...), it store atomic posiitons and types, energy and Id of the system (for database), eventually additional data can be stored using poionter to MetaData class.
class Atoms{ public:
    int     natoms =0;  // number of atoms in the system
    int   * atypes =0;  // [natoms] array of atom type indices
    Vec3d * apos  __attribute__((aligned(64))) =0;   // [natoms] atomic positions
    // --- for global optimization
    Mat3d * lvec   =0;  // ToDo: should this be pointer or full array ?
    double Energy  =0;
    long   id      =-1;
    int    n0      =0; // number of atoms in the first part of the system (e.g. ligand) 
    double* charge =0; // [natoms] array of atom charges
    //int   * rootatom =0;  // [natoms] array of atom ids to which the electron pair is attached 
    //Vec3d * rootdir  __attribute__((aligned(64))) =0;   // [natoms] vector connecting the electron pair to the atom to which the electron pair is attached (X->E_X)

<<<<<<< HEAD
    MetaData* metaData=0;

    void realloc ( int n, bool bAtypes=true ){ natoms=n;  _realloc(apos,natoms); if(bAtypes)_realloc(atypes,natoms); }
    void allocNew( int n, bool bAtypes=true ){ natoms=n;  _alloc(apos,natoms);   if(bAtypes)_alloc(atypes,natoms);   }
    void dealloc (        bool bAtypes=true ){            _dealloc(apos);        if(bAtypes)_dealloc(atypes);        }
=======
    void* userData = 0;


    void realloc ( int n, bool bAtypes=true, bool bCharge=true  ){ natoms=n;  _realloc(apos,natoms); if(bCharge)_realloc(charge,natoms); if(bAtypes)_realloc(atypes,natoms); }
    void allocNew( int n, bool bAtypes=true, bool bCharge=true  ){ natoms=n;  _alloc(apos,natoms);   if(bCharge)_alloc(charge,natoms);   if(bAtypes)_alloc(atypes,natoms);  }
    void dealloc (        bool bAtypes=true, bool bCharge=true  ){            _dealloc(apos);        if(bCharge)_dealloc(charge);        if(bAtypes)_dealloc(atypes);    }
>>>>>>> 96a751c7
    void bind    ( int n, int* atypes_, Vec3d* apos_ ){ natoms=n; atypes=atypes_; apos=apos_; }

    //void bindOrRealloc(){}
    void copyOf(const Atoms& p){
        Energy  = p.Energy;
        n0      = p.n0; 
        if(natoms!=p.natoms)realloc(p.natoms);
        if(lvec  !=p.lvec  ){ lvec=new Mat3d; *lvec=*(p.lvec); }
        memcpy( atypes, p.atypes, sizeof(int)  *natoms );
        memcpy( apos,   p.apos,   sizeof(Vec3d)*natoms );
        if(charge){ memcpy( charge, p.charge, sizeof(double)*natoms ); }
        
    }

    Atoms() = default;
    Atoms(FILE* fin){ if(atomsFromXYZ(fin)<0){ natoms=-1; }; };
    Atoms(int n,bool bLvec=false, bool bAtypes=true ){ realloc( n, bAtypes ); if(bLvec){ lvec=new Mat3d; *lvec=Mat3dIdentity; };    };
    Atoms(const Atoms& As, bool bCopy=true){ if(bCopy){ copyOf(As); }else{  bind(As.natoms,As.atypes,As.apos); } };

    ~Atoms(){ dealloc(); if(lvec)delete lvec; };   // ToDo: should we delete lvec ?  If Atoms go out of scope, we should make sure lvec==nullptr

    void getAABB( Vec3d &pmin, Vec3d &pmax )const{
        pmin.set( 1e+300, 1e+300, 1e+300 );
        pmax.set(-1e+300,-1e+300,-1e+300 );
        for(int ia=0; ia<natoms; ia++){
            apos[ia].update_bounds( pmin, pmax );
        }
    }
    Vec3d getBBcog()const{
        Vec3d pmin,pmax;
        getAABB( pmin, pmax );
        return (pmin+pmax)*0.5;
    }

    void fromRigid( Vec3d* ps0, const Vec3d& p0, const Mat3d& rot ){ for(int i=0; i<natoms; i++){ rot.dot_to_T( ps0[i], apos[i] ); apos[i].add(p0);         } }
    void shift    ( Vec3d d                                       ){ for(int i=0; i<natoms; i++){ apos[i].add(d); } }

    void print()const{ printf("Atoms::print() natom=%i\n", natoms); for(int i=0; i<natoms; i++){ printf( "[%i] atype %i apos(%6.3f,%6.3f,%6.3f)\n", i, atypes[i], apos[i].x, apos[i].y, apos[i].z ); } }


    bool cellFromString( char* s, Mat3d& lvec )const{
        char c[3]; Mat3d M;
        int n = sscanf( s, "%c%c%c %lf %lf %lf   %lf %lf %lf   %lf %lf %lf", c,c+1,c+2, &(M.a.x),&(M.a.y),&(M.a.z),   &(M.b.x),&(M.b.y),&(M.b.z),   &(M.c.x),&(M.c.y),&(M.c.z) );
        if( (n==12) && (c[0]=='l')&&(c[1]=='v')&&(c[2]=='s') ){ lvec=M; return true; }
        return false;
    }

    int atomsFromXYZ(FILE* file, bool bRealloc=true ){
        const int nbuf=1024;
        char buff[nbuf];
        char* line=0;
        int na=0;
        line = fgets(  buff, nbuf, file );  if(!line){ return -1; }
        int n = sscanf( line, "%i\n", &na );
        //printf( "atomsFromXYZ() na=%i \n", na );
        if( n != 1 ){ return -1; }
        if((na<=0)||(na>10000)){ printf( "ERROR in Atoms::atomsFromXYZ() natoms(%i) is invalid => Exit() \n", natoms ); return -1; };
        if(bRealloc)realloc( na );
        Mat3d M; char c[3];
        line = fgets(  buff, nbuf, file );
        n = sscanf( line, "%c%c%c %lf %lf %lf   %lf %lf %lf   %lf %lf %lf", c,c+1,c+2, &(M.a.x),&(M.a.y),&(M.a.z),   &(M.b.x),&(M.b.y),&(M.b.z),   &(M.c.x),&(M.c.y),&(M.c.z) );
        if( (n==12) && (c[0]=='l')&&(c[1]=='v')&&(c[2]=='s') ){  lvec=new Mat3d(); *lvec=M; }else{  printf("WARRNING: Atoms::atomsFromXYZ() lvec not read \n" ); }
        int typ; Vec3d p;
        //if(lvec)printf( "lvec %g %g %g  %g %g %g  %g %g %g  \n", lvec->a.x,lvec->a.y,lvec->a.z,  lvec->b.x,lvec->b.y,lvec->b.z,   lvec->c.x,lvec->c.y,lvec->c.z  );
        //printf( "atomsFromXYZ() natoms=%i \n", natoms );
        for(int i=0; i<natoms; i++){
            line = fgets(  buff, nbuf, file );
            //printf( "`%s`\n", line );
            n = sscanf( line, "%i %lf %lf %lf\n", &typ, &p.x, &p.y, &p.z );
            //printf( "atomsFromXYZ[%i] %i   %g %g %g   nread=%i\n", i, typ, p.x, p.y, p.z, n );
            atypes[i]=typ;
            apos  [i]=p;
        }
        return 0;
    }

    void atomsToXYZ(FILE* file, bool bN=false, bool bComment=false, Vec3i nPBC=Vec3i{1,1,1}, const char* comment="", bool bEnergy=true )const{
        //printf( "Atoms::atomsToXYZ() natoms=%i @file=%li @atypes=%li @apos=%li @lvec=%li\n", natoms, (long)file, (long)atypes, (long)apos, (long)lvec );
        if( (file==0)||(atypes==0)||(apos==0)){   printf( "ERROR Atoms::atomsToXYZ() encountered NULL pointer @file=%p @atypes=%p @apos=%p \n", file, atypes, apos );    }
        int npbc=nPBC.totprod();
        //printf( "atomsToXYZ() atypes=%li   natoms=%i npbc=%i natoms*npbc=%i \n", (long)atypes, natoms, npbc, natoms*npbc );
        if(bN      )fprintf( file, "%i\n", natoms*npbc );
        if(bComment){
           if(lvec){ fprintf( file, "lvs %g %g %g  %g %g %g  %g %g %g ", lvec->a.x,lvec->a.y,lvec->a.z,  lvec->b.x,lvec->b.y,lvec->b.z,   lvec->c.x,lvec->c.y,lvec->c.z ); }
           if(bEnergy){ fprintf( file, "E %g id %li ", Energy,id  ); }
           fprintf(file, "%s\n", comment );
        }
        //printf( "*lvec=%li atypes=%li \n", (long)lvec, (long)atypes );
        Vec3d shift=Vec3dZero;
        for(int iz=0;iz<nPBC.z;iz++){for(int iy=0;iy<nPBC.y;iy++){for(int ix=0;ix<nPBC.x;ix++){  
            //printf( "ixyz(%i,%i,%i) na=%i \n", ix,iy,iz, natoms );
            if(lvec)shift= lvec->c*iz + lvec->b*iy + lvec->a*ix;
            for(int i=0; i<natoms; i++){
                //printf( "atomsToXYZ[%i]\n", i );
                Vec3d p =  apos[i]+shift;
                fprintf( file, "%i %20.10f %20.10f %20.10f\n", atypes[i], p.x, p.y, p.z );
            }
        }}};
    }

    void saveXYZ( const char* fname, const char* mode="w", bool bN=false, bool bComment=false, Vec3i nPBC=Vec3i{1,1,1}, const char* comment="", bool bEnergy=true )const{
        FILE* fout = fopen(fname, mode );
        atomsToXYZ( fout, bN, bComment, nPBC, comment, bEnergy );
        fclose(fout);
    }


    void toNewLattice( const Mat3d& lvec_new, Atoms* source=0 ){
        Vec3d* apos_  =apos;
        int*   atypes_=atypes;
        //printf("Atoms::toNewLattice() lvec\n");     printMat(*lvec);
        //printf("Atoms::toNewLattice() lvec_new\n"); printMat(lvec_new);
        if( source ){
            apos_   = source->apos;
            atypes_ = source->atypes;
            *lvec   = *(source->lvec);
        }
        Mat3d invLvec;
        lvec->invert_T_to( invLvec );
        for(int i=0;i<natoms;i++){
            Vec3d u; invLvec.dot_to( apos_[i], u );
            lvec_new.dot_to_T( u, apos[i] );
            atypes[i] = atypes_[i];
        }
        *(lvec) = lvec_new;
    }

    int checkTypeInRange( int it_max=1000, int it_min=1, bool bPrint=true ){
        int nbad = 0;
        for(int i=0; i<natoms; i++){
            int it = atypes[i];
            if( (it<it_min)||(it>it_max) ){ 
                nbad++;
                if(bPrint){   printf("Atoms::checkTypeInRange() atype[%3i]=%3i is out of range ( it_min: %3i , it_max: %3i ) \n", i, atypes[i], it_min, it_max ); }
            }
        }
        return nbad;
    }

    inline double measureBondLegth(int ia, int ib){
        Vec3d b = apos[ib]-apos[ia];
        return b.norm2();
    }
    inline double measureCosAngle(int ic, int ia, int ib){
        Vec3d a = apos[ia]-apos[ic];
        Vec3d b = apos[ib]-apos[ic];
        return a.dot(b)/sqrt( a.norm2()*b.norm2() );
    }
    inline double measureAngle(int ic, int ia, int ib){ return acos( measureCosAngle(ic, ia, ib ) ); }

};

#endif<|MERGE_RESOLUTION|>--- conflicted
+++ resolved
@@ -38,20 +38,10 @@
     //int   * rootatom =0;  // [natoms] array of atom ids to which the electron pair is attached 
     //Vec3d * rootdir  __attribute__((aligned(64))) =0;   // [natoms] vector connecting the electron pair to the atom to which the electron pair is attached (X->E_X)
 
-<<<<<<< HEAD
-    MetaData* metaData=0;
-
-    void realloc ( int n, bool bAtypes=true ){ natoms=n;  _realloc(apos,natoms); if(bAtypes)_realloc(atypes,natoms); }
-    void allocNew( int n, bool bAtypes=true ){ natoms=n;  _alloc(apos,natoms);   if(bAtypes)_alloc(atypes,natoms);   }
-    void dealloc (        bool bAtypes=true ){            _dealloc(apos);        if(bAtypes)_dealloc(atypes);        }
-=======
     void* userData = 0;
-
-
     void realloc ( int n, bool bAtypes=true, bool bCharge=true  ){ natoms=n;  _realloc(apos,natoms); if(bCharge)_realloc(charge,natoms); if(bAtypes)_realloc(atypes,natoms); }
     void allocNew( int n, bool bAtypes=true, bool bCharge=true  ){ natoms=n;  _alloc(apos,natoms);   if(bCharge)_alloc(charge,natoms);   if(bAtypes)_alloc(atypes,natoms);  }
     void dealloc (        bool bAtypes=true, bool bCharge=true  ){            _dealloc(apos);        if(bCharge)_dealloc(charge);        if(bAtypes)_dealloc(atypes);    }
->>>>>>> 96a751c7
     void bind    ( int n, int* atypes_, Vec3d* apos_ ){ natoms=n; atypes=atypes_; apos=apos_; }
 
     //void bindOrRealloc(){}
