--- conflicted
+++ resolved
@@ -46,16 +46,6 @@
 	};
 };
 
-<<<<<<< HEAD
-struct double5 {
-	union{
-		struct{ double k,c0,c1,c2,c3; };
-		double array[5];
-	};
-};
-
-
-=======
 struct float16 {
 	union{
 		struct{ float x,y,z,w,hx,hy,hz,hw, x2,y2,z2,w2,hx2,hy2,hz2,hw2; };
@@ -64,5 +54,11 @@
 	};
 };
 
->>>>>>> 5608c95a
+struct double5 {
+	union{
+		struct{ double k,c0,c1,c2,c3; };
+		double array[5];
+	};
+};
+
 #endif