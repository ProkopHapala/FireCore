--- conflicted
+++ resolved
@@ -4,6 +4,7 @@
 
 
 #include <vector>
+#include <array>
 #include <array>
 
 #include "macroUtils.h"
@@ -40,19 +41,8 @@
 
 void realloc(int n_){
     n=n_;
-<<<<<<< HEAD
-    _realloc( nneighs,n );  
-    for(int i=0; i<n; i++){ 
-        nneighs[i]=0;       
-    }
-    _realloc( neighs ,n );  
-    for(int i=0; i<n; i++){ 
-        neighs[i].fill(-1); 
-    }
-=======
     _realloc( nneighs,n );  for(int i=0; i<n; i++){ nneighs[i]=0;       }
     _realloc( neighs ,n );  for(int i=0; i<n; i++){ for(int j=0; j<M; j++){ neighs[i][j] = -1; }}
->>>>>>> 96a751c7
 
     _realloc( visited,n );
     _realloc( disc   ,n );
