--- conflicted
+++ resolved
@@ -5,13 +5,8 @@
 // Debug Controls (compile-time macros)
 // ======================================================
 // Enable concise debug prints without changing C++ host interface.
-<<<<<<< HEAD
-#define DBG_UFF    0         // 0/1 master switch
-#define IDBG_ATOM  (-5)    // atom index to trace
-=======
 #define DBG_UFF 0         // 0/1 master switch
 #define IDBG_ATOM  (-1)    // atom index to trace
->>>>>>> 677c8324
 #define IDBG_BOND  (0)    // bond index to trace (global bond id), -1 disables
 #define IDBG_ANGLE (0)    // angle index to trace
 #define IDBG_DIH   (0)    // dihedral index to trace
@@ -1044,20 +1039,7 @@
     const int i0a = iS*natoms;  // index of first atom in atoms array
     const int iaa = iG + i0a; // index of atom in atoms array
 
-<<<<<<< HEAD
-    // if((iG==IDBG_ATOM)&&(iS==IDBG_SYS)){  printf( "GPU::getNonBond() natoms(%i) nS,nG,nL(%i,%i,%i) \n", natoms, nS,nG,nL ); }
-    // if((iG==IDBG_ATOM)&&(iS==IDBG_SYS)){
-    //    printf( "GPU::getNonBond() natoms(%i) nS,nG,nL(%i,%i,%i) \n", natoms, nS,nG,nL );
-    //    for(int is=0; is<nS; is++){
-    //         cl_Mat3 lvec = lvecs[is];
-    //         printf( "GPU[is:%i]   lvec(%6.3f,%6.3f,%6.3f)(%6.3f,%6.3f,%6.3f)(%6.3f,%6.3f,%6.3f) \n", is, lvec.a.x,lvec.a.y,lvec.a.z,  lvec.b.x,lvec.b.y,lvec.b.z,   lvec.c.x,lvec.c.y,lvec.c.z  );
-    //         for(int ia=0; ia<natoms; ia++){
-    //             int i = ia+is*natoms;
-    //             printf( "GPU atom [is:%i,ia:%i] p(% .3f,% .3f,% .3f,% .3f) REQ(% .3f,% .3f,% .3f,% .3f) neighs{%3i,%3i,%3i,%3i} \n", is,ia, atoms[i].x,atoms[i].y,atoms[i].z,atoms[i].w, REQKs[i].x,REQKs[i].y,REQKs[i].z,REQKs[i].w, neighs[i].x,neighs[i].y,neighs[i].z,neighs[i].w );
-    //         }
-    //    }
-    // }
-=======
+
     if(DBG_UFF>1){
     if((iG==IDBG_ATOM)&&(iS==IDBG_SYS)){  printf( "GPU::getNonBond() natoms(%i) nS,nG,nL(%i,%i,%i) \n", natoms, nS,nG,nL ); }
     if((iG==IDBG_ATOM)&&(iS==IDBG_SYS)){
@@ -1072,7 +1054,7 @@
        }
     }
     }
->>>>>>> 677c8324
+
 
 
     //if( iL==0 ){ for(int i=0; i<nL; i++){  LATOMS[i]=(float4){ 10000.0, (float)i,(float)iG,(float)iS }; LCLJS[i]=(float4){ 20000.0, (float)i,(float)iG,(float)iS }; } }
@@ -1181,15 +1163,10 @@
                     float4 fij = getLJQH( dp, REQK, R2damp );  // calculate non-bonded force between atoms using LJQH potential
 
                     // Debug print for force calculation (non-PBC case) - print all interactions for atom 0
-<<<<<<< HEAD
-                    // if((DBG_UFF!=0) && (iG==IDBG_ATOM) && (iS==IDBG_SYS)){
-                    //     printf("GPU fij [i:%3i,j:%3i|isys:%i] dp(% .6e,% .6e,% .6e) r % .6e REQi(% .6e,% .6e,% .6e) REQij(% .6e,% .6e,% .6e) fij(% .6e,% .6e,% .6e) E % .6e bBonded %i bPBC %i\n", iG, ja, iS, dp.x, dp.y, dp.z, length(dp),  REQKi.x, REQKi.y, REQKi.z, REQK.x, REQK.y, REQK.z,  fij.x, fij.y, fij.z, fij.w, bBonded, bPBC );
-                    // }
-=======
+
                     if((DBG_UFF>2) && (iG==IDBG_ATOM) && (iS==IDBG_SYS)){
                         printf("GPU fij [i:%3i,j:%3i|isys:%i] dp(% .6e,% .6e,% .6e) r % .6e REQi(% .6e,% .6e,% .6e) REQij(% .6e,% .6e,% .6e) fij(% .6e,% .6e,% .6e) E % .6e bBonded %i bPBC %i\n", iG, ja, iS, dp.x, dp.y, dp.z, length(dp),  REQKi.x, REQKi.y, REQKi.z, REQK.x, REQK.y, REQK.z,  fij.x, fij.y, fij.z, fij.w, bBonded, bPBC );
                     }
->>>>>>> 677c8324
 
                     fe += fij;
                 }  // if atoms are not bonded, we calculate non-bonded interaction between them
@@ -1404,18 +1381,6 @@
 
     const cl_Mat3 lvec = lvecs[iS]; // lattice vectors of the system
 
-<<<<<<< HEAD
-    // if((iG==IDBG_ATOM)&&(iS==IDBG_SYS)){  }
-    // if((iG==IDBG_ATOM)&&(iS==IDBG_SYS)){   }
-    // if((iG==iG_DBG)&&(iS==iS_DBG)){  }
-    // if((iG==iG_DBG)&&(iS==iS_DBG)) 
-=======
-    // if((iG==IDBG_ATOM)&&(iS==IDBG_SYS)){  printf( "GPU::getNonBond_GridFF_Bspline() natoms(%i) nS,nG,nL(%i,%i,%i) \n", natoms, nS,nG,nL ); }
-    // if((iG==IDBG_ATOM)&&(iS==IDBG_SYS)){  printf( "GPU::getNonBond_GridFF_Bspline() grid_p0(%12.4f,%12.4f,%12.4f) grid_invStep(%12.4f,%12.4f,%12.4f) \n", grid_p0.x,grid_p0.y,grid_p0.z, grid_invStep.x, grid_invStep.y,grid_invStep.z ); }
-    //if((iG==iG_DBG)&&(iS==iS_DBG)){  printf( "GPU::getNonBond_GridFF_Bspline() natoms,nnode,nvec(%i,%i,%i) nS,nG,nL(%i,%i,%i) \n", natoms,nnode,nvec, nS,nG,nL ); }
-    // if((iG==iG_DBG)&&(iS==iS_DBG)) printf( "GPU::getNonBond_GridFF_Bspline() nPBC_(%i,%i,%i) lvec (%g,%g,%g) (%g,%g,%g) (%g,%g,%g)\n", nPBC.x,nPBC.y,nPBC.z, lvec.a.x,lvec.a.y,lvec.a.z,  lvec.b.x,lvec.b.y,lvec.b.z,   lvec.c.x,lvec.c.y,lvec.c.z );
-    //if(( DBG_UFF>0 ) && 
->>>>>>> 677c8324
     if((DBG_UFF!=0) && (iG==IDBG_ATOM) && (iS==IDBG_SYS)){
         printf( "GPU::getNonBond_GridFF_Bspline() natoms(%i) nS,nG,nL(%i,%i,%i) \n", natoms, nS,nG,nL );
         printf( "GPU::getNonBond_GridFF_Bspline() nPBC_(%i,%i,%i) lvec (%g,%g,%g) (%g,%g,%g) (%g,%g,%g)\n", nPBC.x,nPBC.y,nPBC.z, lvec.a.x,lvec.a.y,lvec.a.z,  lvec.b.x,lvec.b.y,lvec.b.z,   lvec.c.x,lvec.c.y,lvec.c.z );
@@ -1542,17 +1507,11 @@
         float4 fg = fe3d_pbc_comb(u, grid_ns.xyz, BsplinePLQ, PLQH, xqs, yqs);
 
         // GridFF-specific debug prints for test atom
-<<<<<<< HEAD
-    //    if((DBG_UFF!=0) && (iG==IDBG_ATOM) && (iS==IDBG_SYS)){
-    //         printf("GPU GridFF [i:%3i|isys:%i] posi(% .6e,% .6e,% .6e) u(% .6e,% .6e,% .6e) PLQH(% .6e,% .6e,% .6e,% .6e) fg_raw(% .6e,% .6e,% .6e,% .6e)\n",
-    //                iG, iS, posi.x, posi.y, posi.z, u.x, u.y, u.z, PLQH.x, PLQH.y, PLQH.z, PLQH.w, fg.x, fg.y, fg.z, fg.w);
-    //    }
-=======
 //        if((DBG_UFF>2) && (iG==IDBG_ATOM) && (iS==IDBG_SYS)){
             // printf("GPU GridFF [i:%3i|isys:%i] posi(% .6e,% .6e,% .6e) u(% .6e,% .6e,% .6e) PLQH(% .6e,% .6e,% .6e,% .6e) fg_raw(% .6e,% .6e,% .6e,% .6e)\n",
             //        iG, iS, posi.x, posi.y, posi.z, u.x, u.y, u.z, PLQH.x, PLQH.y, PLQH.z, PLQH.w, fg.x, fg.y, fg.z, fg.w);
 //        }
->>>>>>> 677c8324
+
 
         // for(int ia=0; ia<natoms; ia++){
         //     float4 pos = atoms[ia+i0a];
@@ -1565,16 +1524,9 @@
         fg.xyz *= -grid_invStep.xyz;
         
         // Debug print for final GridFF force after scaling
-<<<<<<< HEAD
-        // if((DBG_UFF!=0) && (iG==IDBG_ATOM) && (iS==IDBG_SYS)){
-        //     printf("GPU GridFF scaled [i:%3i|isys:%i] fg_scaled(% .6e,% .6e,% .6e,% .6e) grid_invStep(% .6e,% .6e,% .6e)\n",
-        //            iG, iS, fg.x, fg.y, fg.z, fg.w, grid_invStep.x, grid_invStep.y, grid_invStep.z);
-        // }
-=======
         if((DBG_UFF>1) && (iG==IDBG_ATOM) && (iS==IDBG_SYS)){
             printf("GPU GridFF scaled [i:%3i|isys:%i] fg_scaled(% .6e,% .6e,% .6e,% .6e) grid_invStep(% .6e,% .6e,% .6e)\n", iG, iS, fg.x, fg.y, fg.z, fg.w, grid_invStep.x, grid_invStep.y, grid_invStep.z);
         }
->>>>>>> 677c8324
         
         fe += fg;
         //fes[iG] = fe;
