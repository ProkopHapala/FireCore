--- conflicted
+++ resolved
@@ -54,246 +54,15 @@
     //init_buffers();
     return &W;
 }
-
-<<<<<<< HEAD
-void initParams       ( const char* sElementTypes, const char* sAtomTypes, const char* sBondTypes, const char* sAngleTypes ){ W.tmpstr=tmpstr; W.initParams(sElementTypes,sAtomTypes,sBondTypes,sAngleTypes ); }
+  
 int  buildMolecule_xyz( const char* xyz_name, bool bEpairs, double fAutoCharges, bool bAutoTypes, bool bRelaxPi ){  W.builder.bDummyEpair=bEpairs; W.builder.bAutoTypes=bAutoTypes; W.bRelaxPi=bRelaxPi; W.fAutoCharges=fAutoCharges;  
 //printf( "buildMolecule_xyz W.builder.bDummyEpair=%i bEpairs=%i \n", W.builder.bDummyEpair, bEpairs );
 return W.buildMolecule_xyz( xyz_name ); 
  }
-void makeFFs          ( ){ W.makeFFs(); }
-void clear            ( ){ W.clear();   }
-
-void setTrjName( const char* trj_fname_, int savePerNsteps_ ){ W.trj_fname=trj_fname_; W.savePerNsteps=savePerNsteps_; if(verbosity>0)printf( "setTrjName(%s)\n", W.trj_fname ); }
-
-void insertSMILES( const char* s ){  W.insertSMILES(s); };
-
-void initWithSMILES(const char* s, bool bPrint, bool bCap, bool bNonBonded_, bool bOptimizer_ ){
-    initWithSMILES(s,bPrint,bCap,bNonBonded_,bOptimizer_ );
-    init_buffers();
-}
-
-const char* getType( int ia, bool fromFF){
-    int it;
-    if(fromFF){ if(ia>=W.nbmol.natoms)                return "?"; it = W.nbmol.atypes[ia];       }
-    else      { if(ia>=W.builder.atoms.size())   return "?"; it = W.builder.atoms[ia].type; }
-    if( (it<0) || (it>=W.params.atypes.size()) ) return "?";
-    return W.params.atypes[it].name;
-}
-
-void setSwitches( int CheckInvariants, int PBC, int NonBonded, int MMFF, int Angles, int PiSigma, int PiPiI ){
-    #define _setbool(b,i) { if(i>0){b=true;}else if(i<0){b=false;} }
-    _setbool( W.bCheckInvariants, CheckInvariants  );
-    _setbool( W.bPBC         , PBC       );
-    _setbool( W.bNonBonded   , NonBonded );
-    _setbool( W.bMMFF        , MMFF      );
-    //_setbool( W.ffl.doBonds , Bonds    );
-    _setbool( W.ffl.doAngles , Angles    );
-    _setbool( W.ffl.doPiSigma, PiSigma   );
-    _setbool( W.ffl.doPiPiI  , PiPiI     );
-    W.ffl.bSubtractAngleNonBond = W.bNonBonded;
-    #undef _setbool
-}
-
-void setOptLog( int n, double* cos, double* f, double* v, double* dt, double* damp ){
-    W.opt_log.n    = n;
-    W.opt_log.cos  = cos;
-    W.opt_log.f    = f;
-    W.opt_log.v    = v;
-    W.opt_log.dt   = dt;
-    W.opt_log.damp = damp;
-}
-
-bool checkInvariants( double maxVcog, double maxFcog, double maxTg ){ return W.checkInvariants( maxVcog, maxFcog, maxTg ); }
-//void open_xyzFile (const char* fname){ xyz_file=fopen( fname,"w" ); };
-//void close_xyzFile(){fclose(xyz_file)};
-
-
-int saveXYZ( const char* fname, const char* comment, int imod){ 
-    int ret=-1;
-    switch (imod){
-        case 0: { ret=W.builder.save2xyz(fname,comment ); } break;
-        case 1: { ret=W        .saveXYZ (fname,comment ); } break;
-    }
-    return ret;  
-}
-
-
-int toXYZ(const char* comment="#comment"){ return W.toXYZ(comment);  }
-double eval(){ return W.eval(); };
-int run( int nstepMax, double dt, double Fconv, int ialg, double* outE, double* outF ){ return W.run(nstepMax,dt,Fconv,ialg,outE,outF);  }
-
-// ========= Manipulation with the molecule
-
-void shift_atoms_ax ( int n, int* selection, double* d                               ){ W.shift_atoms ( n, selection,*(Vec3d*)d); };
-void rotate_atoms_ax( int n, int* selection, double* p0, double* ax, double phi      ){ W.rotate_atoms( n, selection,*(Vec3d*)p0, *(Vec3d*)ax, phi ); };
-void shift_atoms    ( int n, int* selection, int ia0, int ia1, double l              ){ W.shift_atoms ( n, selection, ia0, ia1, l ); };
-void rotate_atoms   ( int n, int* selection, int ia0, int iax0, int iax1, double phi ){ W.rotate_atoms( n, selection, ia0, iax0, iax1, phi ); };
-
-//int splitAtBond( int ib, int* selection ){ return W.splitAtBond( ib, selection ); }
-
-// void sample_DistConstr( double lmin, double lmax, double kmin, double kmax, double flim , int n, double* xs, double* Es, double* Fs ){
-//     DistConstr C( {0,1}, {lmax,lmin}, {kmax,kmin}, flim  );
-//     Vec3d ps[2]{{.0,.0,.0},{.0,.0,.0}};
-//     Vec3d fs[2];
-//     for(int i=0; i<n; i++ ){
-//         ps[1]={xs[i],0.0,0.0};
-//         fs[0]=Vec3dZero;
-//         fs[1]=Vec3dZero;
-//         Es[i] = C.apply( ps, fs );
-//         Fs[i] = fs[0].x;
-//     }
-// }
-
-void sample_evalPiAling( double k, double ang0, double r1, double r2, int n, double* angles, double* Es, double* Fs ){
-    Vec3d h1={1,0,0};
-    Vec3d f1,f2;
-    double c0 = cos(ang0);
-    for(int i=0; i<n; i++ ){
-        double a = angles[i];
-        Vec3d h2={cos(a),sin(a),0.0};
-        Es[i] = evalPiAling( h1, h2, 1./r1, 1./r2, k, f1, f2 );  
-        Fs[i] = f1.y;
-    }
-}
-
-void sample_evalAngleCos( double k, double ang0, double r1, double r2, int n, double* angles, double* Es, double* Fs ){
-    Vec3d h1={1,0,0};
-    Vec3d f1,f2;
-    double c0 = cos(ang0);
-    for(int i=0; i<n; i++ ){
-        double a = angles[i];
-        Vec3d h2={cos(a),sin(a),0.0};
-        Es[i] = evalAngleCos( h1, h2, 1./r1, 1./r2, k, c0, f1, f2 );
-        Fs[i] = f1.y;
-    }
-}
-
-void sample_evalAngleCosHalf( double k, double ang0, double r1, double r2, int n, double* angles, double* Es, double* Fs ){
-    Vec3d h1={1,0,0};
-    Vec3d f1,f2;
-    Vec2d cs0; cs0.fromAngle( ang0/2. );
-    for(int i=0; i<n; i++ ){
-        double a = angles[i];
-        Vec3d h2={cos(a),sin(a),0.0};
-        Es[i] = evalAngleCosHalf( h1, h2, 1./r1, 1./r2, cs0, k, f1, f2 );
-        Fs[i] = f1.y;
-    }
-}
-
-void sampleNonBond(int n, double* rs, double* Es, double* fs, int kind, double*REQi_,double*REQj_, double K, double Rdamp ){
-    Quat4d REQi = *(Quat4d*)REQi_;
-    Quat4d REQj = *(Quat4d*)REQj_;
-    Quat4d REQij; combineREQ( REQi, REQj, REQij );
-    REQij.y = sqrt(REQij.y);
-    Vec3d pi=Vec3dZero;
-    Vec3d pj=Vec3dZero;
-    double R2damp=Rdamp*Rdamp;
-    for(int i=0; i<n; i++){
-        double E;
-        Vec3d  f=Vec3dZero;
-        pj.x=rs[i];
-        switch(kind){
-            case 1: E=addAtomicForceMorseQ( pj-pi, f, REQij.x, REQij.y, REQij.z, K, R2damp );      break;  // Morse
-            case 2: E=addAtomicForceLJQ   ( pj-pi, f, REQij );                                              break;  // Lenard Jones
-            case 3: double fr; E=erfx_e6( pj.x, K, fr ); f.x=fr; break;  // gauss damped electrostatics
-        }
-        //printf( "i %i r %g E %g f %g \n", i, pj.x, E, f.x );
-        fs[i]=f.x;
-        Es[i]=E;
-    }
-}
-
-double measureBond        (int ia, int ib         ){ return W.ffl.measureBondLegth(ia,ib); }
-double measureAngle       (int ic, int ia, int ib ){ return W.ffl.measureAngle (ic,ia,ib); }
-double measureAnglePiPi   (int ia, int ib         ){ return W.ffl.measureAnglePiPi(ia, ib, true ); }
-double measureAngleSigmaPi(int ipi, int ia, int ib){ return W.ffl.measureAngleSigmaPi(ipi, ia, ib ); }
-
-void scanTranslation_ax( int n, int* selection, double* vec, int nstep, double* Es, const char* trjName, bool bAddjustCaps ){
-    if(selection==0){ selection=W.manipulation_sel; n=W.manipulation_nsel; }
-    W.scanTranslation_ax( n, selection, *(Vec3d*)vec, nstep, Es, trjName, bAddjustCaps );
-}
-void scanTranslation( int n, int* selection, int ia0, int ia1, double l, int nstep, double* Es, const char* trjName, bool bAddjustCaps ){ 
-    W.scanTranslation( n, selection, ia0, ia1, l, nstep, Es, trjName, bAddjustCaps ); 
-}
-
-void scanRotation_ax( int n, int* selection, double* p0, double* ax, double phi, int nstep, double* Es, const char* trjName ){
-    if(p0==0) p0=(double*)&W.manipulation_p0;
-    if(ax==0) ax=(double*)&W.manipulation_ax;
-    if(selection==0){selection=W.manipulation_sel; n=W.manipulation_nsel; }
-    W.scanRotation_ax( n, selection, *(Vec3d*)p0, *(Vec3d*)ax, phi, nstep, Es, trjName );
-}
-void scanRotation( int n, int* selection,int ia0, int iax0, int iax1, double phi, int nstep, double* Es, const char* trjName ){ 
-    W.scanRotation( n, selection,ia0, iax0, iax1, phi, nstep, Es, trjName );
-}
-
-void scanAngleToAxis_ax( int n, int* selection, double r, double R, double* p0, double* ax, int nstep, double* angs, double* Es, const char* trjName ){
-    W.scanAngleToAxis_ax( n, selection, r, R, *(Vec3d*)p0, *(Vec3d*)ax, nstep, angs, Es, trjName );
-}
-
-
-int selectBondsBetweenTypes( int imin, int imax, int it1, int it2, bool byZ, bool bOnlyFirstNeigh, int* atoms_ ){
-    W.builder.selectBondsBetweenTypes( imin, imax, it1, it2, byZ, bOnlyFirstNeigh );
-    Vec2i* atoms = (Vec2i*)atoms_;
-    int i=0;
-    for( int ib : W.builder.selection ){
-        Vec2i b = W.builder.bonds[ib].atoms;
-        //int t1 = W.builder.atoms[b.a].type;
-        int t2 = W.builder.atoms[b.b].type;
-        //if( byZ ){ t1=W.params.atypes[t1].iZ; t2=W.params.atypes[t2].iZ; };
-        if( byZ ){ t2=W.params.atypes[t2].iZ; };
-        //printf( "b(%i,%i) types(%i,%i) its(%i,%i)\n",  b.a,b.b,  t1,t2, it1,it2 );
-        //if(t2==it1){ b=b.swaped(); printf( "bond swap b(%i,%i)\n", b.a, b.b ); };
-        if(t2==it1){ b=b.swaped(); };
-        //printf( "selectBondsBetweenTypes[%i] %i,%i \n", i, b.a,b.b );
-        atoms[i]=b;
-        i++;
-    }
-    return i;
-}
-
-int getFrament( int ifrag, int* bounds_, double* pose ){
-    const MM::Fragment& frag = W.builder.frags[ifrag];
-    if(bounds_){
-        Vec2i* bounds=(Vec2i*)bounds_;
-        bounds[0] = frag.atomRange;
-        bounds[1] = frag.confRange;
-        bounds[2] = frag.bondRange;
-    }
-    if( pose ){
-        const double* ds = &(frag.pos.x);
-        for(int i=0; i<7; i++){ pose[i] = ds[i]; }
-    }
-    return frag.imolType;
-    //angRange;
-    //dihRange;
-}
-
-void findMainAxes( double* rot, int ifrag, int imin, int imax, int* permut_, bool bRot){
-    Vec3i permut{2,1,0};
-    if(permut_){ permut=*((Vec3i*)permut_); };
-    if(ifrag>=0){ const MM::Fragment& frag = W.builder.frags[ifrag]; imin=frag.atomRange.a; imax=frag.atomRange.b; }
-    if(rot){ *((Mat3d*)rot)= W.builder.findMainAxes(imin,imax,true,bRot,permut); }
-    else   {                 W.builder.findMainAxes(imin,imax,true,bRot,permut); }    
-}
-
-void findSymmetry( int* found, int ifrag, int imin=0,int imax=-1, double tol=0.1 ){
-    if(ifrag>=0){ const MM::Fragment& frag = W.builder.frags[ifrag]; imin=frag.atomRange.a; imax=frag.atomRange.b; }
-    W.builder.findSymmetry( found, imin,imax, tol );
-}
-
-void orient( const char* fname, int fw1,int fw2,  int up1,int up2,  int i0,  int imin, int imax ){
-    FILE* fout = fopen(fname,"w");    
-    Vec3d fw = W.builder.atoms[fw2].pos - W.builder.atoms[fw1].pos;  fw.normalize();
-    Vec3d up = W.builder.atoms[up2].pos - W.builder.atoms[up1].pos;  up.normalize();
-    W.builder.orient_atoms( fw, up, W.builder.atoms[i0].pos,  Vec3dZero,   imin,imax );
-    W.builder.write2xyz(fout, "#scanHBond[0]" );
-    fclose(fout);
-=======
+  
 int    run( int nstepMax, double dt, double Fconv, int ialg, double* outE, double* outF ){
     //W.rum_omp_ocl( nstepMax, dt, Fconv, 1000.0, 1000 ); 
     return W.run(nstepMax,dt,Fconv,ialg,outE,outF);  
->>>>>>> 36c9deb6
 }
 
 void scanHBond( const char* fname, int n, double dl, double l0, int ifrag1, int ifrag2, int i1a,int i1b, int i2a,int i2b, bool isDonor1, bool isDonor2, double* ups_ ){
