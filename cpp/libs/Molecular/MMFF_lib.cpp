
#include  "globals.h"

#include "testUtils.h"
#include "MolWorld_sp3.h"

// ============ Global Variables

MolWorld_sp3 W;



//============================

#include "libMMFF.h"
#include "libUtils.h"


GridShape grid;
double* grid_data=0;

extern "C"{

<<<<<<< HEAD
void init_buffers_UFF(){
    printf( "init_buffers_UFF() \n" );
    // Common buffers
    buffers.insert( { "apos",   (double*)W.nbmol.apos  } );
    buffers.insert( { "fapos",  (double*)W.nbmol.fapos } );
    buffers.insert( { "REQs",   (double*)W.nbmol.REQs  } );
    //buffers.insert( { "PLQs",   (double*)W.nbmol.PLQs  } );
    // UFF-specific buffers
    if(W.bUFF){ // UFF-specific buffers
        buffers.insert(  { "hneigh",    (double*)W.ffu.hneigh } );
        buffers.insert(  { "fint",      (double*)W.ffu.fint   } );
        buffers.insert(  { "bonParams", (double*)W.ffu.bonParams } );
        buffers.insert(  { "angParams", (double*)W.ffu.angParams } );
        buffers.insert(  { "dihParams", (double*)W.ffu.dihParams } );
        buffers.insert(  { "invParams", (double*)W.ffu.invParams } );

        ibuffers.insert( { "neighs",    (int*)W.ffu.neighs    } );
        ibuffers.insert( { "neighBs",   (int*)W.ffu.neighBs   } );
        ibuffers.insert( { "bonAtoms",  (int*)W.ffu.bonAtoms  } );
        ibuffers.insert( { "angAtoms",  (int*)W.ffu.angAtoms  } );
        ibuffers.insert( { "dihAtoms",  (int*)W.ffu.dihAtoms  } );
        ibuffers.insert( { "invAtoms",  (int*)W.ffu.invAtoms  } );

        // neighbor indices for angles, dihedrals, inversions
        ibuffers.insert( { "angNgs",    (int*)W.ffu.angNgs    } );
        ibuffers.insert( { "dihNgs",    (int*)W.ffu.dihNgs    } );
        ibuffers.insert( { "invNgs",    (int*)W.ffu.invNgs    } );
    }
    // UFF-specific dimensions
    if(W.bUFF){
        ibuffers.insert( { "ndims", &W.ffu._natoms } ); // 
        buffers.insert ( { "Es",    &W.ffu.Etot    } );
    }
    ibuffers.insert( { "selection", W.manipulation_sel  } );
    bbuffers.insert( { "ffflags",  &W.doBonded  } );
    // int _natoms, nbonds, nangles, ndihedrals, ninversions, nf; // 5
    // int i0dih,i0inv,i0ang,i0bon;                               // 4
    // double Etot, Eb, Ea, Ed, Ei;                               // 5
    printf( "MMFF_lib.cpp::init_buffers_UFF() ndims{natoms=%i, nbonds=%i, nangles=%i, ndihedrals=%i, ninversions=%i, nf=%i, i0dih=%i,i0inv=%i,i0ang=%i,i0bon=%i, }\n", W.ffu._natoms, W.ffu.nbonds, W.ffu.nangles, W.ffu.ndihedrals, W.ffu.ninversions, W.ffu.nf, W.ffu.i0dih, W.ffu.i0inv, W.ffu.i0ang, W.ffu.i0bon );
    printf( "MMFF_lib.cpp::init_buffers_UFF() Es{ Etot=%f, Eb=%f, Ea=%f, Ed=%f, Ei=%f, }\n", W.ffu.Etot, W.ffu.Eb, W.ffu.Ea, W.ffu.Ed, W.ffu.Ei );
}

void init_buffers(){
    printf( "init_buffers() \n" );
=======
void get_gridFF_info( int* int_data, double* float_data ){
    int_data[0]=W.gridFF.natoms;
    // int_data[1]=W.gridFF.natoms.size();
    // Add debug print here
    // printf("DEBUG: W.gridFF.shift0 = (%g, %g, %g)\n", W.gridFF.shift0.x, W.gridFF.shift0.y, W.gridFF.shift0.z);
    // printf("DEBUG: W.gridFF.grid.pos0 = (%g, %g, %g)\n", W.gridFF.grid.cell.ax, W.gridFF.grid.cell.ay, W.gridFF.grid.cell.az);
    // printf("DEBUG: W.gridFF.grid.new_voxels = (%g, %g, %g)\n", W.gridFF.grid.new_voxels.x, W.gridFF.grid.new_voxels.y, W.gridFF.grid.new_voxels.z);

    *((Vec3d*)(float_data  ))=W.gridFF.shift0;
    *((Vec3d*)(float_data+3))=W.gridFF.grid.pos0;
    *((Mat3d*)(float_data + 6))=W.gridFF.grid.cell;
    *((Mat3d*)(float_data + 15)) =W.gridFF.grid.dCell;
    

}
void get_atom_positions(double* apos_substrate, double* apos_molecule) {
    // Substrate atom positions
    if (apos_substrate != nullptr) {
        for (int i = 0; i < W.surf.natoms; ++i) {
            ((Vec3d*)apos_substrate)[i] = W.surf.apos[i];
        }
    }

    // Molecule atom positions
    if (apos_molecule != nullptr) {
        for (int i = 0; i < W.nbmol.natoms; ++i) {
            ((Vec3d*)apos_molecule)[i] = W.nbmol.apos[i];
        }
    }

    
}

int get_molecule_natoms() {
    return W.nbmol.natoms;
}

void init_buffers(){
    //printf( "init_buffers() \n" );

    // buffers .insert( { "gridff_apos",   (double*)W.gridFF.apos    } );
    // // buffers .insert( { "gridff_apos_",   (double*)W.gridFF.apos_  } );
    //  buffers.insert(std::make_pair(std::string("gridff_apos_"), (double*)W.gridFF.apos_.data()));
    // buffers .insert( { "gridff_Bspline_PLQ",   (double*)W.gridFF.Bspline_PLQ  } );


>>>>>>> 6c13199c
    buffers .insert( { "apos",   (double*)W.nbmol.apos  } );
    buffers .insert( { "fapos",  (double*)W.nbmol.fapos } );
    buffers .insert( { "REQs",   (double*)W.nbmol.REQs  } );
    if(W.bMMFF){
        buffers .insert( { "DOFs",      W.ffl.DOFs  } );
        buffers .insert( { "fDOFs",     W.ffl.fDOFs } );
        buffers .insert( { "vDOFs",     W.opt.vel  } );
        //buffers .insert( { "REQs",   (double*)W.ffl.REQs  } );
        buffers .insert( { "PLQs",   (double*)W.ffl.PLQd  } );
        if(!W.bUFF){
            buffers .insert( { "pipos",  (double*)W.ffl.pipos   } );
            buffers .insert( { "fpipos", (double*)W.ffl.fpipos } );
            ibuffers.insert( { "neighs",    (int*)W.ffl.neighs  } );
        } // else{ // UFF-specific}
    }else{
        W.ff.natoms=W.nbmol.natoms;
    }
    printf( "MMFF_lib.cpp::init_buffers() ndims{nDOFs=%i,natoms=%i,nnode=%i,ncap=%i,npi=%i,nbonds=%i,nvecs=%i,ne=%i,ie0=%i}\n", W.ff.nDOFs, W.ff.natoms, W.ff.nnode, W.ff.ncap, W.ff.npi, W.ff.nbonds, W.ff.nvecs, W.ff.ne, W.ff.ie0 );
        ibuffers.insert( { "ndims",    &W.ff.nDOFs } );
    buffers .insert( { "Es",       &W.ff.Etot  } );
    ibuffers.insert( { "selection", W.manipulation_sel  } );
    bbuffers.insert( { "ffflags", &W.doBonded  } );
    //printBuffNames();
}


void print_debugs( bool bParams, bool bNeighs, bool bShifts, bool bAtoms ){
    printf("print_debugs() W.bUFF=%i, bParams=%i, bNeighs=%i, bShifts=%i, bAtoms=%i \n", W.bUFF, bParams, bNeighs, bShifts, bAtoms);
    if(W.bUFF){
        W.ffu.printSizes();
        if(bParams) W.ffu.printAllParams(true, true, true, true, true);
        if(bAtoms ) W.ffu.print();
    } else {
        W.ffl.printSizes();
        if( bParams ) W.ffl.printAtomParams();
        if( bNeighs ) W.ffl.printNeighs();
        if( bShifts ) W.ffl.print_pbc_shifts();
        if( bAtoms  ) W.ffl.print();
    }
}

void print_setup(){
    if(W.bUFF){
        W.ffu.printSimulationSetup();
    }else{
        printf("MMFF_lib::print_setup() bUFF=false\n");
       //W.ffl.printSimulationSetup();
    }
}
    

// int loadmol(char* fname_mol ){ return W.loadmol(fname_mol ); }
//lib.init( cstr(xyz_name), cstr(surf_name), cstr(smile_name),      bMMFF,      bEpairs,      bUFF,      b141,      bSimple,      bConj,      bCumulene,      nPBC,        gridStep, cstr(sElementTypes), cstr(sAtomTypes), cstr(sBondTypes), cstr(sAngleTypes), cstr(sDihedralTypes) )
void* init( char* xyz_name, char* surf_name, char* smile_name, bool bMMFF, bool bEpairs, bool bUFF, bool b141, bool bSimple, bool bConj, bool bCumulene, int* nPBC, double gridStep, char* sElementTypes, char* sAtomTypes, char* sBondTypes, char* sAngleTypes, char* sDihedralTypes ){
	W.smile_name = smile_name;
	W.xyz_name   = xyz_name;
	W.surf_name  = surf_name;
	W.bMMFF      = bMMFF;
    W.bEpairs    = bEpairs;
    W.gridStep   = gridStep;
    W.nPBC       = *(Vec3i*)nPBC;
    W.bUFF       = bUFF; 
    W.b141       = b141;
    W.bSimple    = bSimple;
    W.bConj      = bConj;
    W.bCumulene  = bCumulene;
    // read and store parameters from tables
    // TBD pass bUFF to MMFFparams::init so that if true, no need to read bonds, angles nor dihedrals...
    //W.params.verbosity = verbosity;
    //W.params.init( sElementTypes, sAtomTypes, sBondTypes, sAngleTypes, sDihedralTypes );
    // bring names of atom types into builder (H is capping atom, E is electron pair)
	//W.builder.bindParams(&W.params);

    // unbuffered printf()
    setbuf(stdout, NULL);
    setbuf(stderr, NULL);

    W.initParams( sElementTypes, sAtomTypes, sBondTypes, sAngleTypes, sDihedralTypes );
    bool bGrid = gridStep>0;
    // initialize the main
    //W.init( bGrid, bUFF );
    W.bGridFF=bGrid;
    W.bUFF   =bUFF;
    W.init();
    //init_buffers();
    return &W;
}

void makeGridFF( const char* name, int* ffshape, int mode, double z0, double* cel0, bool bSymmetrize, bool bAutoNPBC, bool bFit, bool bRefine ){
    bool bCheckEval=false;
    bool bUseEwald =true;
    printf("MMFF_lib::makeGridFF() bAutoNPBC=%i bCheckEval=%i bUseEwald=%i bFit=%i bRefine=%i \n", bAutoNPBC, bCheckEval, bUseEwald, bFit, bRefine );
    char fname[256];
    sprintf(fname, "%s.xyz", name );
    int ret = W.params.loadXYZ( fname, W.surf.natoms, &W.surf.apos, &W.surf.REQs, &W.surf.atypes, 0, &W.gridFF.grid.cell );
    if     ( ret<0 ){ getcwd(tmpstr,1024); printf("ERROR in MMFF_lib::makeGridFF() file(%s) not found in path(%s)=> Exit() \n", fname, tmpstr ); exit(0); }
    if     ( ret==0){                      printf("ERROR in MMFF_lib::makeGridFF() no lattice vectors in (%s) => Exit() \n",    fname ); exit(0); }
    else if( ret>0 ){ W.gridFF.grid.updateCell(W.gridStep); W.gridFF.bCellSet=true;  }
    //gridFF.grid.printCell(); 
    //if(verbosity>0)printf("MolWorld_sp3::loadSurf(%s) 1 natoms %i apos %li atyps %li \n", name, surf.natoms, (long)surf.apos, (long)surf.atypes  );
    //surf.print();
    //W.surf.print_nonbonded();
    W.gridFF.mode=(GridFFmod)mode;
    W.bSurfAtoms=true;
    //printf("MMFF_lib::makeGridFF() bAutoNPBC=%i bCheckEval=%i bUseEwald=%i bFit=%i bRefine=%i \n", bAutoNPBC, bCheckEval, bUseEwald, bFit, bRefine );
    W.initGridFF( name, z0, *(Vec3d*)cel0, bSymmetrize, bAutoNPBC, bCheckEval, bUseEwald, bFit, bRefine );
    ffshape[0]=W.gridFF.grid.n.x;
    ffshape[1]=W.gridFF.grid.n.y;
    ffshape[2]=W.gridFF.grid.n.z;
    ffshape[3]=W.gridFF.perVoxel;
    //return ff_ptr;
}

double* getArrayPointer( const char* name, int* shape  ){
    if(golbal_array_dict.find(name)!=golbal_array_dict.end()){
        NDArray arr = golbal_array_dict[name];
        (*(Quat4i*)shape) = arr.dims;  
        if(arr.data==0){ printf("ERROR in MMFF_lib::getArrayPointer() golbal_array_dict[%s].data==NULL \n", name ); }
        return arr.data;
    }else{
        printf("ERROR in MMFF_lib::getArrayPointer() golbal_array_dict[%s] not found \n", name );
        //exit(0);
    }
    return 0;
}

int setupEwaldGrid( double* pos0, double* dCell, int* ns, bool bPrint ){
    W.gewald.n     = *(Vec3i*)ns;
    W.gewald.pos0  = *(Vec3d*)pos0;
    W.gewald.dCell = *(Mat3d*)dCell;
    W.gewald.updateCell_2();
    if(bPrint){W.gewald.printCell();}
    return W.gewald.n.totprod();
}

void projectAtomsEwaldGrid( int na, double* apos, double* qs, double* dens, int order ){
    W.gewald.projectAtoms( na, (Vec3d*)apos, qs, dens, order );
}


#ifdef WITH_FFTW

void EwaldGridSolveLaplace( double* dens, int nz_slab, double* Vout, bool bPrepare, bool bDestroy, int flags, bool bOMP, int nBlur, double cSOR, double cV ){
    W.gewald.solve_laplace_macro( dens, nz_slab, Vout, bPrepare, bDestroy, flags, bOMP, nBlur, cSOR, cV );
}

void EwaldGridSolveLaplaceDebug( double* dens, double* Vout, double* densw, double* kerw, double* VwKer ){
    int ntot = W.gewald.n.totprod();
    
    W.gewald.prepare_laplace( );
    array2fftc( ntot, dens, W.gewald.V );
    fftw_execute(W.gewald.fft_plan);   fftc2array( ntot, W.gewald.Vw,  densw  );
    
    for(int i=0; i<ntot; i++){  W.gewald.V[i][0]=1.0; W.gewald.V[i][1]=1.0; }
    W.gewald.laplace_reciprocal_kernel( W.gewald.V  );  fftc2array( ntot, W.gewald.V,  kerw  );
    W.gewald.laplace_reciprocal_kernel( W.gewald.Vw );  fftc2array( ntot, W.gewald.Vw, VwKer );
    fftw_execute(W.gewald.ifft_plan);                   fftc2array( ntot, W.gewald.V,  Vout  );

    W.gewald.destroy_laplace( );
}

#endif // WITH_FFTW

void evalGridFFAtPoints( int n, double* ps, double* FFout, double* PLQH, bool bSplit, int* nPBC ){
    //long t0 = getCPUticks();
    if(bSplit){ W.gridFF.evalAtPoints_Split( n, (Vec3d*)ps, (Quat4d*)FFout, *(Quat4d*)PLQH, (Vec3i*)nPBC ); }
    else      { 
        //W.gridFF.evalAtPoints      ( n, (Vec3d*)ps, (Quat4d*)FFout, *(Quat4d*)PLQH, (Vec3i*)nPBC ); 
        W.gridFF.evalAtPoints_REQ  ( n, (Vec3d*)ps, (Quat4d*)FFout, *(Quat4d*)PLQH, (Vec3i*)nPBC ); 
    }
    //double T = getCPUticks()-t0; printf( "evalGridFFAtPoints(n=%i,bSplit=%i) DONE in %g[MTicks] %g[kTick/point] \n", n, bSplit, T*1e-6, (T*1e-3)/n  );
}

int    run( int nstepMax, double dt, double Fconv, int ialg, double damping, double* outE, double* outF, double* outV, double* outVF, bool omp ){
    //printf( "bOpenMP = %i \n", omp );
    //W.rum_omp_ocl( nstepMax, dt, Fconv, 1000.0, 1000 ); 
    // run_omp( int niter_max, double dt, double Fconv=1e-6, double Flim=1000, double timeLimit=0.02, double* outE=0, double* outF=0 ){

    if(W.bUFF){
        if(omp){ return W.ffu.run_omp(nstepMax,dt,Fconv,   10.0, -1.0,     outE, outF, outV, outVF ); }
        else   { return W.ffu.run    (nstepMax,dt,Fconv, 1000.0,  damping, outE, outF, outV, outVF ); }
    }else{
        if(omp){ return W.run_omp   (nstepMax,dt,Fconv,   10.0, -1.0,     outE, outF, outV, outVF ); }
        else   { return W.run_no_omp(nstepMax,dt,Fconv, 1000.0,  damping, outE, outF, outV, outVF ); }
    }
    //else   { return W.run       (nstepMax,dt,Fconv,ialg,       outE, outF, outV, outVF ); }
}

void  scan( int nconf, double* poss, double* rots, double* Es, double* aforces, double* aposs, bool omp, bool bRelax, int niter_max, double dt, double Fconv, double Flim ){
    // Add debug print here
    // printf("DEBUG: scan() function using shift0 = (%g, %g, %g)\n", W.gridFF.shift0.x, W.gridFF.shift0.y, W.gridFF.shift0.z);
    if(bRelax){
        if(omp){ printf("ERROR: scan_relaxed() not implemented witht OMP\n"); exit(0); } 
        else   { W.scan_relaxed( nconf, (Vec3d*)poss, (Mat3d*)rots, Es, (Vec3d*)aforces, (Vec3d*)aposs, omp, niter_max, dt, Fconv, Flim );  }
    }else{
        if(omp){ printf("ERROR: scan_rigid() not implemented witht OMP\n"); exit(0); } 
        else   { W.scan_rigid( nconf, (Vec3d*)poss, (Mat3d*)rots, Es, (Vec3d*)aforces, (Vec3d*)aposs, omp ); }
    }
}

// In MMFF_lib.cpp before extern "C" closing
void scan_atoms_rigid(int nscan, int nsel, int* inds, double* scan_pos, double* out_forces, double* out_Es, bool bRelative ){
    int na = W.nbmol.natoms;
    std::vector<Vec3d> orig(na);
    for(int i=0; i<na; i++){ orig[i] = W.nbmol.apos[i]; }
    for(int i=0; i<nscan; i++){
        Vec3d* ps = (Vec3d*)(scan_pos+i*nsel*3);
        for(int j=0; j<nsel; j++){ 
            int ia = inds[j];  
            Vec3d p = ps[j]; 
            if(bRelative){ p.add(orig[ia]); }
            W.nbmol.apos[ia] = p; 
        }
        if(out_Es){ out_Es[i] = W.eval_no_omp(); }
        if(out_forces){ for(int j=0; j<nsel; j++){ int ia = inds[j];  out_forces[i*nsel*3 + j*3] = W.nbmol.fapos[ia].x; } }
    }
    for(int j=0; j<nsel; j++){ int ia = inds[j];  W.nbmol.apos[ia] = orig[ia]; }
}

// Hessian: independent 3×3 blocks for selected atoms
void getHessian3x3( int n, int* inds, double* Hess_, double dx, bool bDiag ){
    int na=W.nbmol.natoms;
    printf("getHessian3x3(n=%i) na=%i dx=%g    bMMFF=%i bNonBonded=%i bSurfAtoms=%i bGridFF=%i bPBC=%i bNonBondNeighs=%i \n", n, na, dx, W.bMMFF, W.bNonBonded, W.bSurfAtoms, W.bGridFF, W.bPBC, W.bNonBondNeighs);
    // save original positions
    DEBUG
    std::vector<Vec3d> orig(n);
    for(int i=0;i<n;i++){ int ia=inds[i]; orig[i]=W.nbmol.apos[ia]; }
    double denom = 1.0/(2*dx);
    DEBUG
    W.saveXYZ("getHessian3x3.xyz");
    DEBUG
    Mat3d H, U;
    Vec3d Ks;
    for(int i=0;i<n;i++){
        printf( "getHessian3x3() i=%i \n", i );
        int ia=inds[i];
        printf( "getHessian3x3() i=%i ia=%i  \n", i, ia );
        Vec3d  p0=orig[i];
        Vec3d& p=W.nbmol.apos[ia];
        //double* H = out_hessians+i*9;
        //Vec3d* Hess = ((Vec3d*)out_hessians)+(i*3); 
        printf( "getHessian3x3() ia=%i p=(%g,%g,%g)\n", ia, p.x,p.y,p.z );
        for(int k=0;k<3;k++){
            p.array[k]=p0.array[k]+dx; W.eval_no_omp(); Vec3d df=W.nbmol.fapos[ia];
            p.array[k]=p0.array[k]-dx; W.eval_no_omp(); df.sub(  W.nbmol.fapos[ia] );
            p.array[k]=p0.array[k];                     df.mul(denom);
            printf( "getHessian3x3() ia=%i k=%i p=(%g,%g,%g) df=(%g,%g,%g)\n", ia, k, p.x,p.y,p.z, df.x,df.y,df.z );
            //Hess[k]=df;
            H.vecs[k]=df;
            //for(int l=0;l<3;l++) H[l*3+k]=(fp.array[l]-fm.array[l])*denom;
        }
        if(bDiag){
            H.eigenvals(Ks);
            printf( "getHessian3x3() ia=%i Ks=(%g,%g,%g)\n", ia, Ks.x,Ks.y,Ks.z );
            H.eigenvec(Ks.x,U.a);
            H.eigenvec(Ks.y,U.b);
            H.eigenvec(Ks.z,U.c);
            printf( "getHessian3x3() ia=%i u1(%g,%g,%g) u2(%g,%g,%g) u3(%g,%g,%g)\n", ia, U.a.x,U.a.y,U.a.z,   U.b.x,U.b.y,U.b.z,   U.c.x,U.c.y,U.c.z );
            *((Mat3d*)(Hess_ + i*12   ))=U;
            *((Vec3d*)(Hess_ + i*12 +9))=Ks;
        }else{
            *((Mat3d*)(Hess_ + i*12))=H;
        }
    }
    DEBUG
    // restore original positions
    for(int i=0;i<n;i++){ int ia=inds[i]; W.nbmol.apos[ia]=orig[i]; }
}

// Hessian: full 3N×3N for selected atoms
void getHessian3Nx3N(int n,int* inds,double* out_hessian,double dx){
    std::vector<Vec3d> orig(n);
    // save original positions
    for(int i=0;i<n;i++){ int ia=inds[i]; orig[i]=W.nbmol.apos[ia]; }
    for(int p=0;p<n;p++){
        int ip=inds[p];
        Vec3d fp,fm;
        for(int k=0;k<3;k++){
            double v=orig[ip].array[k];
            W.nbmol.apos[ip].array[k]=v+dx; W.eval_no_omp(); fp=W.nbmol.fapos[ip];
            W.nbmol.apos[ip].array[k]=v-dx; W.eval_no_omp(); fm=W.nbmol.fapos[ip];
            W.nbmol.apos[ip].array[k]=v;
            int col=p*3+k;
            for(int o=0;o<n;o++){
                int io=inds[o];
                for(int l=0;l<3;l++){
                    int row=o*3+l;
                    //out_hessian_full[row*dim+col]=(fp[io].array[l]-fm[io].array[l])/(2*dx);
                }
            }
        }
    }
    // restore original positions
    for(int i=0;i<n;i++){ int ia=inds[i]; W.nbmol.apos[ia]=orig[i]; }
}

void setSwitches2( int CheckInvariants, int PBC, int NonBonded, int NonBondNeighs,  int SurfAtoms, int GridFF, int MMFF, int Angles, int PiSigma, int PiPiI ){
    #define _setbool(b,i) { if(i>0){b=true;}else if(i<0){b=false;} }
    _setbool( W.bCheckInvariants, CheckInvariants  );
    _setbool( W.bPBC           , PBC       );
    
    _setbool( W.bNonBonded     , NonBonded );
    _setbool( W.bNonBondNeighs , NonBondNeighs );
    
    _setbool( W.bSurfAtoms   , SurfAtoms );
    _setbool( W.bGridFF      , GridFF    );

    _setbool( W.bMMFF        , MMFF      );
    _setbool( W.ffl.doAngles , Angles    );
    _setbool( W.ffl.doPiSigma, PiSigma   );
    _setbool( W.ffl.doPiPiI  , PiPiI     );

    printf( "setSwitches2() W.bCheckInvariants==%i bPBC=%i | bNonBonded=%i bNonBondNeighs=%i | bSurfAtoms=%i bGridFF=%i | bMMFF=%i doAngles=%i doPiSigma=%i doPiPiI=%i \n", W.bCheckInvariants, W.bPBC,  W.bNonBonded, W.bNonBondNeighs, W.bSurfAtoms, W.bGridFF, W.bMMFF, W.ffl.doAngles, W.ffl.doPiSigma, W.ffl.doPiPiI );

    //W.ffl.bSubtractAngleNonBond = W.bNonBonded;
    #undef _setbool
}

void setSwitchesUFF( int DoBond, int DoAngle, int DoDihedral, int DoInversion, int DoAssemble, int SubtractBondNonBond, int ClampNonBonded ){
    // bool bDoBond=true, bDoAngle=true, bDoDihedral=true, bDoInversion=true; bSubtractBondNonBond, bClampNonBonded
    #define _setbool(b,i) { if(i>0){b=true;}else if(i<0){b=false;} }
    _setbool( W.ffu.bDoBond,              DoBond );
    _setbool( W.ffu.bDoAngle,             DoAngle );
    _setbool( W.ffu.bDoDihedral,          DoDihedral );
    _setbool( W.ffu.bDoInversion,         DoInversion );
    _setbool( W.ffu.bDoAssemble,          DoAssemble );
    _setbool( W.ffu.bSubtractBondNonBond, SubtractBondNonBond );
    _setbool( W.ffu.bClampNonBonded,      ClampNonBonded );
    printf( "setSwitchesUFF() bDoBond=%i bDoAngle=%i bDoDihedral=%i bDoInversion=%i bDoAssemble=%i bSubtractBondNonBond=%i bClampNonBonded=%i \n", W.ffu.bDoBond, W.ffu.bDoAngle, W.ffu.bDoDihedral, W.ffu.bDoInversion, W.ffu.bDoAssemble, W.ffu.bSubtractBondNonBond, W.ffu.bClampNonBonded );
    #undef _setbool
}

int substituteMolecule( const char* fname, int ib, double* up, int ipivot, bool bSwapBond ){
    return W.substituteMolecule( fname, ib, *(Vec3d*)up, ipivot, bSwapBond );
}

void set_opt( 
        double dt_max,  double dt_min, double damp_max, 
        double finc,    double fdec,   double falpha, int minLastNeg,
        double cvf_min, double cvf_max
    ){

    W.opt.dt_max  = dt_max;
    W.opt.dt_min  = dt_min;
    W.opt.dt      = dt_max;

    W.opt.damp_max   = damp_max;
    W.opt.damping    = damp_max;

    W.opt.cvf_min    = cvf_min;
    W.opt.cvf_max    = cvf_max;

    W.opt.minLastNeg =  minLastNeg;
    W.opt.finc       =  finc;
    W.opt.fdec       =  fdec;
    W.opt.falpha     =  falpha;
    
    //W.opt.f_limit  =  f_limit  ;
    //W.opt.v_limit  =  v_limit  ;
    //W.opt.dr_limit =  dr_limit ;

}

double* setupGrid( int* ns, double* cell, bool bAlloc ){
    if( ns     ){ grid.n    = *((Vec3i*)ns);   }
    if( cell   ){ grid.cell = *((Mat3d*)cell); }
    if( bAlloc ) _realloc( grid_data, grid.getNtot() );
     return grid_data;
}

int loadBin_d( const char* fname, double* data ){
    return loadBin( fname, grid.getNtot() * sizeof(double), (char*)data );
}

int loadBin_f( const char* fname, float* data ){
    return loadBin( fname, grid.getNtot() * sizeof(float), (char*)data );
}


int saveBin_d( const char* fname, double* data ){
    return saveBin( fname, grid.getNtot() * sizeof(double), (char*)data );
}

double* loadXSF( const char* fname, int* ns, double* cell ){
    grid_data = grid.loadXSF<double>( fname, 0 );
    if(ns  ){ *((Vec3i*)ns)   = grid.n;    }
    if(cell){ *((Mat3d*)cell) = grid.cell; }
    return grid_data;
}

void saveXSF( const char* fname, const double* data, int* ns, double* cell ){
    if(ns  ){ grid.n    = *((Vec3i*)ns);    }
    if(cell){ grid.cell = *((Mat3d*)cell); }
    if(data==0){  data=grid_data; }
    grid.saveXSF<double>( fname, data );
}

void sampleSurf(char* name, int n, double* rs, double* Es, double* fs, int kind, int atyp, double Q, double K, double RQ, double* pos0_, bool bSave){
    if(name){
        W.ff.realloc( 1,0,0,0, true );
        W.ff.apos [0] = *(Vec3d*)pos0_;
        W.ff.atype[0] = atyp;
        bool bGrid=(kind>10);
        if( kind==10 ) W.gridFF.iDebugEvalR=1;
        W.gridFF.alphaMorse = K;
        W.gridFF.Rdamp = RQ;
        W.loadSurf( name, bGrid, bSave );
        W.nbmol.REQs[0].z = Q;
        if(bSave){
            Quat4f* FFtot = new Quat4f[W.gridFF.grid.getNtot()];
            W.gridFF.evalCombindGridFF ( W.nbmol.REQs[0], FFtot );
            W.gridFF.grid.saveXSF<float>( "FFtot_E.xsf", (float*)FFtot, 4, 3, W.surf.natoms, W.surf.atypes, W.surf.apos );
            delete [] FFtot;
        }
    }
    Quat4d REQ=W.nbmol.REQs[0];
    Quat4f PLQ = REQ2PLQ( REQ, K );
    Quat4d PLQd= REQ2PLQ_d( REQ, K );
    printf( "DEBUG sampleSurf REQ(%g,%g,%g) \n", REQ.x, REQ.y, REQ.z );
    printf( "DEBUG sampleSurf PLQ(%g,%g,%g) \n", PLQ.x, PLQ.y, PLQ.z );
    //exit(0);
    double R2Q=RQ*RQ;
    for(int i=0; i<n; i++){
        Quat4f fe=Quat4fZero;
        //Quat4d fed=Quat4dZero;
        W.nbmol.apos[0].z=rs[i];
        W.ff.cleanAtomForce();
        switch(kind){
            case  0: fe.e=   W.nbmol.evalR         (W.surf ); break; 
            case  1: fe.e=   W.nbmol.evalMorse     (W.surf, false,                           K,RQ  ); fe.f=(Vec3f)W.nbmol.fapos[0]; break; 
            //case  5: fe.e=   W.nbmol.evalMorsePLQ  (W.surf, PLQ, W.gridFF.grid.cell, {1,1,0},K,R2Q ); fe.f=(Vec3f)W.nbmol.fapos[0]; break; 
            case 10:         W.gridFF.addForce_surf(W.nbmol.apos[0], {1.,0.,0.}, fe );  break;
            case 11:         W.gridFF.addForce_surf(W.nbmol.apos[0], PLQ, fe );  break;
            case 12:         W.gridFF.addForce     (W.nbmol.apos[0], PLQ, fe );  break;

            //case 13:         W.gridFF.addForce_surf(W.nbmol.apos[0], {1.,0.,0.}, fe );  break;

            case 13: fe = (Quat4f) W.gridFF.getForce_HHermit( W.nbmol.apos[0], PLQd );   break;
            case 14: fe = (Quat4f) W.gridFF.getForce_Bspline( W.nbmol.apos[0], PLQd );    break;  

        }
        fs[i]=fe.z;
        Es[i]=fe.e;
    }
}


void sampleSurf_new( int n, double* ps_, double* FEout_, int mode, double* PLQH_, double K, double RQ ){
    Vec3d*  ps   =((Vec3d*)ps_);
    Quat4d* FEout=(Quat4d*)FEout_;
    Quat4d  PLQd = *(Quat4d*) PLQH_;
    Quat4f  PLQ  =  (Quat4f) PLQd;
    double R2Q=RQ*RQ;

    printf( "sampleSurf_new() n=%i mode=%i PLQH(%g,%g,%g,%g) K=%g RQ=%g \n", n, mode, PLQd.x, PLQd.y, PLQd.z, PLQd.w, K, RQ  );
    //W.gridFF.grid.printCell();
    //printf( "sampleSurf_new() gff.shift0(%g,%g,%g) gff.pos0(%g,%g,%g)\n", W.gridFF.shift0.x, W.gridFF.shift0.y, W.gridFF.shift0.z, W.gridFF.grid.pos0.x, W.gridFF.grid.pos0.y, W.gridFF.grid.pos0.z );
    //printf( "sampleSurf_new() gridN(%i,%i,%i) \n", W.gridFF.gridN.x, W.gridFF.gridN.y, W.gridFF.gridN.z );

    //PLQd=Quat4d{1.0,0.0,0.0,0.0};
    // {
    //     Vec3i ng = W.gridFF.grid.n;
    //     Vec3d g0 = W.gridFF.grid.pos0;
    //     Vec3d dg = Vec3d{ W.gridFF.grid.dCell.xx, W.gridFF.grid.dCell.yy, W.gridFF.grid.dCell.zz };
    //     Quat4d C = PLQd;
    //     Quat4i* xqs = W.gridFF.cubic_xqis;
    //     printf("CPU sampleSurf_new() ng(%i,%i,%i) g0(%g,%g,%g) dg(%g,%g,%g) C(%g,%g,%g) \n", ng.x,ng.y,ng.z,   g0.x,g0.y,g0.z,   dg.x,dg.y,dg.z,   C.x,C.y,C.z );
    //     printf("CPU sampleSurf_new() xqs[0](%i,%i,%i,%i) xqs[1](%i,%i,%i,%i) xqs[2](%i,%i,%i,%i) xqs[3](%i,%i,%i,%i)\n", xqs[0].x, xqs[0].y, xqs[0].z, xqs[0].w,   xqs[1].x, xqs[1].y, xqs[1].z, xqs[1].w,   xqs[2].x, xqs[2].y, xqs[2].z, xqs[2].w,  xqs[3].x, xqs[3].y, xqs[3].z, xqs[3].w   );
    // }

    { // debug
        for(int i=0; i<4; i++ ){ 
            Quat4i xq = W.gridFF.cubic_xqis[i];
            Quat4i yq = W.gridFF.cubic_yqis[i];
            printf("sampleSurf_new() gridFF qs[%] xs(%3i,%3i,%3i,%3i) ys(%3i,%3i,%3i,%3i) \n", i, xq.x, xq.y, xq.z, xq.w,   yq.x, yq.y, yq.z, yq.w ); 
        }
    }
    
    //long t0 = getCPUticks();
    for(int i=0; i<n; i++){
        Quat4f fef=Quat4fZero;
        Quat4d fed=Quat4dZero;
        Vec3d pi = ps[i];
        switch(mode){
            case 1:   fef = W.gridFF.getForce( pi, PLQ );    fed=(Quat4d)fef; break;
            case 2:   fed = W.gridFF.getForce_d( pi, PLQd );       break;
            case 4:   fed = W.gridFF.getForce_HHermit( pi, PLQd ); break;
            case 6:   fed = W.gridFF.getForce_Bspline( pi, PLQd ); break;  
        }
        FEout[i]= fed;
    }
    //double t = (getCPUticks()-t0); printf( "sampleSurf_new(mode=%i,n=%i) time=%g[kTick] %g[tick/point]\n", mode, n, t*(1.e-3), t/n );
}


int findHbonds( double Rcut, double Hcut, double angMax ){
    W.Hbonds.clear();
    W.findHbonds_PBC( Rcut, Hcut, angMax*deg2rad );
    return W.Hbonds.size();
}

int sampleHbond( int ib, int n, double* rs, double* Es, double* fs, int kind, double maskQ, double maskH, double K, double Rdamp, double dcomp, char* s ){
    int nb = W.Hbonds.size();
    if( (ib<0) || (ib>nb)){  return nb;}
    Vec3i b = W.Hbonds[ib];
    Quat4d REQi = W.ffl.REQs[b.x];
    Quat4d REQj = W.ffl.REQs[b.y];
    Quat4d REQij; combineREQ( REQi, REQj, REQij );
    //printf( "@s=%li\n", (long)s );
    //printf( "type_name[%i]=%s\n", b.x, W.params.atypes[ W.ffl.atypes[b.x]].name );
    sprintf( s, "%s[%i]-%s[%i] (%4.2f,%5.4f,%4.2f,%4.2f) (%4.2f,%5.4f,%4.2f,%4.2f)", W.params.atypes[ W.ffl.atypes[b.x]].name, b.x, W.params.atypes[ W.ffl.atypes[b.y]].name, b.y, REQi.x,REQi.y,REQi.z,REQi.w,  REQj.x,REQj.y,REQj.z,REQj.w  );
    REQij.z*=maskQ; // Mask Electrostatics
    REQij.w*=maskH; // Mask HBond
    Vec3d pi=Vec3dZero;
    Vec3d pj=Vec3dZero;
    double R2damp=Rdamp*Rdamp;
    Vec3d d{dcomp,0.0,0.0};
    for(int i=0; i<n; i++){
        double E;
        Vec3d  f=Vec3dZero;
        pj.x=rs[i];
        switch(kind){
            case 1:{ E = getLJQH( pj-pi, f, REQij, R2damp ); } break;
            case 2:{ 
                Vec3d fi=Vec3dZero;
                E  = getLJQH( pj-pi    , fi, REQij                       , R2damp );  f.add(fi);
                E += getLJQH( pj-pi+d  , fi, Quat4d{1.0,0.0,-REQij.z,0.0}, R2damp );  f.add(fi);
                E += getLJQH( pj-pi+d  , fi, Quat4d{1.0,0.0,-REQij.z,0.0}, R2damp );  f.add(fi);
                E += getLJQH( pj-pi+d+d, fi, Quat4d{1.0,0.0, REQij.z,0.0}, R2damp );  f.add(fi);
                } break;
            //case 1: E=addAtomicForceMorseQ( pj-pi, f, REQij.x, REQij.y, REQij.z, K, R2damp ); break;  // Morse
            //case 2: E=addAtomicForceLJQ   ( pj-pi, f, REQij );                                break;  // Lenard Jones
            //case 3: double fr; E=erfx_e6( pj.x, K, fr ); f.x=fr; break;  // gauss damped electrostatics
            //case 4: E=repulsion_R4( pj-pi, f, REQij.x-Rdamp, REQij.x, K );
        }
        //printf( "i %i r %g E %g f %g \n", i, pj.x, E, f.x );
        fs[i]=f.x;
        Es[i]=E;
    }
    return nb;
}



//void sampleSurf_vecs(char* name, int n, double* poss_, double* FEs_, int kind, int ityp, double RvdW, double EvdW, double Q, double K, double RQ, double* pos0_, int npbc, bool bSave){
void sampleSurf_vecs(int n, double* poss_, double* FEs_, int kind, int ityp, double RvdW, double EvdW, double Q, double K, double RQ, int npbc, bool bSave){    
    //printf( "MMFF_lib::sampleSurf_vecs() kind=%i n=%i dCell(%g,%g,%g)\n", kind, n, W.gridFF.grid.dCell.xx,W.gridFF.grid.dCell.yy,W.gridFF.grid.dCell.zz );
    Vec3i nPBC{npbc,npbc,0};
    Vec3d* poss =(Vec3d*)poss_;
    //Vec3d* fs =(Vec3d*)fs_;
    Quat4d* FEs = (Quat4d*)FEs_;
    Quat4d  test_REQ{ RvdW, sqrt(EvdW), Q }; 
    if( ityp>0 ){
        AtomType atyp = W.params.atypes[ityp];
        test_REQ.x = atyp.RvdW;        // UFF natural bond radius
        test_REQ.y = sqrt(atyp.EvdW);  // LJ distance parameter
        //test_REQ.z = atyp.Qbase;
        test_REQ.y = atyp.Hb;          // LJ energy parameter
    }
    // if(name){
    //     // W.ff.realloc( 1,0,0,0, true );
    //     // W.ff.apos [0] = *(Vec3d*)pos0_;
    //     // W.ff.atype[0] = atyp;
    //     // bool bGrid=(kind>=10);
    //     // if( kind==10 ) W.gridFF.iDebugEvalR=1;
    //     // W.gridFF.alphaMorse = K;
    //     // W.gridFF.Rdamp = RQ;
    //     // W.loadSurf( name, bGrid, bSave );
    //     // W.nbmol.REQs[0].z = Q;
    // }
    if(bSave){
        Quat4f* FFtot = new Quat4f[W.gridFF.grid.getNtot()];
        W.gridFF.evalCombindGridFF ( test_REQ, FFtot );
        W.gridFF.grid.saveXSF<float>( "FFtot_E.xsf", (float*)FFtot, 4, 3, W.surf.natoms, W.surf.atypes, W.surf.apos );
        printf( "saveXSF() DONE \n" );
        delete [] FFtot;
    }
    Quat4f PLQ   = REQ2PLQ  ( test_REQ, K );
    Quat4d PLQ_d = REQ2PLQ_d( test_REQ, K );
    // Quat4f PLQ   {0.0,0.0,1.0,0.0};
    // Quat4d PLQ_d {0.0,0.0,1.0,0.0};
    printf( "MMFF_lib::sampleSurf_vecs() kind=%3i n=%6i dCell(%g,%g,%g) PLQ(%g,%g,%g,%g) test_REQ(%g,%g,%g,%g) K=%g alphaMorse=%g \n", kind, n, W.gridFF.grid.dCell.xx,W.gridFF.grid.dCell.yy,W.gridFF.grid.dCell.zz, PLQ.x,PLQ.y,PLQ.z,PLQ.w,  test_REQ.x,test_REQ.y,test_REQ.z,test_REQ.w, K, W.gridFF.alphaMorse );
    double R2Q=RQ*RQ;
    Quat4d bak_REQ;
    Quat4f bak_PLQ;
    Vec3d  bak_pos;
    int    bak_n;
    bool bModeNBmol = (kind==0)||(kind==1)||(kind==2)||(kind==3);
    if( bModeNBmol ){
        bak_n  =W.nbmol.natoms;  W.nbmol.natoms =1;
        bak_REQ=W.nbmol.REQs[0]; W.nbmol.REQs[0]=test_REQ;
        bak_PLQ=W.nbmol.PLQs[0]; W.nbmol.PLQs[0]=PLQ;
        bak_pos=W.nbmol.apos[0];
    }
    //W.gridFF.alphaMorse = 1.6;
    //printf( "!!!!!!!! MMFF_lib::sampleSurf_vecs() K=%g alphaMorse=%g \n", K, W.gridFF.alphaMorse  );
    if( fabs(K-W.gridFF.alphaMorse) > 1e-6 ){ printf("ERROR in sampleSurf_vecs K(%20.10f) does not match gridFF.alphaMorse(%20.10f) => exit()\n", K, W.gridFF.alphaMorse );  exit(0); }
    for(int i=0; i<n; i++){
        //printf( "sampleSurf_vecs()[%i]\n", i  );
        Quat4f fe  =Quat4fZero;
        Quat4d fe_d=Quat4dZero;
        Vec3d pos = poss[i];
        if(bModeNBmol){
            W.nbmol.apos[0]=pos;
            W.ffl.cleanForce();
        }
        //printf( "[%i] (%g,%g,%g)\n", i, W.nbmol.apos[0].x,W.nbmol.apos[0].y,W.nbmol.apos[0].z );
        switch(kind){
            case  0: fe_d.e= W.nbmol.evalR           (W.surf );                                                              FEs[i]=fe_d; break; 
            case  1: fe_d.e= W.nbmol.evalMorse       (W.surf, false, K,RQ  );                      fe_d.f=W.nbmol.fapos[0];  FEs[i]=fe_d; break; 
            case  2: fe_d.e= W.nbmol.evalMorsePBC    (W.surf, W.gridFF.grid.cell, nPBC, K, RQ  );  fe_d.f=W.nbmol.fapos[0];  FEs[i]=fe_d; break; 
            case  3: fe.e  = W.nbmol.evalMorsePLQ    (W.surf, W.gridFF.grid.cell, nPBC, K, R2Q );  fe_d.f=W.nbmol.fapos[0];  FEs[i]=fe_d; break; 
            // TODO: we should calculate interaction of test atom with  test_REQ
            // see gridFF.bindSystem(surf.natoms, surf.atypes, surf.apos, surf.REQs ) in MolWorld_sp3::initGridFF()
            //double evalMorsePLQ( NBFF& B, Mat3d& cell, Vec3i nPBC, double K=-1.0, double RQ=1.0 ){
            // nbmol .evalMorsePBC( surf, gridFF.grid.cell, nPBC, gridFF.alphaMorse, gridFF.Rdamp );
            
            // evalMorsePBC(  Vec3d pi, Quat4d REQi, Vec3d& fi, int natoms, Vec3d * apos, Quat4d * REQs ){
            case  9:         fe_d.e = W.gridFF.evalMorsePBC_sym( pos, test_REQ, fe_d.f );  FEs[i]=fe_d;  break;
            case 10:         W.gridFF.addForce_surf     (pos, {1.,0.,0.}, fe );   FEs[i]=(Quat4d)fe;  break;
            case 11:         W.gridFF.addForce_surf     (pos, PLQ, fe );          FEs[i]=(Quat4d)fe;  break;
            //case 12:        W.gridFF.addForce         (pos, PLQ, fe );         FEs[i]=(Quat4d)fe;  break;
            case 12: fe     = W.gridFF.getForce         (pos, PLQ        );      FEs[i]=(Quat4d)fe;  break;
            case 15: fe     = W.gridFF.getForce         (pos, {1.,0.,0.} );      FEs[i]=(Quat4d)fe;  break;
            case 16: fe     = W.gridFF.getForce         (pos, {0.,1.,0.} );      FEs[i]=(Quat4d)fe;  break;
            case 18: FEs[i] = W.gridFF.evalMorsePBC_PLQ_sym( pos, PLQ_d ); break;
            case 19: FEs[i] = W.gridFF.evalMorsePBC_PLQ_sym( pos, {1.,0.,0.,0.} ); break;
            case 20: FEs[i] = W.gridFF.evalMorsePBC_PLQ_sym( pos, {0.,1.,0.,0.} ); break;
            case  8: fe     = W.gridFF.getForce         (pos+Vec3d{W.gridFF.grid.dCell.xx*1.0,W.gridFF.grid.dCell.yy*1.0,W.gridFF.grid.dCell.zz*1.0}, PLQ     );         FEs[i]=(Quat4d)fe;  break;


            case 13: fe_d = W.gridFF.getForce_d       (pos, PLQ_d   );         FEs[i]=fe_d;        break;
            case 14: fe_d = W.gridFF.getForce_Tricubic(pos, PLQ_d   );         FEs[i]=fe_d;        break;
        }
        //fs[i]=(Vec3d)(fe.f);
        //Es[i]=fe.e;
        //FEs[i] = (Quat4d)fe; 
    }
    if( bModeNBmol ){
        W.nbmol.natoms=bak_n;    
        W.nbmol.REQs[0]=bak_REQ; 
        W.nbmol.PLQs[0]=bak_PLQ;
        W.nbmol.apos[0]=bak_pos; 
    }
}

void change_lvec( double* lvec, bool bAdd, bool  ){
    if(bAdd){ W.add_to_lvec( *(Mat3d*)lvec ); }
    else    { W.change_lvec( *(Mat3d*)lvec ); }
}

void optimizeLattice_1d( double* dlvec, int n1, int n2, int initMode, double tol ){
    printf("MMFF_lib::optimizeLattice_1d(n1=%i,n2=%i,initMode=%i,tol=%g) \n", n1, n2, initMode, tol );
    W.gopt.tolerance=tol;
    W.gopt.initMode =initMode; 
    W.optimizeLattice_1d( n1, n2, *(Mat3d*)dlvec );
}



void addSnapshot(bool ifNew = false, char* fname = 0){
    W.addSnapshot(ifNew, fname);
}

void printDatabase(){
    W.printDatabase();
}

void computeDistance(int i, int j, double* dist){
    *dist = W.computeDistance(i,j);
}




} // extern "C"<|MERGE_RESOLUTION|>--- conflicted
+++ resolved
@@ -20,8 +20,43 @@
 double* grid_data=0;
 
 extern "C"{
-
-<<<<<<< HEAD
+void get_gridFF_info( int* int_data, double* float_data ){
+    int_data[0]=W.gridFF.natoms;
+    // int_data[1]=W.gridFF.natoms.size();
+    // Add debug print here
+    // printf("DEBUG: W.gridFF.shift0 = (%g, %g, %g)\n", W.gridFF.shift0.x, W.gridFF.shift0.y, W.gridFF.shift0.z);
+    // printf("DEBUG: W.gridFF.grid.pos0 = (%g, %g, %g)\n", W.gridFF.grid.cell.ax, W.gridFF.grid.cell.ay, W.gridFF.grid.cell.az);
+    // printf("DEBUG: W.gridFF.grid.new_voxels = (%g, %g, %g)\n", W.gridFF.grid.new_voxels.x, W.gridFF.grid.new_voxels.y, W.gridFF.grid.new_voxels.z);
+
+    *((Vec3d*)(float_data  ))=W.gridFF.shift0;
+    *((Vec3d*)(float_data+3))=W.gridFF.grid.pos0;
+    *((Mat3d*)(float_data + 6))=W.gridFF.grid.cell;
+    *((Mat3d*)(float_data + 15)) =W.gridFF.grid.dCell;
+    
+
+}
+void get_atom_positions(double* apos_substrate, double* apos_molecule) {
+    // Substrate atom positions
+    if (apos_substrate != nullptr) {
+        for (int i = 0; i < W.surf.natoms; ++i) {
+            ((Vec3d*)apos_substrate)[i] = W.surf.apos[i];
+        }
+    }
+
+    // Molecule atom positions
+    if (apos_molecule != nullptr) {
+        for (int i = 0; i < W.nbmol.natoms; ++i) {
+            ((Vec3d*)apos_molecule)[i] = W.nbmol.apos[i];
+        }
+    }
+
+    
+}
+
+int get_molecule_natoms() {
+    return W.nbmol.natoms;
+}
+
 void init_buffers_UFF(){
     printf( "init_buffers_UFF() \n" );
     // Common buffers
@@ -66,54 +101,6 @@
 
 void init_buffers(){
     printf( "init_buffers() \n" );
-=======
-void get_gridFF_info( int* int_data, double* float_data ){
-    int_data[0]=W.gridFF.natoms;
-    // int_data[1]=W.gridFF.natoms.size();
-    // Add debug print here
-    // printf("DEBUG: W.gridFF.shift0 = (%g, %g, %g)\n", W.gridFF.shift0.x, W.gridFF.shift0.y, W.gridFF.shift0.z);
-    // printf("DEBUG: W.gridFF.grid.pos0 = (%g, %g, %g)\n", W.gridFF.grid.cell.ax, W.gridFF.grid.cell.ay, W.gridFF.grid.cell.az);
-    // printf("DEBUG: W.gridFF.grid.new_voxels = (%g, %g, %g)\n", W.gridFF.grid.new_voxels.x, W.gridFF.grid.new_voxels.y, W.gridFF.grid.new_voxels.z);
-
-    *((Vec3d*)(float_data  ))=W.gridFF.shift0;
-    *((Vec3d*)(float_data+3))=W.gridFF.grid.pos0;
-    *((Mat3d*)(float_data + 6))=W.gridFF.grid.cell;
-    *((Mat3d*)(float_data + 15)) =W.gridFF.grid.dCell;
-    
-
-}
-void get_atom_positions(double* apos_substrate, double* apos_molecule) {
-    // Substrate atom positions
-    if (apos_substrate != nullptr) {
-        for (int i = 0; i < W.surf.natoms; ++i) {
-            ((Vec3d*)apos_substrate)[i] = W.surf.apos[i];
-        }
-    }
-
-    // Molecule atom positions
-    if (apos_molecule != nullptr) {
-        for (int i = 0; i < W.nbmol.natoms; ++i) {
-            ((Vec3d*)apos_molecule)[i] = W.nbmol.apos[i];
-        }
-    }
-
-    
-}
-
-int get_molecule_natoms() {
-    return W.nbmol.natoms;
-}
-
-void init_buffers(){
-    //printf( "init_buffers() \n" );
-
-    // buffers .insert( { "gridff_apos",   (double*)W.gridFF.apos    } );
-    // // buffers .insert( { "gridff_apos_",   (double*)W.gridFF.apos_  } );
-    //  buffers.insert(std::make_pair(std::string("gridff_apos_"), (double*)W.gridFF.apos_.data()));
-    // buffers .insert( { "gridff_Bspline_PLQ",   (double*)W.gridFF.Bspline_PLQ  } );
-
-
->>>>>>> 6c13199c
     buffers .insert( { "apos",   (double*)W.nbmol.apos  } );
     buffers .insert( { "fapos",  (double*)W.nbmol.fapos } );
     buffers .insert( { "REQs",   (double*)W.nbmol.REQs  } );
