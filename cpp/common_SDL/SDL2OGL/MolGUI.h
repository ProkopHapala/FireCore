--- conflicted
+++ resolved
@@ -1482,7 +1482,6 @@
             }
         }
 
-<<<<<<< HEAD
 
         if( bViewGroupBoxes ){
             Vec6d*   BBs; 
@@ -1506,30 +1505,8 @@
                 //Draw::color_of_hash(ia*76461+1459);
                 Draw3D::drawSphereOctLines(8,1.0,ps[ia]);
             }
-=======
-    if( bViewGroupBoxes ){
-        Vec6d* BBs; 
-        Buckets* pointBBs;
-        int nBBs = W->getGroupBoxes( BBs, pointBBs );
-        //printf( "MolGUI::draw(). nBBs %i \n", nBBs );
-        for(int i=0; i<nBBs; i++){
-            Vec6d& bb = BBs[i];
-            Draw::color_of_hash(i*76461+1459);
-            //printf( "MolGUI::draw(). BB %i  pmin(%16.8f,%16.8f,%16.8f) pmax(%16.8f,%16.8f,%16.8f) \n", i, bb.lo.x, bb.lo.y, bb.lo.z, bb.hi.x, bb.hi.y, bb.hi.z  );
-            Draw3D::drawBBox( bb.lo, bb.hi );
-        }        
-        int ib=0; // pivot Box (Group of atoms)
-        int    inds [natoms];
-        Vec3d  ps   [natoms];
-        Quat4d paras[natoms];
-        int n = W->ffl.selectFromOtherBucketsInBox( ib ,6.0, ps,paras,inds );
-        //printf( "MolGUI::draw(). n %i \n", n );
-        glColor3f(0.0,1.0,1.0);
-        for(int ia=0; ia<n; ia++){
-            //Draw::color_of_hash(ia*76461+1459);
-            Draw3D::drawSphereOctLines(8,1.0,ps[ia]);
->>>>>>> 6c13199c
-        }
+        }
+
     }
 
     //if( bViewSubstrate && W->bSurfAtoms ) Draw3D::atomsREQ( W->surf.natoms, W->surf.apos, W->surf.REQs, ogl_sph, 1., 1., 0. );
