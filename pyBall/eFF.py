import numpy as np
from   ctypes import c_int, c_double, c_bool, c_float, c_char_p, c_bool, c_void_p, c_char_p
import ctypes
import os
import sys

sys.path.append('../')
from . import cpp_utils_ as cpp_utils

c_double_p = ctypes.POINTER(c_double)
c_int_p    = ctypes.POINTER(c_int)

def _np_as(arr,atype):
    if arr is None:
        return None
    else: 
        return arr.ctypes.data_as(atype)

cpp_utils.s_numpy_data_as_call = "_np_as(%s,%s)"

verbosity = 0
dt_glob   = 0.1
bVel      = False

default_path = "data/xyz/"
default_path = "data/"

# ===== To generate Interfaces automatically from headers call:
header_strings = [
#"void init_buffers(){",
#"bool load_xyz( const char* fname ){",
#"void init( int na, int ne ){",
#"void eval(){"
#"void info(){",
#"double* getEnergyPointer(){",
#"int*    getDimPointer   (){",
#"double* getBuff(const char* name){",
#"void setBuff(const char* name, double* buff){",
#"int* getIBuff(const char* name){",
#"void setIBuff(const char* name, int* buff){", 
#"void setPauliModel(int i){",
#"void setKPauli( double KPauli ){",
#"void initOpt( double dt, double damping, double f_limit ){",
#"int  run( int nstepMax, double dt, double Fconv=1e-6, int ialg=0 ){",
#"void writeTo_fgo( char const* filename, bool bVel, bool bAppend ){",
]
#cpp_utils.writeFuncInterfaces( header_strings );        exit()     #   uncomment this to re-generate C-python interfaces

#libSDL = ctypes.CDLL( "/usr/lib/x86_64-linux-gnu/libSDL2.so", ctypes.RTLD_GLOBAL )
#libGL  = ctypes.CDLL( "/usr/lib/x86_64-linux-gnu/libGL.so",   ctypes.RTLD_GLOBAL )


#cpp_name='CombatModels'
#cpp_utils.make(cpp_name)
#LIB_PATH      = os.path.dirname( os.path.realpath(__file__) )
#LIB_PATH_CPP  = os.path.normpath(LIB_PATH+'../../../'+'/cpp/Build/libs/'+cpp_name )
#lib = ctypes.CDLL( LIB_PATH_CPP+("/lib%s.so" %cpp_name) )

cpp_utils.BUILD_PATH = os.path.normpath( cpp_utils.PACKAGE_PATH + '../../cpp/Build/libs/Molecular' ) 
lib = cpp_utils.loadLib('eFF_lib', recompile=False)
array1ui = np.ctypeslib.ndpointer(dtype=np.uint32, ndim=1, flags='CONTIGUOUS')
array1i  = np.ctypeslib.ndpointer(dtype=np.int32,  ndim=1, flags='CONTIGUOUS')
array2i  = np.ctypeslib.ndpointer(dtype=np.int32,  ndim=2, flags='CONTIGUOUS')
array1d  = np.ctypeslib.ndpointer(dtype=np.double, ndim=1, flags='CONTIGUOUS')
array2d  = np.ctypeslib.ndpointer(dtype=np.double, ndim=2, flags='CONTIGUOUS')
array3d  = np.ctypeslib.ndpointer(dtype=np.double, ndim=3, flags='CONTIGUOUS')
# ========= C functions

def cstr( s ):
    if s is None: return None
    return s.encode('utf8')

#  void setVerbosity( int verbosity_, int idebug_ ){
lib.setVerbosity.argtypes  = [c_int, c_int] 
lib.setVerbosity.restype   =  None
def setVerbosity(verbosity_=0, idebug=0):
    global verbosity
    verbosity = verbosity_
    return lib.setVerbosity(verbosity, idebug)

#  void init_buffers(){
lib.init_buffers.argtypes  = [] 
lib.init_buffers.restype   =  None
def init_buffers():
    return lib.init_buffers() 

#  void load_xyz( const char* fname ){
lib.load_xyz.argtypes  = [c_char_p] 
lib.load_xyz.restype   =  c_bool
def load_xyz(fname):
    return lib.load_xyz(cstr(fname))
    #return lib.load_xyz(_np_as(fname,c_char_p)) 

def getBuffs( ):
    init_buffers()
    global ne,na,nDOFs, ndims, Es
    ndims = getIBuff( "ndims", (3,) ); 
    Es    = getBuff ( "Es",    (8,) ) # [0Etot,1Ek,2Eee,3EeePaul,4EeeExch,5Eae,6EaePaul,7Eaa]
    ne=ndims[0]; na=ndims[1]; nDOFs=ndims[2]     #;print("ne,na,nDOFs ", ne,na,nDOFs)
    global pDOFs, fDOFs, apos, aforce, epos, eforce, esize, fsize, aPars, espin
    pDOFs  = getBuff ( "pDOFs",  nDOFs )
    fDOFs  = getBuff ( "fDOFs",  nDOFs )
    apos   = getBuff ( "apos",   (na,3) )
    aforce = getBuff ( "aforce", (na,3) )
    epos   = getBuff ( "epos",   (ne,3) )
    eforce = getBuff ( "eforce", (ne,3) )
    esize  = getBuff ( "esize",   ne )
    fsize  = getBuff ( "fsize",   ne )
    aPars  = getBuff ( "aPars",   (na,4) )
    espin  = getIBuff( "espin",   ne )
    if(bVel):
        global vDOFs, avel, evel, vsize, invMasses, invAmass,invEmass,invSmass
        vDOFs     = getBuff ( "vDOFs",    nDOFs  )
        avel      = getBuff ( "avel",     (na,3) )
        evel      = getBuff ( "evel",     (ne,3) )
        vsize     = getBuff ( "vsize",     ne    )
        invMasses = getBuff ( "invMasses",nDOFs  )
        invAmass = getBuff ( "invAmass",  (na,3) )
        invEmass = getBuff ( "invEmass",  (ne,3) )
        invSmass = getBuff ( "invSmass",   ne    )

#  void load_xyz( const char* fname ){
lib.load_fgo.argtypes  = [c_char_p, c_bool, c_double] 
lib.load_fgo.restype   =  c_bool
def load_fgo(fname, bVel_=True, fUnits=1.):
    global bVel
    bVel=bVel_
    return lib.load_fgo( cstr(fname), bVel, fUnits)

#  void save_fgo( char const* filename, bool bVel, bool bAppend ){
lib.save_fgo.argtypes  = [c_char_p, c_bool, c_bool] 
lib.save_fgo.restype   =  None
def save_fgo(filename, bVel=False, bAppend=False):
    return lib.save_fgo( cstr(filename), bVel, bAppend)

#  void save_xyz( char const* filename, bool bVel, bool bAppend ){
lib.save_xyz.argtypes  = [c_char_p, c_bool] 
lib.save_xyz.restype   =  None
def save_xyz(filename, bAppend=False):
    return lib.save_xyz( cstr(filename), bAppend)

#  void setTrjName( char* trj_fname_ ){ 
lib.setTrjName.argtypes  = [c_char_p, c_int ] 
lib.setTrjName.restype   =  c_bool
def setTrjName(trj_fname_="trj.xyz", savePerNsteps=1, bDel=True ):
    if bDel: open(trj_fname_,"w").close()
    global trj_fname
    trj_fname=cstr(trj_fname_)
    return lib.setTrjName( trj_fname, savePerNsteps )

#  void init( int na, int ne ){
lib.init.argtypes  = [c_int, c_int] 
lib.init.restype   =  None
def init(na, ne, bVel_=False):
    global bVel
    bVel=bVel
    return lib.init(na, ne) 

#  void eval(){
lib.eval.argtypes  = [] 
lib.eval.restype   =  c_double
def eval():
    return lib.eval() 

#void evalFuncDerivs( int ie, int n, double* r, double* s, double* Es, double* Fr, double* Fs ){
lib.evalFuncDerivs.argtypes = [ c_int, c_int, array1d, array1d, array1d, array1d, array1d ]
lib.evalFuncDerivs.restype  = None
def evalFuncDerivs( r, s, Es=None, Fs=None, Fr=None, ie=0 ):
    r = r + s*0
    s = s + r*0
    n = len(r)
    if Es is None: Es=np.zeros(n)
    if Fr is None: Fr=np.zeros(n)
    if Fs is None: Fs=np.zeros(n) 
    lib.evalFuncDerivs( ie, n, r, s, Es, Fr, Fs )
    return Es,Fr,Fs

#  void info(){

lib.printSwitches.argtypes  = [] 
lib.printSwitches.restype   =  None
def printSwitches():
    return lib.printSwitches() 

lib.info.argtypes  = [] 
lib.info.restype   =  None
def info():
    return lib.info() 

#  double* getEnergyPointer(){
lib.getEnergyPointer.argtypes  = [] 
lib.getEnergyPointer.restype   = c_double_p
def getEnergyTerms( sh=(7,) ):
    # Ek=0, Eee EeePaul EeeExch Eae EaePaul Eaa
    ptr = lib.getEnergyPointer()
    return  np.ctypeslib.as_array( ptr, shape=sh )

#int*    getDimPointer   (){
lib.getDimPointer.argtypes  = [] 
lib.getDimPointer.restype   = c_int_p
def getDimPointer( sh=(3,) ):
    # ne=0 na=0 nDOFs=0
    ptr = lib.getDimPointer()
    return  np.ctypeslib.as_array( ptr, shape=sh )

#  double* getBuff(const char* name){
lib.getBuff.argtypes  = [c_char_p] 
lib.getBuff.restype   =  c_double_p
def getBuff( name, sh ):
    ptr = lib.getBuff(cstr(name))
    if not isinstance(sh, tuple): sh=(sh,)
    #sh_ = (natom,)
    #if sh is not None:
    #    sh_ = sh_ + sh
    #print "DEBUG type( ptr ) ", type( ptr ), sh
    return np.ctypeslib.as_array( ptr, shape=sh)

#  void setBuff(const char* name, double* buff){
lib.setBuff.argtypes  = [c_char_p, c_double_p] 
lib.setBuff.restype   =  None
def setBuff(name, buff):
    return lib.setBuff( cstr(name), _np_as(buff,c_double_p)) 
    #return lib.setBuff(_np_as(name,c_char_p), _np_as(buff,c_double_p)) 

#  int* getIBuff(const char* name){
lib.getIBuff.argtypes  = [c_char_p] 
lib.getIBuff.restype   =  c_int_p
def getIBuff(name,sh):
    ptr = lib.getIBuff(cstr(name))
    if not isinstance(sh, tuple): sh=(sh,)
    return np.ctypeslib.as_array( ptr, shape=sh)
    #return lib.getIBuff(_np_as(name,c_char_p)) 

#  void setIBuff(const char* name, int* buff){
lib.setIBuff.argtypes  = [c_char_p, c_int_p] 
lib.setIBuff.restype   =  None
def setIBuff(name, buff):
    return lib.setIBuff(name, _np_as(buff,c_int_p)) 
    #return lib.setIBuff(_np_as(name,c_char_p), _np_as(buff,c_int_p)) 

#  void setPauliModel(int i){
lib.setPauliModel.argtypes  = [c_int] 
lib.setPauliModel.restype   =  None
def setPauliModel(i):
    return lib.setPauliModel(i) 

#  void setKPauli( double KPauli ){
lib.setKPauli.argtypes  = [c_double] 
lib.setKPauli.restype   =  None
def setKPauli(KPauli):
    return lib.setKPauli(KPauli) 

# void setAtomParams( int n, const double* params_, bool bCopy=true ){ 
lib.setAtomParams.argtypes = [ c_int, c_double_p, c_bool ]
lib.setAtomParams.restype  = None
def setAtomParams( params, bCopy=True ):
    n = len(params)
    if bCopy: params = np.array(params, dtype=np.double)
    return lib.setAtomParams( n, _np_as(params,c_double_p), bCopy )

#void setSwitches( int bEvalKinetic, int bEvalCoulomb, int  bEvalPauli, int bEvalAA, int bEvalAE, int bEvalAECoulomb, int bEvalAEPauli, int bCoreCoul, int bEvalCoreCorect ){
lib.setSwitches.argtypes = [ c_int, c_int, c_int, c_int, c_int, c_int, c_int, c_int, c_int ]
lib.setSwitches.restype  = None
def setSwitches( kinetic=0, coulomb=0, pauli=0, AA=0, AE=0, AECoulomb=0, AEPauli=0, coreCoul=0, coreCorect=0 ):
    lib.setSwitches( kinetic, coulomb, pauli, AA, AE, AECoulomb, AEPauli, coreCoul, coreCorect )


#  void initOpt( double dt, double damping, double f_limit ){
lib.initOpt.argtypes  = [c_double, c_double, c_double, c_bool ] 
lib.initOpt.restype   =  None
def initOpt(dt=0.1, damping=0.1, f_limit=1000.0, bMass=False ):
    global dt_glob
    dt_glob = dt
    return lib.initOpt(dt, damping, f_limit, bMass)

#  int  run( int nstepMax, double dt, double Fconv=1e-6, int ialg=0 ){
lib. run.argtypes  = [c_int, c_double, c_double, c_int, c_double_p, c_double_p] 
lib. run.restype   =  c_int
def  run(nstepMax=1000, dt=None, Fconv=1e-6, ialg=0, outE=None, outF=None, bOutE=True, bOutF=True):
    if dt is None: dt=dt_glob
    if (outE is None) and bOutE: outE=np.full(nstepMax, np.nan)
    if (outF is None) and bOutF: outF=np.full(nstepMax, np.nan)
    lib.run(nstepMax, dt, Fconv, ialg, _np_as(outE,c_double_p), _np_as(outF,c_double_p) )
    return  outE, outF


# void set_constrains( int nfix, Quat4d* fixed_poss, Vec2i* fixed_inds, bool bRealloc=true  ){
lib.set_constrains.argtypes  = [c_int, c_double_p, c_int_p, c_bool ]
lib.set_constrains.restype   =  None
def set_constrains( nfix, fixed_poss, fixed_inds, bRealloc=True ):
    return lib.set_constrains( nfix, _np_as(fixed_poss, c_double_p), _np_as(fixed_inds, c_int_p), bRealloc )

#void relaxed_scan( int nconf, int nfix, double* fixed_poss, int* fixed_inds_, double* outEs, double* apos_, double* epos_, int nstepMax, double dt, double Fconv, int ialg, char* scan_trj_name ){
lib.relaxed_scan.argtypes  = [c_int, c_int, c_double_p, c_int_p, c_double_p, c_double_p, c_double_p, c_int, c_double, c_double, c_int, c_char_p ]
lib.relaxed_scan.restype   =  None
def relaxed_scan( fixed_poss, fixed_inds, outEs=None, apos=None, epos=None, nstepMax=1000, dt=1e-2, Fconv=1e-6, ialg=0, scan_trj_name="scan.xyz" ):
    nconf, nfix, _ = fixed_poss.shape
<<<<<<< HEAD
    if apos is None: apos = np.zeros( (nconf, na, 3) )
    if epos is None: epos = np.zeros( (nconf, ne, 4) )
=======
    if apos is None:  apos  = np.zeros( (nconf, na, 3) )
    if epos is None:  epos  = np.zeros( (nconf, ne, 4) )
>>>>>>> dbaea22d
    if outEs is None: outEs = np.zeros( (nconf,8) )
    lib.relaxed_scan( nconf, nfix, _np_as(fixed_poss, c_double_p), _np_as(fixed_inds, c_int_p), _np_as(outEs, c_double_p), _np_as(apos, c_double_p), _np_as(epos, c_double_p), nstepMax, dt, Fconv, ialg, cstr(scan_trj_name) )
    return apos, epos, outEs

# void evalNumDerivs( double* Fnum, double d ){
lib. evalNumDerivs.argtypes  = [array1d, c_double] 
lib. evalNumDerivs.restype   =  None
def evalNumDerivs( Fnum=None, d=0.01):
    if Fnum is None: Fnum=np.zeros(nDOFs)
    lib.evalNumDerivs( Fnum, d )
    return Fnum


#void sample_ee( int n, double* RSs_, double* FEout_, int spin, double* KRSrho_, bool bEvalCoulomb, bool bEvalPauli, int iPauliModel ){
lib.sample_ee.argtypes  = [c_int, array2d, array2d, c_int, array1d, c_bool, c_bool, c_int ]
lib.sample_ee.restype   =  None
def sample_ee( RSs, spin, FEout=None, KRSrho=[1.125,0.9,-0.2], bEvalCoulomb=True, bEvalPauli=True, iPauliModel=1 ):
    n = len(RSs)

    FEout  = np.zeros((n,4)) #TOHLE VYKRESLIT
    KRSrho = np.array(KRSrho)
    lib.sample_ee(n, RSs, FEout, spin, KRSrho, bEvalCoulomb, bEvalPauli, iPauliModel )
    print(n)
    print("sample_ee eFF.py")
#     if FEout is None: FEout = np.zeros((n, 4), dtype=np.float64, order='C')  # Quat4d: [fx, fy, fz, E]
#     #print("RSs.shape", RSs.shape)
#     #print("FEout.shape", FEout.shape)
#     KRSrho = np.array(KRSrho, dtype=np.float64)
    return FEout

#void sample_EA( int n, double* RSs_, double* FEout_, double* KRSrho_,  double* aPar_,  bool bEvalAECoulomb, bool bCoreCoul, bool bEvalAEPauli ){
lib.sample_EA.argtypes  = [c_int, array2d, array2d, array1d, array1d, c_bool, c_bool, c_bool ]
lib.sample_EA.restype   =  None
def sample_EA( RSs, FEout=None, KRSrho=[1.125,0.9,-0.2], aPar=[4.,0.1,0.1,2.0], bEvalAECoulomb=True, bCoreCoul=True, bEvalAEPauli=True ):
    n = len(RSs)
    if FEout is None: FEout = np.zeros((n, 3), dtype=np.float64, order='C')
    #print("RSs.shape", RSs.shape)
    #print("FEout.shape", FEout.shape)
    KRSrho = np.array(KRSrho, dtype=np.float64)
    aPar = np.array(aPar, dtype=np.float64)
    lib.sample_EA(n, RSs, FEout, KRSrho, aPar, bEvalAECoulomb, bCoreCoul, bEvalAEPauli)
    return FEout

#int processXYZ( const char* fname, double Rfac=-0.5, double* outEs=0, double* apos_, double* epos_, int nstepMax=1000, double dt=0.001, double Fconv=1e-3, int ialg=2, bool bAddEpairs=false, bool bCoreElectrons=true, bool bChangeCore=true, bool bChangeEsize=true, bool bOutXYZ=false, bool bOutFGO=false ){
lib.processXYZ.argtypes  = [c_char_p, c_double, c_double_p, c_double_p, c_double_p, c_int, c_double, c_double, c_int, c_bool, c_bool, c_bool, c_bool, c_bool, c_bool ]
lib.processXYZ.restype   =  c_int
def processXYZ( fname, Rfac=-1.35, outEs=None, apos=None, epos=None, nstepMax=1000, dt=0.5e-2, Fconv=1e-3, ialg=2, bAddEpairs=False, bCoreElectrons=False, bChangeCore=True, bChangeEsize=True, bOutXYZ=False, bOutFGO=False ):
    #if outEs is None: outEs = np.zeros(8, dtype=np.float64)
    lib.processXYZ( cstr(fname), Rfac, _np_as(outEs, c_double_p), _np_as(apos, c_double_p), _np_as(epos, c_double_p), nstepMax, dt, Fconv, ialg, bAddEpairs, bCoreElectrons, bChangeCore, bChangeEsize, bOutXYZ, bOutFGO )
    return outEs

#int preAllocateXYZ(const char* fname, double Rfac=-0.5, bool bCoreElectrons=true )
lib.preAllocateXYZ.argtypes = [c_char_p, c_double, c_bool]
lib.preAllocateXYZ.restype  = c_int
def preAllocateXYZ(fname, Rfac=-0.5, bCoreElectrons=True):
    """Pre-initialize eFF from a single-config XYZ without dynamics"""
    return lib.preAllocateXYZ(cstr(fname), Rfac, bCoreElectrons)

#int preAllocateFGO(const char* fname, bool bVel, double fUnits)
lib.preAllocateFGO.argtypes = [c_char_p, c_bool, c_double]
lib.preAllocateFGO.restype  = c_int
def preAllocateFGO(fname, bVel_=True, fUnits=1.):
    global bVel
    bVel = bVel_
    return lib.preAllocateFGO(cstr(fname), bVel, fUnits)

#int processFGO(const char* fname, bool bVel, double fUnits, double* outEs, double* apos, Quat4d* epos, int nstepMax, double dt, double Fconv, int ialg, bool bOutXYZ, bool bOutFGO)
lib.processFGO.argtypes = [c_char_p, c_double, c_double_p, c_double_p, c_double_p, c_int, c_double, c_double, c_int, c_bool, c_bool]
lib.processFGO.restype  = c_int
def processFGO(fname, fUnits=1., outEs=None, apos=None, epos=None, nstepMax=1000, dt=0.001, Fconv=1e-3, ialg=2, bOutXYZ=False, bOutFGO=False):
    return lib.processFGO(cstr(fname), fUnits, _np_as(outEs, c_double_p), _np_as(apos, c_double_p), _np_as(epos, c_double_p), nstepMax, dt, Fconv, ialg, bOutXYZ, bOutFGO)

# =========  Tests

def printEs():
    #print( " Etot %g Ek %g Eee %g EeePaul %g Eae %g EaePaul %g Eaa %g [eV]" %(Es[0],Es[1],Es[2],Es[3],Es[5],Es[6],Es[7]) )  # [0Etot,1Ek,2Eee,3EeePaul,4EeeExch,5Eae,6EaePaul,7Eaa]
    print("eFF.py::printEs() Etot ",Es[0],"Ek",Es[1],"Eee",Es[2],"EeePaul",Es[3],"Eae",Es[5],"EaePaul",Es[6],"Eaa", Es[7], "[eV]" )  # [0Etot,1Ek,2Eee,3EeePaul,4EeeExch,5Eae,6EaePaul,7Eaa]

def printAtoms():
    for i in range(na):
        print( "atom[%i] Q %g apos(%g,%g,%g)" %(i, aPars[i,0], apos[i,0],apos[i,1],apos[i,2]) )

def printElectrons():
    for i in range(ne):
        print( "electron[%i] apos(%g,%g,%g) size %g spin %i" %(i, epos[i,0],epos[i,1],epos[i,2], esize[i], espin[i]) )

def getNearestAtom( p, apos, ino=-1 ):
    r2s = np.sum( (apos[:,:]-p[None,:])**2, axis=1)
    if ino >=0: r2s[ino]=1e+300
    imin = np.argmin(r2s)
    rmin = np.sqrt( r2s[imin] )
    return imin,rmin

def getNearestAtoms( apos, bPrint=False ):
    n=len(apos)
    imins=np.zeros(n,np.int32)
    rmins=np.zeros(n)
    for i in range(n):
        imins[i],rmins[i] = getNearestAtom( apos[i,:], apos, ino=i )
        if bPrint:
            print( "bond[%i,%i] L=%g" %(i,imins[i],rmins[i]) )
    return imins, rmins
    
def eval_mol(name, fUnits=1., bPrint=True ):
    load_fgo(default_path+name+".fgo", False, fUnits=fUnits ) # load molecule in  .fgo format (i.e. floating-gaussian-orbital)
    eval()
    if bPrint:
        getBuffs()
        print("\n BAF")
        printEs()

def eval_ee( r, si, sj, spin=-1 ):
    init( 0, 2 )
    getBuffs()
    epos[:,:]=0; epos[0,0]=r
    esize[0]=si; esize[1]=sj
    espin[0]=1;  espin[1]=spin
    #setSwitches( kinetic=0, coulomb=0, pauli=0 )
    eval()
    print( "Eee", Es[2], "Epaul", Es[3] )  # [0Etot,1Ek,2Eee,3EeePaul,4EeeExch,5Eae,6EaePaul,7Eaa]

def check_DerivsPauli( r0=0.5,r1=1.5, s0=0.5,s1=0.5,   sj=1.0, n=10, spin=1 ):
    init( 0, 2 )
    setPauliModel(1)
    setSwitches( kinetic=-1, coulomb=-1, pauli=1 )
    getBuffs()
    espin[0]=1;  espin[1]=spin
    epos[:,:]=0; esize[:]=sj;
    rs = np.linspace(r0,r1,n,endpoint=False); dr=rs[1]-rs[0]      #; print( "rs \n", rs, r0, r1 );
    ss = np.linspace(s0,s1,n,endpoint=False); ds=ss[1]-ss[0]      #; print( "ss \n", ss, s0, s1 );
    Es,Fr,Fs = evalFuncDerivs( rs, ss ); #print( Es, Fr, Fs )
    dE   = (Es[2:]-Es[:-2])*0.5
    #print( rs, ss, Es, Fr, Fs )
    import matplotlib.pyplot as plt 
    #F= Fr*dr + Fs*ds; plt.figure(); plt.plot( dE   ,':', label="dE" );   plt.plot( F,  label="F" );   plt.legend(); plt.grid()
    plt.figure(); plt.plot( rs[1:-1], dE/dr,':',lw=2, label="dEdr" ); plt.plot( rs, Fr*-1, label="Fr" ); plt.legend(); plt.grid()
    plt.figure(); plt.plot( ss[1:-1], dE/ds,':',lw=2, label="dEds" ); plt.plot( ss, Fs*-1, label="Fs" ); plt.legend(); plt.grid()
    plt.show()
    #return Es,Fr,Fs,


def checkNumDerivs(name, d=0.001, bDetail=False, bPrint=True):
    load_fgo(default_path+name+".fgo" )
    getBuffs()
    eval()
    Fana = fDOFs.copy()
    Fnum = evalNumDerivs( d=d)*-1
    Ferr = Fnum-Fana
    maxError    = np.max( np.abs(Ferr                     ) )
    maxErrorRel = np.max( np.abs(Ferr)/(np.abs(Fana)+1e-8 ) )
    if bDetail: print (Fnum); print( Fana); print( Ferr)
    if bPrint:  print ( "maxError [eV/A]", maxError, " [%]", maxErrorRel*100. )
    #for i in range(nDOFs):
    #    print( Fnum )
    return maxError, maxErrorRel

'''
def eval_Derivs( name, iderivs=None, d=0.01 ):
    load_fgo(default_path+name+".fgo" )
    if iderivs is None: iderivs = range(nDOFs)
    n=len(iderivs)
    Fana = np.zeros(n)
    Fnum = np.zeros(n)
    for i,id in enumerate(iderivs):
        o=pDOFs[id]
        pDOFs[id] = o-d; E1 = eval()
        pDOFs[id] = o+d; E2 = eval()
        Fnum[i]   = (E2-E1)/(2*d)
        pDOFs[id] = o
        eval()
        Fana[i]   = fDOFs[id] 
    return Fana,Fnum
'''

def check_Derivs_ie( name, ie=0, r0=0.5,r1=1.5, s0=0.5,s1=0.5, n=10 ):
    load_fgo(default_path+name+".fgo" ) 
    getBuffs()
    rs = np.linspace(r0,r1,n,endpoint=False); dr=rs[1]-rs[0]      ; print( "rs \n", rs, r0, r1 );
    ss = np.linspace(s0,s1,n,endpoint=False); ds=ss[1]-ss[0]      ; print( "ss \n", ss, s0, s1 );
    Es,Fr,Fs = evalFuncDerivs( rs, ss,  ie=ie ); #print( Es, Fr, Fs )
    dE   = (Es[2:]-Es[:-2])*0.5
    #print( rs, ss, Es, Fr, Fs )
    import matplotlib.pyplot as plt 
    #F= Fr*dr + Fs*ds; plt.figure(); plt.plot( dE   ,':', label="dE" );   plt.plot( F,  label="F" );   plt.legend(); plt.grid()
    plt.figure(); plt.plot( rs[1:-1], dE/dr,':',lw=2, label="dEdr" ); plt.plot( rs, Fr*-1, label="Fr" ); plt.legend(); plt.grid()
    plt.figure(); plt.plot( ss[1:-1], dE/ds,':',lw=2, label="dEds" ); plt.plot( ss, Fs*-1, label="Fs" ); plt.legend(); plt.grid()
    plt.show()


def relax_mol(name, dt=0.03,damping=0.1, bTrj=True, bResult=True, perN=1, bPrintLbonds=True, nMaxIter=10000, outE=None, outF=None, fUnits=1., bFixNuclei=False ):
    if outE==True: outE=np.zeros(nMaxIter)
    load_fgo(default_path+name+".fgo", fUnits=fUnits , bVel_=bFixNuclei)                               # load molecule in  .fgo format (i.e. floating-gaussian-orbital)
    initOpt(dt=dt,damping=damping )                              # initialize optimizer/propagator
    if(bTrj): setTrjName(name+"_relax.xyz", savePerNsteps=perN ) # setup output .xyz file to save trajectory of all atoms and electrons at each timespep (comment-out to ommit .xyz and improve performance ) 
    getBuffs()
    #print("invMasses", invMasses )
    if(bFixNuclei): invAmass[:]=0 
    #print("invMasses", invMasses )
    nstep=run( nMaxIter, Fconv=1e-3, ialg=2, outE=outE, outF=outF ) # run simuation for maximum 1000 time steps until it converge to |F|<1e-3, ialg=2 is FIRE http://users.jyu.fi/~pekkosk/resources/pdf/FIRE.pdf   https://www.sciencedirect.com/science/article/pii/S0927025620300756
    if(verbosity>0):printEs()
    if bPrintLbonds:
        getNearestAtoms( apos, bPrint=False ) # bPrint defines, whether to print bond lengths
    if(bResult): 
        result_name=name+"_relaxed.fgo"
        if(verbosity>0): print("Optimized molecule saved to ", result_name)
        save_fgo( result_name )                 # save final relaxed geometry to .fgo format (i.e. floating-gaussian-orbital).
    if outE is not None: 
        return outE[:nstep]
    else:
        return nstep

def scan_core_size( name, core_sizes, dt=0.03,damping=0.1, nMaxIter=10000, fUnits=1., ia=0 ):
    load_fgo(default_path+name+".fgo", fUnits=fUnits )                  # load molecule in  .fgo format (i.e. floating-gaussian-orbital)
    initOpt(dt=dt,damping=damping )                                # initialize optimizer/propagator
    getBuffs()
    bondLengths = np.zeros(len(core_sizes));  bondLengths[:] = np.NaN
    result_name= name+"_corescan.fgo" ; open(result_name,'w').close()
    xyz_name   = name+"_corescan.xyz" ; open(xyz_name   ,'w').close()
    setVerbosity(0)
    for i,csize in enumerate(core_sizes): 
        aPars[ia,2]=csize
        nstep=run( nMaxIter, Fconv=1e-3, ialg=2 )    # run simuation for maximum 1000 time steps intil it converge to |F|<1e-3, ialg=2 is FIRE http://users.jyu.fi/~pekkosk/resources/pdf/FIRE.pdf   https://www.sciencedirect.com/science/article/pii/S0927025620300756
        if(nstep>=nMaxIter): 
            print( "cannot coverge csize ", csize ); break;
        imin,bondLengths[i] = getNearestAtom( apos[0,:], apos, ino=0 )
        print(csize, bondLengths[i], Es[0], nstep, imin ); # eff.printEs()
        save_fgo( result_name, bAppend=True )                 # save final relaxed geometry to .fgo format (i.e. floating-gaussian-orbital).
        save_xyz( xyz_name, bAppend=True )
    print( "bondLengths", bondLengths )
    return bondLengths

def check_H2(bRelax=True, name="H2_eFF", bPyeff=True):
    '''
    # limit Euu(r=0,si=sj) = 1/s^2 = 1/1.7007535132532356^2 = 0.34571422244 [Hartree] = 9.407362451147032 [eV]
    #   !!! But this should be infinite ( two same-spin electrons cannot occupy same orbital !!!
    '''
    print( "#======= check_H2(%s)" %name )
    load_fgo(default_path+name+".fgo" )  
    getBuffs()
    if bRelax:
        #relax_mol(name)
        initOpt(dt=0.03,damping=0.01 ) 
        run( 10000, Fconv=1e-3, ialg=2 )  
        bond_length = np.sqrt( ( (apos[0,:] - apos[1,:])**2 ).sum() ) ; print("apos\n",apos)
        Etot        = Es[0]
        print( "check_H2 E %g [eV] lbond %g [A]" %(Etot, bond_length) )
    else:
        if bPyeff:
            from pyBall import eFF_terms as effpy
            print(  "effpy.run_H2_molecule.__doc__:\n", effpy.run_H2_molecule.__doc__ )
            r = np.sqrt(((epos[0]-epos[1])**2).sum())
            pyeff.pyeff_E_up_up( 1.125*np.sqrt(r**2+1e-8)/0.5291772105638411, 0.9*esize[0]/0.5291772105638411, 0.9*esize[1]/0.5291772105638411, rho=-0.2)
            Euu,Eud,DT,S = pyeff.pyeff_EPaul( r, esize[0], esize[1], rho=-0.2 );           # print( "!!!!! pyeff_EPaul():   Euu",Euu, "Eud",Eud, "DT",DT, "S",S )
        eval()
        #eval_mol(name)
        #eval_mol("H2_eFF_relaxed")
    printAtoms()
    printElectrons()
    printEs()
    
def init_eff( natom_=0, nelec_=1, s=0.5,  aQ=1.0,aQs=0.0,aP=0.0,aPs=0.1 ):
    global natom,nelec
    natom=natom_; nelec=nelec_; 
    init( natom, nelec )
    aPar  = getBuff( "aPars",(natom,4) )
    apos  = getBuff( "apos",(natom,3) )
    epos  = getBuff( "epos",(nelec,3) )
    esize = getBuff( "esize",(nelec)  )
    aPar [:,0]=aQ;aPar[:,1]=aQs;aPar[:,2]=aPs;aPar[:,3]=aP;
    apos [:,:] = 0
    epos [:,:] = 0
    esize[:]   = s
    '''
    epos [:,:,:]= 0              + (np.random.rand(norb,perOrb,3)-0.5)*rnd_pos
    esize[:,:  ]=sz              + (np.random.rand(norb,perOrb  )-0.5)*rnd_size
    ecoef[:,:  ]=1               + (np.random.rand(norb,perOrb  )-0.5)*rnd_coef
    rhoP [:,:,:]=0               + (np.random.rand(norb,nqOrb,3 )-0.5)*rnd_pos
    rhoS [:,:  ]=sz*np.sqrt(0.5) + (np.random.rand(norb,nqOrb   )-0.5)*rnd_size
    rhoQ [:,:  ]=1               + (np.random.rand(norb,nqOrb   )-0.5)*rnd_coef
    '''

def scan_size( ss, ie0 ):
    Escan = np.zeros(   (len(ss),len(Es)) )
    for i,s in enumerate(ss):
        esize[ie0] = s
        lib.eval()
        Escan[i,:] =  Es[:]
    return Escan

def test_Hatom( bDerivs=False ):
    from . import eFF_terms as effpy
    import matplotlib.pyplot as plt 
    init_eff( natom_=1, nelec_=1, s=0.5 )
    ss = np.arange( 0.3,1.0, 0.01 )

    print(  "effpy.run_Hatom.__doc__:\n", effpy.run_Hatom.__doc__ )
    Ek_ref,Eae_ref = effpy.Hatom( ss );  E_ref=Ek_ref+Eae_ref 
    if bDerivs:
        E,dE   = evalFuncDerivs(1,ss)
        xs=ss
        plt.plot(xs      ,dE                               ,'-',label="F_ana")
        plt.plot(xs[1:-1],(E[2:]-E[:-2])/(-2*(xs[1]-xs[0])),':',label="F_num")
    else:
        getBuffs()
        Es = scan_size( ss, 0 );   E=Es[:,0]; Ek=Es[:,1]; Eae=Es[:,5]     # [0Etot,1Ek,2Eee,3EeePaul,4EeeExch,5Eae,6EaePaul,7Eaa]
        plt.plot( ss, Eae,    '-r', label="Eae" )
        plt.plot( ss, Ek,     '-b', label="Ek"  )     
        plt.plot( ss, Eae_ref,':r', lw=2, label="Eae_ref" )
        plt.plot( ss, Ek_ref, ':b', lw=2, label="Ek_ref"  )   
    
    i0ref,E0ref,x0ref = effpy.getExmin1D(E_ref,ss) ; print( "Hatom opt Reference: E %g [eV] s %g [A]" %(E0ref,x0ref) )
    i0   ,E0   ,x0    = effpy.getExmin1D(E    ,ss) ; print( "Hatom opt Numerical: E %g [eV] s %g [A]" %(E0   ,x0   ) )

    plt.plot( ss, E_ref,':k',lw=3, label="E_ref" )
    plt.plot( ss, E,    'grey'    ,lw=3,label="E"     )

    plt.xlabel('size [A]')
    plt.legend()
    plt.grid()
    plt.show()

# ========= Python Functions

if __name__ == "__main__":
    import matplotlib.pyplot as plt
    load_xyz("../../cpp/sketches_SDL/Molecular/data/e2_eFF.xyz")
    #load_xyz("../../cpp/sketches_SDL/Molecular/data/H2O_eFF.xyz")
    info()
    eval()

    plt.show()<|MERGE_RESOLUTION|>--- conflicted
+++ resolved
@@ -295,13 +295,8 @@
 lib.relaxed_scan.restype   =  None
 def relaxed_scan( fixed_poss, fixed_inds, outEs=None, apos=None, epos=None, nstepMax=1000, dt=1e-2, Fconv=1e-6, ialg=0, scan_trj_name="scan.xyz" ):
     nconf, nfix, _ = fixed_poss.shape
-<<<<<<< HEAD
     if apos is None: apos = np.zeros( (nconf, na, 3) )
     if epos is None: epos = np.zeros( (nconf, ne, 4) )
-=======
-    if apos is None:  apos  = np.zeros( (nconf, na, 3) )
-    if epos is None:  epos  = np.zeros( (nconf, ne, 4) )
->>>>>>> dbaea22d
     if outEs is None: outEs = np.zeros( (nconf,8) )
     lib.relaxed_scan( nconf, nfix, _np_as(fixed_poss, c_double_p), _np_as(fixed_inds, c_int_p), _np_as(outEs, c_double_p), _np_as(apos, c_double_p), _np_as(epos, c_double_p), nstepMax, dt, Fconv, ialg, cstr(scan_trj_name) )
     return apos, epos, outEs
@@ -553,8 +548,8 @@
             from pyBall import eFF_terms as effpy
             print(  "effpy.run_H2_molecule.__doc__:\n", effpy.run_H2_molecule.__doc__ )
             r = np.sqrt(((epos[0]-epos[1])**2).sum())
-            pyeff.pyeff_E_up_up( 1.125*np.sqrt(r**2+1e-8)/0.5291772105638411, 0.9*esize[0]/0.5291772105638411, 0.9*esize[1]/0.5291772105638411, rho=-0.2)
-            Euu,Eud,DT,S = pyeff.pyeff_EPaul( r, esize[0], esize[1], rho=-0.2 );           # print( "!!!!! pyeff_EPaul():   Euu",Euu, "Eud",Eud, "DT",DT, "S",S )
+            effpy.pyeff_E_up_up( 1.125*np.sqrt(r**2+1e-8)/0.5291772105638411, 0.9*esize[0]/0.5291772105638411, 0.9*esize[1]/0.5291772105638411, rho=-0.2)
+            Euu,Eud,DT,S = effpy.pyeff_EPaul( r, esize[0], esize[1], rho=-0.2 );           # print( "!!!!! pyeff_EPaul():   Euu",Euu, "Eud",Eud, "DT",DT, "S",S )
         eval()
         #eval_mol(name)
         #eval_mol("H2_eFF_relaxed")
