import numpy as np
from   ctypes import c_int, c_double, c_bool, c_float, c_char_p, c_bool, c_void_p, c_char_p, POINTER
import ctypes
import os
import sys

#sys.path.append('../')
#from pyMeta import cpp_utils
from . import cpp_utils_ as cpp_utils
#import cpp_utils_ as cpp_utils

c_double_p = ctypes.POINTER(c_double)
c_float_p  = ctypes.POINTER(c_float)
c_int_p    = ctypes.POINTER(c_int)
c_bool_p   = ctypes.POINTER(c_bool)

def _np_as(arr,atype):
    if arr is None:
        return None
    else:
        return arr.ctypes.data_as(atype)

cpp_utils.s_numpy_data_as_call = "_np_as(%s,%s)"

# ===== To generate Interfaces automatically from headers call:
header_strings = [
#"void init_buffers()",
#"void init_params(char* fatomtypes, char* fbondtypes)",
#"void init_nonbond()",
#"void buildFF( bool bNonBonded_, bool bOptimizer_ )",
#"int loadmol( char* fname_mol )",
#"void initWithMolFile(char* fname_mol, bool bNonBonded_, bool bOptimizer_ )",
#"void setSwitches( int doAngles, int doPiPiT, int  doPiSigma, int doPiPiI, int doBonded_, int PBC, int CheckInvariants )",
#"bool checkInvariants( double maxVcog, double maxFcog, double maxTg )",
#"double eval()",
#"bool relax( int niter, double Ftol )",
#"void shift_atoms_ax( int n, int* selection, double* d                  )",
#"void shift_atoms   ( int n, int* selection, int ia0, int ia1, double l )",
#"void rotate_atoms_ax( int n, int* selection, double* p0, double* ax, double phi      )",
#"void rotate_atoms   ( int n, int* selection, int ia0, int iax0, int iax1, double phi )",
#"int  splitAtBond( int ib, int* selection )",
#"void scanTranslation_ax( int n, int* selection, double* vec, int nstep, double* Es, bool bWriteTrj )",
#"void scanTranslation( int n, int* selection, int ia0, int ia1, double l, int nstep, double* Es, bool bWriteTrj )",
#"void sampleNonBond(int n, double* rs, double* Es, double* fs, int kind, double*REQi_,double*REQj_, double K ){",
#"int  sampleHbond( int ib, int n, double* rs, double* Es, double* fs, int kind, double K, double Rdamp ){",
#"#void sampleSurf(char* name, int n, double* rs, double* Es, double* fs, int kind, double*REQ_, double K, double Rdamp ){",
#"void init( char* xyz_name, char* surf_name, char* smile_name, bool bMMFF=false, int* nPBC, double gridStep, char* sAtomTypes, char* sBondTypes, char* sAngleTypes ){",
#"void scanRotation_ax( int n, int* selection, double* p0, double* ax, double phi, int nstep, double* Es, bool bWriteTrj )",
#"void scanRotation( int n, int* selection,int ia0, int iax0, int iax1, double phi, int nstep, double* Es, bool bWriteTrj )",
#"void set_opt( double dt_max,  double dt_min, double damp_max, double finc,    double fdec,   double falpha, int minLastNeg, double cvf_min, double cvf_max){",
#"void sample_evalAngleCos( double K, double c0, int n, double* angles, double* Es, double* Fs ){",

#void sample_SplineHermite( double x0, double dx, int np, double* Eps, int n, double* xs, double* Es, double* Fs )
#void sample_SplineHermite2D( double* g0, double* dg, int* ng, double* Eg, int n, double* ps, double* fes )
#void sample_SplineHermite3D( double* g0, double* dg, int* ng, double* Eg, int n, double* ps, double* fes )

# void sample_SplineConstr( double lmin, double lmax, double dx, int n, double* Eps, double* Es, double* Fs ){
#"void sample_DistConstr( double lmin, double lmax, double kmin, double kmax, double flim , int n, double* xs, double* Es, double* Fs ){",
#"void addDistConstrain(  int i0,int i1, double lmin,double lmax,double kmin,double kmax,double flim, double k ){",
#"void addAngConstrain(  int i0,int i1,int i2, double ang0, double k ){",
#"int substituteMolecule( const char* fname, int ib, double* up, int ipivot, bool bSwapBond )",
#'void print_debugs( bool bParams, bool bNeighs, bool bShifts ){',
]
#cpp_utils.writeFuncInterfaces( header_strings );        exit()     #   uncomment this to re-generate C-python interfaces




#libSDL = ctypes.CDLL( "/usr/lib/x86_64-linux-gnu/libSDL2.so", ctypes.RTLD_GLOBAL )
#libGL  = ctypes.CDLL( "/usr/lib/x86_64-linux-gnu/libGL.so",   ctypes.RTLD_GLOBAL )


#cpp_name='CombatModels'
#cpp_utils.make(cpp_name)
#LIB_PATH      = os.path.dirname( os.path.realpath(__file__) )
#LIB_PATH_CPP  = os.path.normpath(LIB_PATH+'../../../'+'/cpp/Build/libs/'+cpp_name )
#lib = ctypes.CDLL( LIB_PATH_CPP+("/lib%s.so" %cpp_name) )

cpp_utils.BUILD_PATH = os.path.normpath( cpp_utils.PACKAGE_PATH + '../../cpp/Build/libs/Molecular' )
lib = cpp_utils.loadLib('MMFF_lib', recompile=False)






array1ui = np.ctypeslib.ndpointer(dtype=np.uint32, ndim=1, flags='CONTIGUOUS')
array1i  = np.ctypeslib.ndpointer(dtype=np.int32,  ndim=1, flags='CONTIGUOUS')
array2i  = np.ctypeslib.ndpointer(dtype=np.int32,  ndim=2, flags='CONTIGUOUS')
array1d  = np.ctypeslib.ndpointer(dtype=np.double, ndim=1, flags='CONTIGUOUS')
array2d  = np.ctypeslib.ndpointer(dtype=np.double, ndim=2, flags='CONTIGUOUS')
array3d  = np.ctypeslib.ndpointer(dtype=np.double, ndim=3, flags='CONTIGUOUS')


class AtomType(ctypes.Structure):
    _fields_ = [
        ("name",      ctypes.c_char * 8),
        ("iZ",        ctypes.c_uint8),
        ("valence",   ctypes.c_uint8),
        ("nepair",    ctypes.c_uint8),
        ("npi",       ctypes.c_uint8),
        ("sym",       ctypes.c_uint8),
        ("color",     ctypes.c_uint32),
        ("Ruff",      ctypes.c_double),
        ("RvdW",      ctypes.c_double),
        ("EvdW",      ctypes.c_double),
        ("Qbase",     ctypes.c_double),
        ("Hb",        ctypes.c_double),
        ("parrent",   ctypes.c_int),
        ("element",   ctypes.c_int),
        ("ePairType", ctypes.c_int),
        ("bMMFF",     ctypes.c_bool),
        ("Ass",       ctypes.c_double),
        ("Asp",       ctypes.c_double),
        ("Kss",       ctypes.c_double),
        ("Ksp",       ctypes.c_double),
        ("Kep",       ctypes.c_double),
        ("Kpp",       ctypes.c_double),
        ("subTyp_x",  ctypes.c_int),
        ("subTyp_y",  ctypes.c_int),
        ("subTyp_z",  ctypes.c_int),
        #Vec3i     subTypes=Vec3iZero;  // sp1 sp2 sp3    // Q1 Q2 Q3 (polarized)
    ]

p_AtomType = ctypes.POINTER(AtomType)

lib.getAtomTypes.restype     = p_AtomType
lib.getAtomTypeCount.restype = c_int

def getAtomTypes():
    ptr = lib.getAtomTypes()
    n   = lib.getAtomTypeCount()
    array_type = AtomType * n
    arr = ctypes.cast(ptr, ctypes.POINTER(array_type)).contents
    return arr, n

# ====================================
# ========= Globals
# ====================================

isInitialized       = False
glob_bMMFF          = True
glob_bUFF           = False
bBuffersInitialized = False

# ====================================
# ========= C functions
# ====================================


# void samplePBCindexes( int n, int* inds, int ng, int* iout, int order ){
lib.samplePBCindexes.argtypes  = [ c_int, array1i, c_int, array2i, c_int ]
lib.samplePBCindexes.restype   =  None
def samplePBCindexes( inds, ng, iout=None, order=3 ):
    n = len(inds)
    if iout is None: iout = np.zeros( (n,(order+1)), dtype=np.int32 )
    lib.samplePBCindexes( n, inds, ng, iout, order )
    return iout

# void projectBspline1D( int nx, double* xs, double* ws, double g0, double dg, int ng, double* ys, int order ){
lib.projectBspline1D.argtypes  = [ c_int, c_double_p, c_double_p, c_double, c_double, c_int, c_double_p, c_int ]
lib.projectBspline1D.restype   =  None
def projectBspline1D( xs, g0, dg, ng, ys=None, ws=None, order=3 ):
    n = len(xs)
    xs = np.array( xs )
    if ys is None: ys = np.zeros( ng )
    if ws is None: ws = np.ones( n )
    lib.projectBspline1D( n, _np_as(xs,c_double_p), _np_as(ws,c_double_p), g0, dg, ng, _np_as(ys,c_double_p), order )
    return ys

# void projectBspline2D( int nx, double* ps_, double* ws, double* g0_, double* dg_, int* ng_, double* ys, int order ){
lib.projectBspline2D.argtypes  = [ c_int, c_double_p, c_double_p, c_double_p, c_double_p, c_int_p, c_double_p, c_int ]
lib.projectBspline2D.restype   =  None
def projectBspline2D( xs, g0, dg, ng, ys=None, ws=None, order=3 ):
    n = len(xs)
    xs = np.array( xs )
    dg = np.array( dg )
    g0 = np.array( g0 )
    ng = np.array( ng, dtype=np.int32 )
    if ys is None:
        ys = np.zeros( ng )
    else:
        ys = np.array( ys )
    if ws is None:
        ws = np.ones( n )
    else:
        ws = np.array( ws )
    lib.projectBspline2D( n, _np_as(xs,c_double_p), _np_as(ws,c_double_p), _np_as(g0,c_double_p), _np_as(dg,c_double_p), _np_as(ng,c_int_p), _np_as(ys,c_double_p), order )
    return ys

#  int fit_Bspline( const int n, double* Gs, double* Es, double* Ws, double Ftol, int nmaxiter, double dt, double Kreg, bool bPBC, bool bHalf  ){
lib.fit_Bspline.argtypes  = [ c_int, c_double_p, c_double_p, c_double_p, c_double, c_int, c_double, c_double,  c_bool,c_bool  ]
lib.fit_Bspline.restype   =  None
def fit_Bspline( Es, Gs=None, Ws=None, Ftol=1e-6, nmaxiter=100, dt=0.1, Kreg=-1.0, bPBC=True, bHalf=False ):
    n = len(Es)
    if(bHalf):
        n = n//2
        if Ws is None: Ws = np.ones( n*2 )
        if Gs is None: Gs = Es[::2].copy()
    else:
        if Ws is None: Ws = np.ones( n )
        if Gs is None: Gs = Es.copy()
    lib.fit_Bspline( n, _np_as(Gs,c_double_p), _np_as(Es,c_double_p), _np_as(Ws,c_double_p), Ftol, nmaxiter, dt, Kreg, bPBC, bHalf )
    return Gs, Ws

# int fitEF_Bspline( const int n, const double* Gs, double* fes, double* Ws, double Ftol, int nmaxiter, double dt ){
lib.fitEF_Bspline.argtypes  = [ c_double,  c_int, c_double_p, c_double_p, c_double_p, c_double, c_int, c_double ]
lib.fitEF_Bspline.restype   =  None
def fitEF_Bspline( dg, Fes, Gs=None, Ws=None, Ftol=1e-6, nmaxiter=100, dt=0.1 ):
    n = len(Fes)
    if Ws is None: Ws = np.ones( (n,2) )
    if Gs is None: Gs = Fes[:,0].copy()
    lib.fitEF_Bspline( dg, n, _np_as(Gs,c_double_p), _np_as(Fes,c_double_p), _np_as(Ws,c_double_p), Ftol, nmaxiter, dt )
    return Gs, Ws

# int fit2D_Bspline( const int* ns, double* Gs, double* Es, double* Ws, double Ftol, int nmaxiter, double dt ){
lib.fit2D_Bspline.argtypes  = [ c_int_p, c_double_p, c_double_p, c_double_p, c_double, c_int, c_double, c_bool ]
lib.fit2D_Bspline.restype   =  None
def fit2D_Bspline( Es, Gs=None, Ws=None, Ftol=1e-6, nmaxiter=100, dt=0.1, bPBC=False ):
    ns = Es.shape
    if Ws is None: Ws = np.ones( ns )
    if Gs is None: Gs = Es.copy()
    ns = np.array( ns[::-1], dtype=np.int32 )
    lib.fit2D_Bspline( _np_as(ns,c_int_p) , _np_as(Gs,c_double_p), _np_as(Es,c_double_p), _np_as(Ws,c_double_p), Ftol, nmaxiter, dt, bPBC )
    return Gs, Ws

# int fit3D_Bspline( const int* ns, double* Gs, double* Es, double* Ws, double Ftol, int nmaxiter, double dt, bool bOMP ){
lib.fit3D_Bspline.argtypes  = [ c_int_p, c_double_p, c_double_p, c_double_p, c_double, c_int, c_double, c_bool, c_bool ]
lib.fit3D_Bspline.restype   =  None
def fit3D_Bspline( Es, Gs=None, Ws=None, Ftol=1e-6, nmaxiter=100, dt=0.1, bPBC=False, bOMP=True ):
    ns = np.array( Es.shape[::-1], dtype=np.int32 )
    n  = Es.size
    if Ws is None: Ws = np.ones( ns )
    if Gs is None: Gs = Es[:].copy()
    lib.fit3D_Bspline( _np_as(ns,c_int_p) , _np_as(Gs,c_double_p), _np_as(Es,c_double_p), _np_as(Ws,c_double_p), Ftol, nmaxiter, dt, bPBC, bOMP )
    return Gs

#void setupGrid( int* ns, double* cell, bool bAlloc ){
lib.setupGrid.argtypes  = [ c_int_p, c_double_p, c_bool ]
lib.setupGrid.restype   =  c_double_p
def setupGrid( ns, cell=None, bAlloc=True ):
    ns = np.array( (ns[2],ns[1],ns[0]) , dtype=np.int32 )
    if cell is not None: cell = np.array( cell )
    data_ptr =  lib.setupGrid( _np_as(ns,c_int_p), _np_as(cell,c_double_p), bAlloc )
    ff = None
    if( bAlloc ):
        ff   = np.ctypeslib.as_array(data_ptr, (ns[2],ns[1],ns[0]) )
    return ff

#void loadBin_d( const char* fname, double* data ){
lib.loadBin_f.argtypes  = [ c_char_p, c_float_p ]
lib.loadBin_f.restype   = c_int
def loadBin_f( name , data=None, ns=None):
    print( "ns ", ns )
    if data is None: data=np.zeros( ns[::-1], dtype=np.float32 )
    print( "data.shape ", data.shape )
    name=name.encode('utf8')
    ret = lib.loadBin_f( name, _np_as(data,c_float_p) )
    return data

#void loadBin_d( const char* fname, double* data ){
lib.loadBin_d.argtypes  = [ c_char_p, c_double_p ]
lib.loadBin_d.restype   = c_int
def loadBin_d( name , data=None, ns=None, chan=None ):
    print( "ns ", ns )
    ns[::-1]
    if chan is not None: ns = ns + (chan,)
    if data is None:     data=np.zeros( ns )
    print( "data.shape ", data.shape )
    name=name.encode('utf8')
    ret = lib.loadBin_d( name, _np_as(data,c_double_p) )
    return data

#void saveBin_d( const char* fname, double* data ){
lib.saveBin_d.argtypes  = [ c_char_p, c_double_p ]
lib.saveBin_d.restype   =  c_int
def saveBin_d( name, data):
    name=name.encode('utf8')
    return lib.saveBin_d( name, _np_as(data,c_double_p) )

# double* loadXSF( const char* fname, int* ns, double* cell ){
lib.loadXSF.argtypes  = [ c_char_p, c_int_p, c_double_p ]
lib.loadXSF.restype   =  c_double_p
def loadXSF( name ):
    if name is not None: name=name.encode('utf8')
    cell = np.zeros((3,3))
    ns   = np.zeros(3, dtype=np.int32 )
    data_ptr = lib.loadXSF( name, _np_as(ns,c_int_p), _np_as(cell,c_double_p)  )
    ff       = np.ctypeslib.as_array(data_ptr, (ns[2],ns[1],ns[0]) )
    return ff, cell

# double* loadXSF( const char* fname, int* ns, double* cell ){
lib.saveXSF.argtypes  = [ c_char_p, c_double_p, c_int_p, c_double_p ]
lib.saveXSF.restype   =  c_double_p
def saveXSF( name, FF, cell=None ):
    ns = FF.shape
    ns   = np.array( (ns[2],ns[1],ns[0]) , dtype=np.int32 )
    #ns   = np.array( ns, dtype=np.int32 )
    if cell is not None: cell = np.array( cell )
    if name is not None: name = name.encode('utf8')
    lib.saveXSF( name, _np_as(FF,c_double_p), _np_as(ns,c_int_p), _np_as(cell,c_double_p) )

# # New wrapper for saving grid plus geometry.
# # We assume that the C++ library now exposes a function called saveXSF_all
# # with signature similar to:
# #   int saveXSF_all(const char* fname, const double* FF, int pitch, int offset,
# #                     int natoms, int* atypes, Vec3d* apos, bool bPrimCoord);
# # (Vec3d is assumed to be represented as three doubles.)

# # import ctypes
# # from ctypes import c_int, c_double, c_bool, c_char_p, POINTER
# lib.saveXSF_all.argtypes = [ c_char_p, 
#                              ctypes.POINTER(c_double), 
#                              c_int, c_int, c_int,
#                              POINTER(c_int), 
#                              ctypes.POINTER(c_double), 
#                              c_bool ]
# lib.saveXSF_all.restype  = c_int

# def saveXSF_geometry(name, FF, pitch=1, offset=0, natoms=0, atypes=None, fapos=None, bPrimCoord=True):
#     """
#     Save grid data (FF) along with geometry to an XSF file.

#     Parameters:
#       name       : filename (str)
#       FF         : a numpy array with grid data
#       pitch      : grid pitch (int, default 1)
#       offset     : offset (int, default 0)
#       natoms     : number of atoms to write
#       atypes     : atom types array (list or numpy array of int)
#       fapos      : atomic positions (numpy array of shape (natoms,3))
#       bPrimCoord : bool flag; if True, positions are in the primitive coordinate system
#     """
#     # Prepare grid dimensions (reorder: [z,y,x]) for saving
#     ns = FF.shape
#     ns_arr = np.array((ns[2], ns[1], ns[0]), dtype=np.int32)
#     # For our function we don’t pass ns_arr explicitly because the C++ code
#     # likely derives it from the grid dimensions.
    
#     if atypes is not None:
#         atypes = np.array(atypes, dtype=np.int32)
#     if fapos is not None:
#         fapos = np.ascontiguousarray(fapos, dtype=np.float64)
        
#     return lib.saveXSF_all(name.encode('utf8'),
#                            _np_as(FF, ctypes.POINTER(c_double)),
#                            pitch, offset, natoms,
#                            _np_as(atypes, POINTER(c_int)) if atypes is not None else None,
#                            _np_as(fapos, ctypes.POINTER(c_double)) if fapos is not None else None,
#                            bPrimCoord)


#void makeGridFF( const char* name, int* ffshape, int mode, double z0, double* cel0, bool bSymmetrize, bool bAutoNPBC, bool bFit, bool bRefine ){
lib.makeGridFF.argtypes  = [ c_char_p, c_int_p, c_int, c_double, c_double_p, c_bool, c_bool, c_bool, c_bool ]
lib.makeGridFF.restype   =  None
def makeGridFF( name, mode=1, z0=np.nan, cel0=[-0.5,-0.5,0.0], bSymmetrize=False, bAutoNPBC=True, bFit=True, bRefine=True ):
    name=name.encode('utf8')
    cel0 = np.array( cel0 )
    ffshape = np.zeros( 4, dtype=np.int32 )   #;print( "ffshape ", ffshape )
    #print("mmff.makeGridFF: ", " bSymmetrize=", bSymmetrize, " bAutoNPBC=", bAutoNPBC, " bFit=", bFit  )
    lib.makeGridFF( name,  _np_as(ffshape,c_int_p), mode, float(z0), _np_as(cel0,c_double_p), bSymmetrize, bAutoNPBC, bFit, bRefine )
    #ffshape = ffshape[::-1]
    #print( "ffshape ", ffshape )
    #ff_ = np.ctypeslib.as_array(ff, ffshape )
    #print( "makeGridFF() DONE" )
    #return ff_

#double* getArrayPointer( const char* name, int* shape  ){
lib.getArrayPointer.argtypes  = [ c_char_p, c_int_p ]
lib.getArrayPointer.restype   =  c_double_p
def getArrayPointer( name ):
    name=name.encode('utf8')
    shape = np.zeros( 4, dtype=np.int32 )
    ptr = lib.getArrayPointer( name,  _np_as(shape,c_int_p) )
    if ptr:
        valid_shape = [dim for dim in shape if dim > 0]
        return np.ctypeslib.as_array( ptr, valid_shape )
    return None


# int setupEwaldGrid( double* pos0, double* dCell, int* ns, bool bPrint ){
lib.setupEwaldGrid.argtypes  = [ c_double_p, c_double_p, c_int_p, c_bool ]
lib.setupEwaldGrid.restype   =  c_int
def setupEwaldGrid( ns, pos0=[0.0,0.0,0.0], dCell=None, dg=[0.1,0.1,0.1], bPrint=False ):
    if dCell is None: dCell = [[dg[0],0.,0.],[0.,dg[1],0.],[0.,0.,dg[2]]]
    pos0  = np.array( pos0 )
    dCell = np.array( dCell )
    ns = np.array( ns, dtype=np.int32 )
    return lib.setupEwaldGrid( _np_as(pos0,c_double_p), _np_as(dCell,c_double_p), _np_as(ns,c_int_p), bPrint )


#void projectAtomsEwaldGrid( int na, double* apos, double* qs, double* dens, int order ){
lib.projectAtomsEwaldGrid.argtypes  = [ c_int, c_double_p, c_double_p, c_double_p, c_int ]
lib.projectAtomsEwaldGrid.restype   =  None
def projectAtomsEwaldGrid( apos, qs, dens=None, ns=None, order=2 ):
    na = len(apos)
    apos = np.array( apos )
    qs   = np.array( qs )
    if dens is None: dens = np.zeros( ns[::-1], dtype=np.float64 )
    lib.projectAtomsEwaldGrid( na, _np_as(apos,c_double_p), _np_as(qs,c_double_p), _np_as(dens,c_double_p), order )
    return dens


#void EwaldGridSolveLaplace( double* dens, int nz, double* Vout, bool bPrepare, bool bDestroy, int flags, bool bOMP, int nBlur, double cSOR, double cV ){
lib.EwaldGridSolveLaplace.argtypes  = [ c_double_p, c_int, c_double_p, c_bool, c_bool,  c_int, c_bool, c_int, c_double, c_double ]
lib.EwaldGridSolveLaplace.restype   =  None
def EwaldGridSolveLaplace( dens, nz_slab=-1, Vout=None, bPrepare=True, bDestroy=True, flags=-1, bOMP=False, nBlur=0, cSOR=0.0, cV=0.5 ):
    if Vout is None: Vout = np.zeros( dens.shape, dtype=np.float64 )
    lib.EwaldGridSolveLaplace( _np_as(dens,c_double_p), nz_slab, _np_as(Vout,c_double_p), bPrepare, bDestroy, flags, bOMP, nBlur, cSOR, cV )
    return Vout

# void EwaldGridSolveLaplaceDebug( double* dens, double* Vout, double* densw, double* kerw, double* VwKer ){
lib.EwaldGridSolveLaplaceDebug.argtypes  = [ c_double_p, c_double_p, c_double_p, c_double_p, c_double_p ]
lib.EwaldGridSolveLaplaceDebug.restype   =  None
def EwaldGridSolveLaplaceDebug( dens, Vout=None, densw=None, kerw=None, VwKer=None ):
    if Vout  is None: Vout  = np.zeros( dens.shape, dtype=np.float64 )
    if densw is None: densw = np.zeros( dens.shape, dtype=np.float64 )
    if kerw  is None: kerw  = np.zeros( dens.shape, dtype=np.float64 )
    if VwKer is None: VwKer = np.zeros( dens.shape, dtype=np.float64 )
    lib.EwaldGridSolveLaplaceDebug( _np_as(dens,c_double_p), _np_as(Vout,c_double_p), _np_as(densw,c_double_p), _np_as(kerw,c_double_p), _np_as(VwKer,c_double_p) )
    return Vout, densw, kerw, VwKer

#void projectMultiPole( double* p0, int n, double* ps, double* Qs, int order, double* cs ){
lib.projectMultiPole.argtypes  = [ c_double_p, c_int, c_double_p, c_double_p, c_int, c_double_p ]
lib.projectMultiPole.restype   =  None
def projectMultiPole( ps, Qs, order=2, p0=None, cs=None ):
    n = len(ps)
    ps = np.array( ps )
    Qs = np.array( Qs )
    if p0 is None: p0 = np.zeros( 3, dtype=np.float64 )
    if cs is None: cs = np.zeros( n, dtype=np.float64 )
    lib.projectMultiPole( _np_as(p0,c_double_p), n, _np_as(ps,c_double_p), _np_as(Qs,c_double_p), order, _np_as(cs,c_double_p) )
    return cs, p0

#void sampleMultipole( int n, double* ps_, double* fe_, double* p0_, int order, double* cs ){
lib.sampleMultipole.argtypes  = [ c_int, c_double_p, c_double_p, c_double_p, c_int, c_double_p ]
lib.sampleMultipole.restype   =  None
def sampleMultipole( ps, p0, cs, order=2, fe=None ):
    n = len(ps)
    ps = np.array( ps )
    #p0 = np.array( p0 )
    if fe is None: fe = np.zeros( n, dtype=np.float64 )
    lib.sampleMultipole( n, _np_as(fe,c_double_p), _np_as(ps,c_double_p), _np_as(p0,c_double_p), order, _np_as(cs,c_double_p) )

# void evalGridFFAtPoints( int n, double* ps, double* FFout, double* PLQH, int* nPBC ){
lib.evalGridFFAtPoints.argtypes  = [ c_int, c_double_p, c_double_p, c_double_p, c_bool, c_int_p  ]
lib.evalGridFFAtPoints.restype   =  None
def evalGridFFAtPoints( ps, FFout=None, PLQH=[0.0,0.0,1.0,0.0], bSplit=True, nPBC=None ):
    n = len(ps)
    if FFout is None: FFout=np.zeros( (n,4) )
    PLQH = np.array( PLQH )
    if nPBC is not None: nPBC = np.array( nPBC, dtype=np.int32 )
    lib.evalGridFFAtPoints( n, _np_as(ps,c_double_p), _np_as(FFout,c_double_p), _np_as(PLQH,c_double_p), bSplit, _np_as(nPBC,c_int_p) )
    return FFout

# void sample_func( int n, double* xs, double* ys, int kind ){
lib.sample_func.argtypes  = [c_int, c_double_p, c_double_p, c_int, c_double_p]
lib.sample_func.restype   =  None
def sample_func( xs, ys=None, kind=0, params=[0.0,0.0,0.0,0.0,0.0,0.0,0.0,0.0] ):
    n = len(xs)
    params = np.array( params )
    if ys is None: ys=np.zeros(n)
    lib.sample_func( n, _np_as(xs,c_double_p), _np_as(ys,c_double_p), kind, _np_as(params,c_double_p) )
    return ys

# void sample_func( int n, double* xs, double* ys, int kind ){
lib.sample_func.argtypes  = [c_int, c_double_p, c_double_p, c_int, c_double_p]
lib.sample_func.restype   =  None
def sample_funcEF( xs, EFs=None, kind=0, params=[0.0,0.0,0.0,0.0,0.0,0.0,0.0,0.0] ):
    n = len(xs)
    params = np.array( params )
    if EFs is None: EFs=np.zeros((n,2))
    lib.sample_funcEF( n, _np_as(xs,c_double_p), _np_as(EFs,c_double_p), kind, _np_as(params,c_double_p) )
    return EFs

# void sample_Bspline( double g0, double dg, int ng, double* Gs, int n, double* xs, double* fes , int order, bool bPBC ){
lib.sample_Bspline.argtypes  = [c_double, c_double, c_int, c_double_p, c_int, c_double_p, c_double_p, c_int, c_bool ]
lib.sample_Bspline.restype   =  None
def sample_Bspline( xs, Gs, x0=0.0, dx=1.0, fes=None, order=3, bPBC=True ):
    n = len(xs)
    if fes is None: fes=np.zeros((n,2))
    lib.sample_Bspline(x0, dx, len(Gs), _np_as(Gs,c_double_p), n, _np_as(xs,c_double_p), _np_as(fes,c_double_p), order, bPBC )
    return fes

# void sample_NURBS( double g0, double dg, int ng, double* Gs, double* Ws, int n, double* xs, double* fes ){
lib.sample_NURBS.argtypes  = [c_double, c_double, c_int, c_double_p, c_double_p, c_int, c_double_p, c_double_p ]
lib.sample_NURBS.restype   =  None
def sample_NURBS( xs, Gs, Ws, x0=0.0, dx=1.0, fes=None ):
    n = len(xs)
    if fes is None: fes=np.zeros((n,2))
    lib.sample_NURBS(x0, dx, len(Gs), _np_as(Gs,c_double_p), _np_as(Ws,c_double_p), n, _np_as(xs,c_double_p), _np_as(fes,c_double_p) )
    return fes


# void sample_Bspline2D( double* g0, double* dg, int* ng, double* G, int n, double* ps, double* fes ){
lib.sample_Bspline2D.argtypes  = [c_double_p, c_double_p, c_int_p, c_double_p,                c_int, c_double_p, c_double_p]
lib.sample_Bspline2D.restype   =  None
def sample_Bspline2D( ps, Gs, g0, dg, fes=None):
    n = len(ps)
    g0 = np.array(g0)
    dg = np.array(dg)
    ng = np.array( Gs.shape[::-1], np.int32 )
    if fes is None: fes=np.zeros((n,3))
    lib.sample_Bspline2D( _np_as(g0,c_double_p), _np_as(dg,c_double_p), _np_as(ng,c_int_p), _np_as(Gs,c_double_p), n, _np_as(ps,c_double_p), _np_as(fes,c_double_p) )
    return fes

#void sample_Bspline2D_comb3( double* g0, double* dg, int* ng, double* G, int n, double* ps, double* fes, double* Cs ){
lib.sample_Bspline2D_comb3.argtypes  = [c_double_p, c_double_p, c_int_p, c_double_p,                c_int, c_double_p, c_double_p, c_double_p]
lib.sample_Bspline2D_comb3.restype   =  None
def sample_Bspline2D_comb3( ps, Gs, g0, dg, fes=None, Cs=[1.0,1.0]  ):
    n  = len(ps)
    g0 = np.array(g0)
    dg = np.array(dg)
    ng = np.array( Gs.shape[:2][::-1], np.int32 )
    Cs = np.array( Cs )
    if fes is None: fes=np.zeros((n,3))
    lib.sample_Bspline2D_comb3( _np_as(g0,c_double_p), _np_as(dg,c_double_p), _np_as(ng,c_int_p), _np_as(Gs,c_double_p), n, _np_as(ps,c_double_p), _np_as(fes,c_double_p), _np_as(Cs,c_double_p) )
    return  fes


#void sample_Bspline3D_comb3( double* g0, double* dg, int* ng, double* G, int n, double* ps, double* fes, double* Cs ){
lib.sample_Bspline3D_comb3.argtypes  = [c_double_p, c_double_p, c_int_p, c_double_p,                c_int, c_double_p, c_double_p, c_double_p ]
lib.sample_Bspline3D_comb3.restype   =  None
def sample_Bspline3D_comb3( ps, Gs, g0, dg, fes=None, Cs=[1.0,1.0,1.0] ):
    n  = len(ps)
    g0 = np.array(g0)
    dg = np.array(dg)
    #ng = np.array( Gs.shape[:3][::-1], np.int32 )
    ng = np.array( Gs.shape[:3], np.int32 )
    Cs = np.array( Cs )
    if fes is None: fes=np.zeros((n,4))
    lib.sample_Bspline3D_comb3( _np_as(g0,c_double_p), _np_as(dg,c_double_p), _np_as(ng,c_int_p), _np_as(Gs,c_double_p), n, _np_as(ps,c_double_p), _np_as(fes,c_double_p), _np_as(Cs,c_double_p) )
    return fes


#void sample_Bspline3D            ( double* g0, double* dg, int* ng, double* G,               int n, double* ps, double* fes ){
#void sample_SplineHermite3D_deriv( double* g0, double* dg, int* ng, double* Eg, double* dEg, int n, double* ps, double* fes ){
lib.sample_Bspline3D.argtypes  = [c_double_p, c_double_p, c_int_p, c_double_p,                c_int, c_double_p, c_double_p]
lib.sample_Bspline3D.restype   =  None
def sample_Bspline3D( ps, Eg, g0, dg, fes=None):
    n = len(ps)
    g0 = np.array(g0)
    dg = np.array(dg)
    ng = np.array( Eg.shape[::-1], np.int32 )
    if fes is None: fes=np.zeros((n,4))
    lib.sample_Bspline3D( _np_as(g0,c_double_p), _np_as(dg,c_double_p), _np_as(ng,c_int_p), _np_as(Eg,c_double_p), n, _np_as(ps,c_double_p), _np_as(fes,c_double_p) )
    return fes

#void sample_SplineHermite( double g0, double dg, int ng, double* Eg, int n, double* xs, double* fes ){
lib.sample_SplineHermite.argtypes  = [c_double, c_double, c_int, c_double_p, c_int, c_double_p, c_double_p ]
lib.sample_SplineHermite.restype   =  None
def sample_SplineHermite( xs, Eps, g0=0.0, dg=1.0, fes=None ):
    n = len(xs)
    if fes is None: fes=np.zeros((n,2))
    lib.sample_SplineHermite(g0, dg, len(Eps), _np_as(Eps,c_double_p), n, _np_as(xs,c_double_p), _np_as(fes,c_double_p) )
    return fes

#void sample_SplineHermite_comb( double g0, double dg, int ng, double* Eg, int n, double* xs, double* fes, int ncomb, double* Cs ){
lib.sample_SplineHermite_comb.argtypes  = [c_double, c_double, c_int, c_double_p, c_int, c_double_p, c_double_p, c_int, c_double_p ]
lib.sample_SplineHermite_comb.restype   =  None
def sample_SplineHermite_comb( xs, Eps, Cs, ncomb=2, g0=0.0, dg=1.0, fes=None ):
    n = len(xs)
    if fes is None: fes=np.zeros((n,2))
    Cs = np.array(Cs,dtype=np.float64)
    lib.sample_SplineHermite_comb(g0, dg, len(Eps), _np_as(Eps,c_double_p), n, _np_as(xs,c_double_p), _np_as(fes,c_double_p), ncomb, _np_as(Cs,c_double_p) )
    return fes

#void sample1D_deriv( const double g0, const double dg, const int ng, const Vec2d* FE, const int n, const double* ps, Vec2d* fes ){
lib.sample_SplineHermite1D_deriv.argtypes  = [c_double, c_double, c_int, c_double_p, c_int, c_double_p, c_double_p ]
lib.sample_SplineHermite1D_deriv.restype   =  None
def sample_SplineHermite1D_deriv( ps, EFg, g0, dg, fes=None):
    n = len(ps)
    ng= len(EFg)
    if fes is None: fes=np.zeros((n,2))
    lib.sample_SplineHermite1D_deriv( g0, dg, ng, _np_as(EFg,c_double_p), n, _np_as(ps,c_double_p), _np_as(fes,c_double_p) )
    return fes

#void sample_SplineHermite2D_deriv( double* g0, double* dg, int* ng, double* Eg, double* dEg, int n, double* ps, double* fes ){
lib.sample_SplineHermite2D_deriv.argtypes  = [c_double_p, c_double_p, c_int_p, c_double_p,  c_double_p, c_int, c_double_p, c_double_p]
lib.sample_SplineHermite2D_deriv.restype   =  None
def sample_SplineHermite2D_deriv( ps, Eg, dEg, g0, dg, fes=None):
    n = len(ps)
    g0 = np.array(g0)
    dg = np.array(dg)
    ng = np.array( Eg.shape, np.int32 )
    if fes is None: fes=np.zeros((n,4))
    lib.sample_SplineHermite2D_deriv( _np_as(g0,c_double_p), _np_as(dg,c_double_p), _np_as(ng,c_int_p), _np_as(Eg,c_double_p), _np_as(dEg,c_double_p),  n, _np_as(ps,c_double_p), _np_as(fes,c_double_p) )
    return fes


# void sample_SplineHermite2D_comb( double* g0, double* dg, int* ng, double* Gs, int n, double* ps, double* fes, int ncomb, double* Cs ){
lib.sample_SplineHermite2D_comb.argtypes  = [c_double_p, c_double_p, c_int_p, c_double_p,  c_int, c_double_p, c_double_p, c_int, c_double_p ]
lib.sample_SplineHermite2D_comb.restype   =  None
def sample_SplineHermite2D_comb( ps, Gs, g0, dg, ncomb=2, fes=None, Cs=[1.0,1.0] ):
    n = len(ps)
    g0 = np.array(g0)
    dg = np.array(dg)
    #ng = np.array( Gs.shape[:2][::-1], np.int32 )
    ng = np.array( Gs.shape[:2], np.int32 )    # y-axis should be fastest
    C = np.array(Cs,dtype=np.float64)
    if fes is None: fes=np.zeros((n,3))
    lib.sample_SplineHermite2D_comb( _np_as(g0,c_double_p), _np_as(dg,c_double_p), _np_as(ng,c_int_p), _np_as(Gs,c_double_p), n,_np_as(ps,c_double_p), _np_as(fes,c_double_p), ncomb, _np_as(C,c_double_p) )
    return fes

#void sample_SplineHermite3D_deriv( double* g0, double* dg, int* ng, double* Eg, double* dEg, int n, double* ps, double* fes ){
lib.sample_SplineHermite3D_deriv.argtypes  = [c_double_p, c_double_p, c_int_p, c_double_p, c_double_p,  c_int, c_double_p, c_double_p]
lib.sample_SplineHermite3D_deriv.restype   =  None
def sample_SplineHermite3D_deriv( ps, Eg, dEg, g0, dg, fes=None):
    n = len(ps)
    g0 = np.array(g0)
    dg = np.array(dg)
    ng = np.array( Eg.shape, np.int32 )
    if fes is None: fes=np.zeros((n,4))
    lib.sample_SplineHermite3D_deriv( _np_as(g0,c_double_p), _np_as(dg,c_double_p), _np_as(ng,c_int_p), _np_as(Eg,c_double_p), _np_as(dEg,c_double_p), n, _np_as(ps,c_double_p), _np_as(fes,c_double_p) )
    return fes

#void sample_SplineHermite3D_comb3( double* g0, double* dg, int* ng, double* EFg, int n, double* ps, double* fes, double* Cs ){
lib.sample_SplineHermite3D_comb3.argtypes  = [c_double_p, c_double_p, c_int_p, c_double_p, c_int, c_double_p, c_double_p, c_double_p ]
lib.sample_SplineHermite3D_comb3.restype   =  None
def sample_SplineHermite3D_comb3( ps, EFg, g0, dg, fes=None, Cs=[1.0,1.0,1.0] ):
    n = len(ps)
    g0 = np.array(g0)
    dg = np.array(dg)
    ng = np.array( EFg.shape, np.int32 )
    C = np.array(Cs,dtype=np.float64)
    if fes is None: fes=np.zeros((n,4))
    lib.sample_SplineHermite3D_comb3( _np_as(g0,c_double_p), _np_as(dg,c_double_p), _np_as(ng,c_int_p), _np_as(EFg,c_double_p), n, _np_as(ps,c_double_p), _np_as(fes,c_double_p), _np_as(C,c_double_p) )
    return fes

#void sample_SplineHermite2D( double* g0, double* dg, int* ng, double* Eg, int n, double* ps, double* fes )
lib.sample_SplineHermite2D.argtypes  = [c_double_p, c_double_p, c_int_p, c_double_p, c_int, c_double_p, c_double_p]
lib.sample_SplineHermite2D.restype   =  None
def sample_SplineHermite2D( ps, Eg, g0, dg, fes=None):
    n = len(ps)
    g0 = np.array(g0)
    dg = np.array(dg)
    ng = np.array( Eg.shape[::-1], np.int32 )
    if fes is None: fes=np.zeros((n,3))
    lib.sample_SplineHermite2D( _np_as(g0,c_double_p), _np_as(dg,c_double_p), _np_as(ng,c_int_p), _np_as(Eg,c_double_p), n, _np_as(ps,c_double_p), _np_as(fes,c_double_p) )
    return fes

#void sample_SplineHermite3D( double* g0, double* dg, int* ng, double* Eg, int n, double* ps, double* fes )
lib.sample_SplineHermite3D.argtypes  = [c_double_p, c_double_p, c_int_p, c_double_p, c_int, c_double_p, c_double_p]
lib.sample_SplineHermite3D.restype   =  None
def sample_SplineHermite3D( ps, Eg, g0, dg, fes=None):
    n = len(ps)
    g0 = np.array(g0)
    dg = np.array(dg)
    if fes is None: fes=np.zeros((n,4))
    ng = np.array( Eg.shape, np.int32 )
    lib.sample_SplineHermite3D( _np_as(g0,c_double_p), _np_as(dg,c_double_p), _np_as(ng,c_int_p), _np_as(Eg,c_double_p), n, _np_as(ps,c_double_p), _np_as(fes,c_double_p) )
    return fes

#void sample_SplineHermite3D_f( float* g0, float* dg, int* ng, float* Eg, int n, float* ps, float* fes ){
lib.sample_SplineHermite3D_f.argtypes  = [c_float_p, c_float_p, c_int_p, c_float_p, c_int, c_float_p, c_float_p]
lib.sample_SplineHermite3D_f.restype   =  None
def sample_SplineHermite3D_f( ps, Eg, g0, dg, fes=None):
    n = len(ps)
    g0 = np.array(g0, dtype=np.float32)
    dg = np.array(dg, dtype=np.float32)
    ng = np.array( Eg.shape, np.int32 )
    if fes is None: fes=np.zeros((n,4), dtype=np.float32)
    lib.sample_SplineHermite3D_f( _np_as(g0,c_float_p), _np_as(dg,c_float_p), _np_as(ng,c_int_p), _np_as(Eg,c_float_p), n, _np_as(ps,c_float_p), _np_as(fes,c_float_p) )
    return fes

#void sampleCoulombPBC( int nps, double* ps, double* fe, int natom,  double* apos, double* Qs, double* lvec, int* nPBC, double Rdamp ){
lib.sampleCoulombPBC.argtypes  = [c_int, c_double_p, c_double_p, c_int, c_double_p, c_double_p, c_double_p, c_int_p, c_double]
lib.sampleCoulombPBC.restype   =  None
def sampleCoulombPBC( ps, apos, Qs, lvec=[[10.0,0.0,0.0],[10.0,0.0,0.0],[10.0,0.0,0.0]], nPBC=[1,1,1], fe=None, Rdamp=1e-32 ):
    nps   = len(ps)
    natom = len(apos)
    ps    = np.array(ps,   dtype=np.float64)
    apos  = np.array(apos, dtype=np.float64)
    Qs    = np.array(Qs,   dtype=np.float64)
    if fe is None: fe=np.zeros( (nps,4) )
    lvec  = np.array(lvec, dtype=np.float64)
    nPBC = np.array(nPBC,  dtype=np.int32)
    lib.sampleCoulombPBC( nps, _np_as(ps,c_double_p), _np_as(fe,c_double_p), natom, _np_as(apos,c_double_p), _np_as(Qs,c_double_p), _np_as(lvec,c_double_p), _np_as(nPBC,c_int_p), Rdamp )
    return fe


# void sample_SplineConstr( double x0, double dx, int np, double* Eps, int n, double* xs, double* Es, double* Fs ){
lib.sample_SplineConstr.argtypes  = [c_double, c_double, c_int, c_double_p, c_int, c_double_p, c_double_p, c_double_p]
lib.sample_SplineConstr.restype   =  None
def sample_SplineConstr( xs, Eps, x0=0.0, dx=1.0, Es=None, Fs=None):
    n = len(xs)
    if Es is None: Es=np.zeros(n)
    if Fs is None: Fs=np.zeros(n)
    lib.sample_SplineConstr(x0, dx, len(Eps), _np_as(Eps,c_double_p), n, _np_as(xs,c_double_p), _np_as(Es,c_double_p), _np_as(Fs,c_double_p))
    return Es,Fs

#  void sample_DistConstr( double lmin, double lmax, double kmin, double kmax, double flim , int n, double* xs, double* Es, double* Fs ){
lib.sample_DistConstr.argtypes  = [c_double, c_double, c_double, c_double, c_double, c_int, c_double_p, c_double_p, c_double_p]
lib.sample_DistConstr.restype   =  None
def sample_DistConstr( xs, lmin=1, lmax=1, kmin=1, kmax=1, flim=1e+300, Es=None, Fs=None):
    n = len(xs)
    if Es is None: Es=np.zeros(n)
    if Fs is None: Fs=np.zeros(n)
    lib.sample_DistConstr(lmin, lmax, kmin, kmax, flim, n, _np_as(xs,c_double_p), _np_as(Es,c_double_p), _np_as(Fs,c_double_p))
    return Es,Fs

#  void sample_evalPiAling( double K, double c0, int n, double* angles, double* Es, double* Fs ){
lib.sample_evalPiAling.argtypes  = [c_double, c_double, c_double, c_double, c_int, c_double_p, c_double_p, c_double_p]
lib.sample_evalPiAling.restype   =  None
def sample_evalPiAling( angles, K=1.0, ang0=0.0, r1=1.,r2=1., Es=None, Fs=None):
    n = len(angles)
    if Es is None: Es=np.zeros(n)
    if Fs is None: Fs=np.zeros(n)
    lib.sample_evalPiAling(K, ang0, r1, r2, n, _np_as(angles,c_double_p), _np_as(Es,c_double_p), _np_as(Fs,c_double_p))
    return Es,Fs

#  void sample_evalAngleCos( double K, double c0, int n, double* angles, double* Es, double* Fs ){
lib.sample_evalAngleCos.argtypes  = [c_double, c_double, c_double, c_double, c_int, c_double_p, c_double_p, c_double_p]
lib.sample_evalAngleCos.restype   =  None
def sample_evalAngleCos( angles, K=1.0, ang0=0.0, r1=1.,r2=1., Es=None, Fs=None):
    n = len(angles)
    if Es is None: Es=np.zeros(n)
    if Fs is None: Fs=np.zeros(n)
    lib.sample_evalAngleCos(K, ang0, r1, r2, n, _np_as(angles,c_double_p), _np_as(Es,c_double_p), _np_as(Fs,c_double_p))
    return Es,Fs

#  void sample_evalAngleCosHalf( double K, double c0, int n, double* angles, double* Es, double* Fs ){
lib.sample_evalAngleCosHalf.argtypes  = [c_double, c_double, c_double, c_double, c_int, c_double_p, c_double_p, c_double_p]
lib.sample_evalAngleCosHalf.restype   =  None
def sample_evalAngleCosHalf( angles, K=1.0, ang0=0.0, r1=1.,r2=1., Es=None, Fs=None):
    n = len(angles)
    if Es is None: Es=np.zeros(n)
    if Fs is None: Fs=np.zeros(n)
    lib.sample_evalAngleCosHalf(K, ang0, r1, r2, n, _np_as(angles,c_double_p), _np_as(Es,c_double_p), _np_as(Fs,c_double_p))
    return Es,Fs

#  void sampleNonBond(int n, double* rs, double* Es, double* fs, int kind, double*REQi_,double*REQj_, double K ){
lib.sampleNonBond.argtypes  = [c_int, array1d, array1d, array1d, c_int, array1d, array1d, c_double, c_double ]
lib.sampleNonBond.restype   =  None
def sampleNonBond( rs, Es=None, Fs=None, kind=1, REQi=(1.487,0.0006808,0.0), REQj=(1.487,0.0006808,0.0), K=-1.0, Rdamp=1.0 ):
    n =len(rs)
    if Es is None: Es=np.zeros(n)
    if Fs is None: Fs=np.zeros(n)
    rs=np.array(rs)
    REQi=np.array(REQi)
    REQj=np.array(REQj)
    lib.sampleNonBond(n, rs, Es, Fs, kind, REQi, REQj, K, Rdamp)
    return Es,Fs

#  int findHbonds( double Rcut, double Hcut, double angMax ){
lib.findHbonds.argtypes  = [ c_double, c_double, c_double]
lib.findHbonds.restype   =  c_int
def findHbonds( Rcut=4.0, Hcut=0.0001, angMax=30.0 ):
    return lib.findHbonds( Rcut, Hcut, angMax )

#  int sampleHbond( int ib, int n, double* rs, double* Es, double* fs, int kind, Vec2d mask, double K, double Rdamp ){
lib.sampleHbond.argtypes  = [c_int,c_int, array1d, array1d, array1d, c_int, c_double, c_double, c_double, c_double, c_double, c_char_p ]
lib.sampleHbond.restype   =  c_int
def sampleHbond( ib, rs, Es=None, Fs=None, kind=1, maskQ=1.0, maskH=1.0, K=-1.0, Rdamp=1.0, dcomp=1.0 ):
    n =len(rs)
    if Es is None: Es=np.zeros(n)
    if Fs is None: Fs=np.zeros(n)
    rs  =np.array(rs)
    s = ctypes.create_string_buffer(1024)
    lib.sampleHbond(ib, n, rs, Es, Fs, kind, maskQ, maskH, K, Rdamp, dcomp, s )
    s = s.value.decode('utf-8')
    return Es,Fs,s

#void sampleNonBondTypes( int n, double* rs, double* Es, double* fs, int kind, double qH, double qX, double K, double Rdamp, double dcomp, char* type_str ){
lib.sampleNonBondTypes.argtypes  = [ c_int, array1d, array1d, array1d, c_int, c_double, c_double, c_double, c_double, c_double, c_char_p ]
lib.sampleNonBondTypes.restype   =  c_int
def sampleNonBondTypes( type_str, rs, Es=None, Fs=None, kind=1, qH=1.0, qX=1.0, K=-1.0, Rdamp=1.0, dcomp=1.0 ):
    n =len(rs)
    if Es is None: Es=np.zeros(n)
    if Fs is None: Fs=np.zeros(n)
    rs  =np.array(rs)
    s = type_str.encode('utf8')
    lib.sampleNonBondTypes( n, rs, Es, Fs, kind, qH, qX, K, Rdamp, dcomp, s )
    return Es,Fs

# void sampleSurf(char* name, int n, double* rs, double* Es, double* fs, int kind, double*REQ_, double K, double Rdamp ){
lib.sampleSurf.argtypes  = [c_char_p, c_int, array1d, array1d, array1d, c_int, c_int, c_double, c_double, c_double, array1d, c_bool]
lib.sampleSurf.restype   =  None
def sampleSurf( name, rs, Es=None, fs=None, kind=1, atyp=0, Q=0.0, K=-1.0, Rdamp=1.0, pos0=(0.,0.,0.), bSave=False ):
    if name is not None: name=name.encode('utf8')
    n =len(rs)
    if Es is None: Es=np.zeros(n)
    if fs is None: fs=np.zeros(n)
    rs=np.array(rs)
    pos0=np.array(pos0)
    lib.sampleSurf( name, n, rs, Es, fs, kind, atyp, Q, K, Rdamp, pos0, bSave )
    return Es,fs

# void sampleSurf_vecs(int n, double* poss_, double* FEs_, int kind, int ityp, double RvdW, double EvdW, double Q, double K, double RQ, int npbc, bool bSave){
lib.sampleSurf_vecs.argtypes  = [ c_int, array2d, array2d, c_int, c_int,  c_double, c_double, c_double, c_double, c_double, c_int, c_bool]
lib.sampleSurf_vecs.restype   =  None
def sampleSurf_vecs(ps, FEs=None, kind=1, ityp=-1, RvdW=1.487, EvdW=0.0006808, Q=0.0, K=+1.5, Rdamp=0.1, npbc=1, bSave=False ):
    n =len(ps)
    if FEs is None: FEs=np.zeros((n,4))
    lib.sampleSurf_vecs( n, ps, FEs, kind, ityp, RvdW, EvdW, Q, K, Rdamp, npbc, bSave )
    return FEs


# void sampleSurf_new( int n, double* ps_, double* FEout_, int kind, double* REQ_, double K, double RQ ){
lib.sampleSurf_new.argtypes  = [ c_int, array2d, array2d, c_int, array1d, c_double, c_double ]
lib.sampleSurf_new.restype   =  None
def sampleSurf_new( ps, PLQH, FEout=None, mode=1, K=-1.0, Rdamp=1.0 ):
    n =len(ps)
    if FEout is None: FEout=np.zeros( (n,4) )
    PLQH=np.array(PLQH)
    lib.sampleSurf_new( n, ps, FEout, mode, PLQH, K, Rdamp )
    return FEout

# # void sampleSurf_vecs(char* name, int n, double* rs, double* Es, double* fs, int kind, double*REQ_, double K, double Rdamp ){
# lib.sampleSurf_vecs.argtypes  = [c_char_p, c_int, array2d, array1d, array2d, c_int, c_int, c_double, c_double, c_double, array1d, c_bool]
# lib.sampleSurf_vecs.restype   =  None
# def sampleSurf_vecs( name, poss, Es=None, fs=None, kind=1, atyp=0, Q=0.0, K=-1.0, Rdamp=1.0, pos0=(0.,0.,0.), bSave=False ):
#     if name is not None: name=name.encode('utf8')
#     n =len(poss)
#     if Es is None: Es=np.zeros(n)
#     if fs is None: fs=np.zeros((n,3))
#     pos0=np.array(pos0)
#     lib.sampleSurf_vecs( name, n, poss, Es, fs, kind, atyp, Q, K, Rdamp, pos0, bSave )
#     return Es,fs

# void setupCollisionDamping( int ndampstep, double damping_medium, double collisionDamping, double collisionDamping_NB, double col_damp_dRcut ){
lib.setupCollisionDamping.argtypes  = [c_int, c_double, c_double, c_double, c_double, c_double, c_double]
lib.setupCollisionDamping.restype   =  None
def setupCollisionDamping( nstep=10, medium=0.02, cB=-1.0, cA=-1.0, cNB=-1.0, dRcut1=-0.2, dRcut2=0.3 ):
    #print( "setupCollisionDamping(): ",nstep,medium,cB,cA,cNB,dRcut1,dRcut2 )
    lib.setupCollisionDamping( nstep, medium, cB, cA, cNB, dRcut1, dRcut2 )

#void setup_accel(int nstep_acc_min_, double cos_vf_acc_ ){
lib.setup_accel.argtypes  = [c_int, c_double]
lib.setup_accel.restype   =  None
def setup_accel( nstep_acc_min=10, cos_vf_acc=0.5 ):
    #print( "setup_accel(): ",nstep_acc_min,cos_vf_acc )
    lib.setup_accel( nstep_acc_min, cos_vf_acc )

#printBuffNames(){
lib.printBuffNames.argtypes = []
lib.printBuffNames.restype  = None
def printBuffNames():
    lib.printBuffNames()

#int* getIBuff(const char* name){
lib.getIBuff.argtypes = [c_char_p]
lib.getIBuff.restype  = c_int_p
def getIBuff(name,sh):
    if not isinstance(sh, tuple): sh=(sh,)
    name=name.encode('utf8')
    ptr = lib.getIBuff(name)
    return np.ctypeslib.as_array( ptr, shape=sh)

#double* getBuff(const char* name){
lib.getBuff.argtypes = [c_char_p]
lib.getBuff.restype  = c_double_p
def getBuff(name,sh):
    if not isinstance(sh, tuple): sh=(sh,)
    name=name.encode('utf8')
    ptr = lib.getBuff(name)
    print("getBuff(): %s ptr=%s" %(name,ptr))
    if ptr is None: print("getBuff(): %s not found" %name); return None
    return np.ctypeslib.as_array( ptr, shape=sh)

#double* getBuff(const char* name){
lib.getBBuff.argtypes = [c_char_p]
lib.getBBuff.restype  = c_bool_p
def getBBuff(name,sh):
    if not isinstance(sh, tuple): sh=(sh,)
    name=name.encode('utf8')
    ptr = lib.getBBuff(name)
    return np.ctypeslib.as_array( ptr, shape=sh)

<<<<<<< HEAD
=======
# Add the new function definition for get_molecule_natoms
lib.get_molecule_natoms.argtypes = []
lib.get_molecule_natoms.restype = c_int

def get_molecule_natoms():
    """
    Retrieves the number of atoms in the molecule.

    Returns:
        int: The number of atoms in the molecule.
    """
    return lib.get_molecule_natoms()

# Add the new function definitions
lib.get_gridFF_info.argtypes = [c_int_p, c_double_p]
lib.get_gridFF_info.restype = None

def get_gridFF_info():
    """
    Retrieves grid FF information.

    Returns:
        tuple: A tuple containing shift0, pos0, natoms, and atoms_.size.
    """
    global gff_shift0, gff_pos0, gff_cell, gff_dCell, gff_natoms, gff_natoms_
    int_data = np.zeros(2, dtype=np.int32)
    float_data = np.zeros(24, dtype=np.float64)
    lib.get_gridFF_info(int_data.ctypes.data_as(c_int_p),
                        float_data.ctypes.data_as(c_double_p))
    gff_shift0 = float_data[0:3]
    gff_pos0 = float_data[3:6]
    gff_cell = float_data[6:15].reshape((3, 3))      # Reshape to 3x3 matrix
    gff_dCell = float_data[15:24].reshape((3, 3))     # Reshape to 3x3 matrix
    gff_natoms = int_data[0]
    gff_natoms_ = int_data[1]
    print("GridFF info -> shift0:", gff_shift0, " pos0:", gff_pos0,
          " substrate natoms:", gff_natoms, " atoms_.size:", gff_natoms_)
    return gff_shift0, gff_pos0,gff_cell,gff_dCell, gff_natoms, gff_natoms_


# Add the new function definitions
lib.get_atom_positions.argtypes = [c_double_p, c_double_p]
lib.get_atom_positions.restype = None


def get_atom_positions():
    """
    Retrieves the atom positions of the substrate and molecule.

    Returns:
        tuple: A tuple containing two NumPy arrays:
            - substrate_apos (numpy.ndarray): Substrate atom positions (natoms_substrate, 3).
            - molecule_apos (numpy.ndarray): Molecule atom positions (natoms_molecule, 3).
    """
    global gff_natoms
    natoms_molecule = get_molecule_natoms()
    substrate_apos = np.zeros((gff_natoms, 3), dtype=np.float64)  # Use gff_natoms
    molecule_apos = np.zeros((natoms_molecule, 3), dtype=np.float64)  # Use natoms_molecule
    lib.get_atom_positions(substrate_apos.ctypes.data_as(c_double_p),
                            molecule_apos.ctypes.data_as(c_double_p))
    return substrate_apos, molecule_apos

>>>>>>> 6c13199c
#def getBuffs( nnode, npi, ncap, nbond, NEIGH_MAX=4 ):
def getBuffs( NEIGH_MAX=4 ):
    print("getBuffs()")
    init_buffers( False )
    #natom=nnode+ncap
    #nvecs=natom+npi
    #nDOFs=nvecs*3
    global ffflags
    ffflags = getBBuff( "ffflags" , (14,) )
    global ndims,Es
    ndims = getIBuff( "ndims", (9,) )  # [nDOFs,natoms,nnode,ncap,npi,nbonds]
    global nDOFs,natoms,nnode,ncap,npi,nvecs,nbonds,ne,ie0
    # MFF_lib.cpp::init_buffers() ndims{nDOFs=9,natoms=3,nnode=1,ncap=2,npi=0,nbonds=2,nvecs=3,ne=0,ie0=3}
    nDOFs=ndims[0]; natoms=ndims[1];  nnode=ndims[2]; ncap=ndims[3]; npi=ndims[4]; nbonds=ndims[5]; nvecs=ndims[6]; ne=ndims[7]; ie0=ndims[8]
    print( "getBuffs(): nDOFs=%i nvecs=%i  natoms=%i nnode=%i ncap=%i npi=%i nbonds=%i nvecs=%i ne=%i ie0=%i " %(nDOFs,nvecs,natoms,nnode,ncap,npi,nbonds,nvecs,ne,ie0) )
    Es    = getBuff ( "Es",    (6,) )  # [ Etot,Eb,Ea, Eps,EppT,EppI; ]
    global DOFs,fDOFs,vDOFs,apos,fapos,REQs,PLQs,pipos,fpipos,bond_l0,bond_k, bond2atom,neighs,selection
    #Ebuf     = getEnergyTerms( )
    apos      = getBuff ( "apos",     (natoms,3) )
    fapos     = getBuff ( "fapos",    (natoms,3) )
    REQs      = getBuff ( "REQs",     (natoms,4) )
    PLQs      = getBuff ( "PLQs",     (natoms,4) )
    if glob_bMMFF:
        DOFs      = getBuff ( "DOFs",     (nvecs,3)  )
        fDOFs     = getBuff ( "fDOFs",    (nvecs,3)  )
        vDOFs     = getBuff ( "vDOFs",    (nvecs,3)  )
        pipos     = getBuff ( "pipos",    (npi,3)    )
        fpipos    = getBuff ( "fpipos",   (npi,3)    )
        #bond_l0   = getBuff ( "bond_l0",  (nbonds)   )
        #bond_k    = getBuff ( "bond_k",   (nbonds)   )
        #Kneighs   = getBuff ( "Kneighs",  (nnode,NEIGH_MAX) )
        #bond2atom = getIBuff( "bond2atom",(nbonds,2) )
    neighs    = getIBuff( "neighs",  (nnode,NEIGH_MAX) )
    selection = getIBuff( "selection",  (natoms) )
    print( "getBuffs DONE" )

def getBuffs_UFF( NEIGH_MAX=4 ):
    print("getBuffs_UFF()")
    init_buffers( True )
    # ndims :  int _natoms, nbonds, nangles, ndihedrals, ninversions, nf; // 5
    # ndims :  int i0dih,i0inv,i0ang,i0bon;                               // 4
    # Es: double Etot, Eb, Ea, Ed, Ei;                                    // 5
    global ffflags
    ffflags = getBBuff( "ffflags" , (14,) )
    global ndims,Es
    ndims = getIBuff( "ndims", (10,) )  # [_natoms, nbonds, nangles, ndihedrals, ninversions, nf, i0dih,i0inv,i0ang,i0bon]
    global natoms, nbonds, nangles, ndihedrals, ninversions, nf, i0dih,i0inv,i0ang,i0bon
    natoms=ndims[0]; nbonds=ndims[1]; nangles=ndims[2]; ndihedrals=ndims[3]; ninversions=ndims[4]; nf=ndims[5]; i0dih=ndims[6]; i0inv=ndims[7]; i0ang=ndims[8]; i0bon=ndims[9]
    print( "getBuffs(): natoms=%i nbonds=%i nangles=%i ndihedrals=%i ninversions=%i nf=%i i0dih=%i i0inv=%i i0ang=%i i0bon=%i " %(natoms,nbonds,nangles,ndihedrals,ninversions,nf,i0dih,i0inv,i0ang,i0bon) )
    Es    = getBuff ( "Es",    (5,) )  # [ Etot,Eb,Ea,Ed,Ei ]
    global apos,fapos,REQs,hneigh,fint,bonAtoms,angAtoms,dihAtoms,invAtoms,neighs,neighBs,bonParams,angParams,dihParams,invParams,angNgs,dihNgs,invNgs
    #Ebuf     = getEnergyTerms( )
    apos      = getBuff ( "apos",     (natoms,3) )
    fapos     = getBuff ( "fapos",    (natoms,3) )
    REQs      = getBuff ( "REQs",     (natoms,4) )
    # ------ UFF
    hneigh    = getBuff ( "hneigh",    (natoms*NEIGH_MAX,4) )
    fint      = getBuff ( "fint",      (nf,3) )

    bonParams = getBuff ( "bonParams", (nbonds,2)      )
    angParams = getBuff ( "angParams", (nangles,5)     )
    dihParams = getBuff ( "dihParams", (ndihedrals,3)  )
    invParams = getBuff ( "invParams", (ninversions,4) )

    bonAtoms  = getIBuff( "bonAtoms",  (nbonds,2)      )
    angAtoms  = getIBuff( "angAtoms",  (nangles,3)     )
    dihAtoms  = getIBuff( "dihAtoms",  (ndihedrals,4)  )
    invAtoms  = getIBuff( "invAtoms",  (ninversions,4) )

    angNgs    = getIBuff( "angNgs",    (nangles,2)     )
    dihNgs    = getIBuff( "dihNgs",    (ndihedrals,3)  )
    invNgs    = getIBuff( "invNgs",    (ninversions,3) )

    neighs    = getIBuff( "neighs",    (natoms,4)      )
    neighBs   = getIBuff( "neighBs",   (natoms,4)      )

    # // Quat4i *  neighBs   __attribute__((aligned(64))) = 0; // [natoms]      bond indices for each neighbor
    # // Vec2i  *  bonAtoms  __attribute__((aligned(64))) = 0; // [nbonds]      bonds atoms
    # // Vec2d  *  bonParams __attribute__((aligned(64))) = 0; // [nbonds]      bonds parameters
    # // Vec3i  *  angAtoms  __attribute__((aligned(64))) = 0; // [nangles]     angles atoms
    # // double5*  angParams __attribute__((aligned(64))) = 0; // [nangles]     angles parameters
    # // Quat4i *  dihAtoms  __attribute__((aligned(64))) = 0; // [ndihedrals]  dihedrals atoms
    # // Vec3d  *  dihParams __attribute__((aligned(64))) = 0; // [ndihedrals]  dihedrals parameters
    # // Quat4i *  invAtoms  __attribute__((aligned(64))) = 0; // [ninversions] inversions atoms
    # // Quat4d *  invParams __attribute__((aligned(64))) = 0; // [ninversions] inversions parameters

    # // Vec2i * angNgs __attribute__((aligned(64))) = 0; // [nangles]     angles neighbor index
    # // Vec3i * dihNgs __attribute__((aligned(64))) = 0; // [ndihedrals]  dihedrals neighbor index
    # // Vec3i * invNgs __attribute__((aligned(64))) = 0; // [ninversions] inversions neighbor index

    

    print( "getBuffs DONE" )

#  void init_buffers()
lib.init_buffers.argtypes  = []
lib.init_buffers.restype   =  None
def init_buffers( bUFF=False ):
    global bBuffersInitialized
    if bBuffersInitialized: 
        print("init_buffers():Buffers already initialized => return")
        return
    bBuffersInitialized = True
    #print( "init_buffers()" )
    if bUFF:
        lib.init_buffers_UFF()
    else:
        lib.init_buffers()


'''
#  void init_params(const char* fatomtypes, const char* fbondtypes)
lib.init_params.argtypes  = [c_char_p, c_char_p, c_char_p]
lib.init_params.restype   =  None
def init_params(fatomtypes, fbondtypes, fbondangles ):
    fatomtypes = fatomtypes.encode('utf8')
    fbondtypes = fbondtypes.encode('utf8')
    fbondangles = fbondangles.encode('utf8')
    return lib.init_params(fatomtypes,fbondtypes,fbondangles)
'''

'''
#  void init_nonbond()
lib.init_nonbond.argtypes  = []
lib.init_nonbond.restype   =  None
def init_nonbond():
    return lib.init_nonbond()
'''

# void print_setup(){
lib.print_setup.argtypes  = []
lib.print_setup.restype   =  None
def print_setup():
    return lib.print_setup()


#  void print_debugs( bool bParams, bool bNeighs, bool bShifts ){
lib.print_debugs.argtypes  = [c_bool, c_bool, c_bool]
lib.print_debugs.restype   =  None
def print_debugs(bParams=True, bNeighs=True, bShifts=False):
    return lib.print_debugs(bParams, bNeighs, bShifts)

#  void clear         (                      )
lib.clear.argtypes  = []
lib.clear.restype   =  None
def clear():
    return lib.clear()

#  void init_nonbond()
#lib.init.argtypes  = []
#lib.init.restype   =  None
#def init():
#    isInitialized = True
#    lib.init()

def cstr( s ):
    if s is None: return None
    return s.encode('utf8')

#  void setVerbosity( int verbosity_, int idebug_ ){
lib.setVerbosity.argtypes  = [c_int, c_int]
lib.setVerbosity.restype   =  None
def setVerbosity( verbosity=1, idebug=0 ):
    return lib.setVerbosity( verbosity, idebug )

# interface to init on the C++ side (MMFF_lib.cpp)

#void* init( char* xyz_name, char* surf_name, char* smile_name, bool bMMFF, bool bEpairs, bool bUFF, bool b141, bool bSimple, bool bConj, bool bCumulene, int* nPBC, double gridStep, char* sElementTypes, char* sAtomTypes, char* sBondTypes, char* sAngleTypes, char* sDihedralTypes ){
#lib.init(      cstr(xyz_name), cstr(surf_name), cstr(smile_name),  bMMFF, bEpairs,   bUFF,   b141, bSimple,  bConj, bCumulene,    nPBC, gridStep, cstr(sElementTypes), cstr(sAtomTypes), cstr(sBondTypes), cstr(sAngleTypes), cstr(sDihedralTypes) )
lib.init.argtypes  = [c_char_p,        c_char_p,         c_char_p, c_bool,  c_bool, c_bool, c_bool,  c_bool, c_bool,    c_bool, array1i, c_double,            c_char_p,         c_char_p,         c_char_p,          c_char_p,             c_char_p]
lib.init.restype   =  c_void_p
def init(
        xyz_name  =None,
        surf_name =None,
        smile_name=None,
        sElementTypes  = "data/ElementTypes.dat",
        sAtomTypes     = "data/AtomTypes.dat",
        sBondTypes     = "data/BondTypes.dat",
        sAngleTypes    = "data/AngleTypes.dat",
        sDihedralTypes = "data/DihedralTypes.dat",
        bMMFF=True,
        bEpairs=False,
        nPBC=(1,3,0),
        gridStep=0.1,
        bUFF=False,
        b141=True,
        bSimple=False,
        bConj=True,
        bCumulene=True
    ):
    global glob_bMMFF, glob_bUFF
    glob_bMMFF = bMMFF
    glob_bUFF = bUFF
    nPBC=np.array(nPBC,dtype=np.int32)
    return lib.init( cstr(xyz_name), cstr(surf_name), cstr(smile_name), bMMFF, bEpairs, bUFF, b141, bSimple, bConj, bCumulene, nPBC, gridStep, cstr(sElementTypes), cstr(sAtomTypes), cstr(sBondTypes), cstr(sAngleTypes), cstr(sDihedralTypes) )


#void initParams          ( const char* sElementTypes, const char* sAtomTypes, const char* sBondTypes, const char* sAngleTypes, const char* sDihedralTypes ){
lib.initParams.argtypes  = [c_char_p, c_char_p, c_char_p, c_char_p, c_char_p]
lib.initParams.restype   =  None
def initParams(
        sElementTypes  = "data/ElementTypes.dat",
        sAtomTypes     = "data/AtomTypes.dat",
        sBondTypes     = "data/BondTypes.dat",
        sAngleTypes    = "data/AngleTypes.dat",
        sDihedralTypes = "data/DihedralTypes.dat",
    ):
    return lib.initParams(  cstr(sElementTypes), cstr(sAtomTypes), cstr(sBondTypes), cstr(sAngleTypes), cstr(sDihedralTypes) )

def tryInit():
    if not isInitialized:
        init()
        #getBuffs( NEIGH_MAX=4 )

#  void insertSMILES(char* s)
lib.insertSMILES.argtypes  = [c_char_p,c_bool]
lib.insertSMILES.restype   =  None
def insertSMILES(s ):
    s = s.encode('utf8')
    return lib.insertSMILES(s)

'''
#  void buildFF( bool bNonBonded_, bool bOptimizer_ )
lib.buildFF.argtypes  = [c_bool, c_bool]
lib.buildFF.restype   =  None
def buildFF(bNonBonded=True, bOptimizer=True):
    return lib.buildFF(bNonBonded, bOptimizer)
'''

# #  int loadmol( const char* fname_mol )
# lib.loadmol.argtypes  = [c_char_p]
# lib.loadmol.restype   =  c_int
# def loadmol(fname_mol):
#     fname_mol=fname_mol.encode('utf8')
#     return lib.loadmol(fname_mol)

# #  void initWithMolFile(char* fname_mol, bool bNonBonded_, bool bOptimizer_ )
# lib.initWithMolFile.argtypes  = [c_char_p, c_bool, c_bool]
# lib.initWithMolFile.restype   =  None
# def initWithMolFile(fname_mol, bNonBonded=True, bOptimizer=True):
#     fname_mol = fname_mol.encode('utf8')
#     return lib.initWithMolFile(fname_mol, bNonBonded, bOptimizer)

# #  void initWithMolFile(char* fname_mol, bool bNonBonded_, bool bOptimizer_ )
# lib.initWithSMILES.argtypes  = [c_char_p, c_bool, c_bool, c_bool, c_bool]
# lib.initWithSMILES.restype   =  None
# def initWithSMILES(fname_mol, bPrint=True, bCap=True, bNonBonded=True, bOptimizer=True):
#     fname_mol = fname_mol.encode('utf8')
#     return lib.initWithSMILES(fname_mol, bPrint, bCap, bNonBonded, bOptimizer)

<<<<<<< HEAD
#  void setSwitches( int doAngles, int doPiPiT, int  doPiSigma, int doPiPiI, int doBonded_, int PBC, int CheckInvariants )
lib.setSwitches.argtypes  = [c_int, c_int, c_int , c_int, c_int, c_int, c_int]
=======
# void setSwitches( int CheckInvariants, int PBC, int NonBonded, int MMFF, int Angles, int PiSigma, int PiPiI, int bSaveToDatabase ){
lib.setSwitches.argtypes  = [c_int, c_int, c_int , c_int, c_int, c_int, c_int, c_int] 
>>>>>>> 6c13199c
lib.setSwitches.restype   =  None
def setSwitches(doAngles=0, doPiPiT=0, doPiSigma=0, doPiPiI=0, doBonded=0, PBC=0, CheckInvariants=0, bSaveToDatabase=0):
    return lib.setSwitches(doAngles, doPiPiT, doPiSigma, doPiPiI, doBonded, PBC, CheckInvariants, bSaveToDatabase)

# void setSwitches2( int CheckInvariants, int PBC, int NonBonded, int NonBondNeighs,  int SurfAtoms, int GridFF, int MMFF, int Angles, int PiSigma, int PiPiI ){
lib.setSwitches2.argtypes  = [c_int, c_int, c_int, c_int, c_int, c_int, c_int, c_int, c_int, c_int]
lib.setSwitches2.restype   =  None
def setSwitches( CheckInvariants=0, PBC=0, NonBonded=0, NonBondNeighs=0, SurfAtoms=0, GridFF=0, MMFF=0, Angles=0, PiSigma=0, PiPiI=0):
    return lib.setSwitches2(CheckInvariants, PBC, NonBonded, NonBondNeighs, SurfAtoms, GridFF, MMFF, Angles, PiSigma, PiPiI)

# void setSwitchesUFF( int DoBond, int DoAngle, int DoDihedral, int DoInversion, int DoAssemble, int SubtractBondNonBond, int ClampNonBonded )
lib.setSwitchesUFF.argtypes  = [c_int, c_int, c_int, c_int, c_int, c_int, c_int]
lib.setSwitchesUFF.restype   =  None
def setSwitchesUFF( DoBond=0, DoAngle=0, DoDihedral=0, DoInversion=0, DoAssemble=0, SubtractBondNonBond=0, ClampNonBonded=0):
    return lib.setSwitchesUFF(DoBond, DoAngle, DoDihedral, DoInversion, DoAssemble, SubtractBondNonBond, ClampNonBonded)

#  bool checkInvariants( double maxVcog, double maxFcog, double maxTg )
lib.checkInvariants.argtypes  = [c_double, c_double, c_double]
lib.checkInvariants.restype   =  c_bool
def checkInvariants(maxVcog=1e-9, maxFcog=1e-9, maxTg=1e-1):
    return lib.checkInvariants(maxVcog, maxFcog, maxTg)

#  void set_opt( double dt_max,  double dt_min, double damp_max, double finc,    double fdec,   double falpha, int minLastNeg, double cvf_min, double cvf_max){
lib.set_opt.argtypes  = [c_double, c_double, c_double, c_double, c_double, c_double, c_int, c_double, c_double]
lib.set_opt.restype   =  None
def set_opt( dt_max=0.1, dt_min=0.02, damp_max=0.2, finc=1.1, fdec=0.5, falpha=0.8, minLastNeg=5, cvf_min=-0.1, cvf_max=+0.1 ):
    return lib.set_opt(dt_max, dt_min, damp_max, finc, fdec, falpha, minLastNeg, cvf_min, cvf_max)

#  void setOptLog( int n, double* cos, double* f, double* v, double* dt, double* damp ){
lib.setOptLog.argtypes  = [c_int, c_double_p, c_double_p, c_double_p, c_double_p, c_double_p]
lib.setOptLog.restype   =  None
def setOptLog( n ):
    cos  = np.zeros(n)
    f    = np.zeros(n)
    v    = np.zeros(n)
    dt   = np.zeros(n)
    damp = np.zeros(n)
    lib.setOptLog(n, _np_as(cos,c_double_p), _np_as(f,c_double_p), _np_as(v,c_double_p), _np_as(dt,c_double_p), _np_as(damp,c_double_p))
    return cos,f,v,dt,damp

#  void setTrjName( char* trj_fname_ ){
lib.setTrjName.argtypes  = [c_char_p, c_int ]
lib.setTrjName.restype   =  c_bool
def setTrjName(trj_fname_="trj.xyz", savePerNsteps=1, bDel=True, nPBC=(1,1,1) ):
    if bDel: open(trj_fname_,"w").close()
    global trj_fname
    trj_fname=cstr(trj_fname_)
    nPBC=np.array(nPBC, np.int32)
    return lib.setTrjName( trj_fname, savePerNsteps, _np_as(nPBC,c_int_p)  )

#  int saveXYZ( const char* fname, const char* comment)
lib.saveXYZ.argtypes  = [c_char_p, c_char_p, c_int ]
lib.saveXYZ.restype   =  c_int
def saveXYZ(fname, comment, imod=1 ):
    return lib.saveXYZ( cstr(fname), cstr(comment), imod )

# char* getTypeName( int ia, bool fromFF){
lib.getTypeName.argtypes  = [c_int, c_bool ]
lib.getTypeName.restype   =  c_char_p
def getTypeName( ia, fromFF=True ):
    s = lib.getTypeName( ia, fromFF )
    ss = s.decode()
    return ss

#double eval()
lib.eval.argtypes  = []
lib.eval.restype   =  c_double
def eval():
    return lib.eval()

# #bool relax( int niter, double Ftol )
# lib.relax.argtypes  = [c_int, c_double, c_bool ]
# lib.relax.restype   =  c_bool
# def relax(niter=100, Ftol=1e-6, bWriteTrj=False ):
#     return lib.relax(niter, Ftol, bWriteTrj )

# #  int  run( int nstepMax, double dt, double Fconv=1e-6, int ialg=0 ){
# lib. run.argtypes  = [c_int, c_double, c_double, c_int ]
# lib. run.restype   =  c_int
# def  run(nstepMax=1000, dt=-1, Fconv=1e-6, ialg=2 ):
#     return lib.run(nstepMax, dt, Fconv, ialg )

#  int  run( int nstepMax, double dt, double Fconv=1e-6, int ialg=0 ){
lib. run.argtypes  = [c_int, c_double, c_double, c_int, c_double, c_double_p, c_double_p, c_double_p, c_double_p, c_bool ]
lib. run.restype   =  c_int
def run(nstepMax=1000, dt=-1, Fconv=1e-6, ialg=2, damping=-1.0, outE=None, outF=None, outV=None, outVF=None, omp=False):
    return lib.run(nstepMax, dt, Fconv, ialg, damping, _np_as(outE,c_double_p), _np_as(outF,c_double_p), _np_as(outV,c_double_p), _np_as(outVF,c_double_p), omp )

#lib.scan.argtypes  = [c_int, array2d, array2d, array1d, array2d, array2d, c_bool, c_bool, c_int, c_double, c_double, c_double]
# int  scan( int nconf, double* poss, double* rots, double* Es, double* aforces, double* aposs, bool omp, bool bRelax, int niter_max, double dt, double Fconv, double Flim ){
lib.scan.argtypes = [ c_int, c_double_p, c_double_p, c_double_p, c_double_p, c_double_p, c_bool, c_bool, c_int, c_double, c_double, c_double ]
lib.scan.restype   =  None
def scan(poss, rots=None, Es=None, aforces=None, aposs=None,  bF=False,bP=False, omp=False, bRelax=False, niter_max=10000, dt=0.05, Fconv=1e-5, Flim=100.0 ):
    nconf=len(poss)
    if Es is None: Es=np.zeros(nconf)
    if (aforces is None) and bF: aforces=np.zeros( (nconf,natoms,3) )
    if (aposs is None) and bP:   aposs=np.zeros(   (nconf,natoms,3) )
    #lib.scan(nconf, poss, rots, Es, aforces, aposs, omp, bRelax, niter_max, dt, Fconv, Flim )
    lib.scan( nconf, _np_as(poss,c_double_p), _np_as(rots,c_double_p), _np_as(Es,c_double_p), _np_as(aforces,c_double_p), _np_as(aposs,c_double_p), omp, bRelax, niter_max, dt, Fconv, Flim )
    return Es, aforces, aposs

# int getHessian3x3( int n_atoms, int* inds, double* out_hessians, double dx, bool bDiag )
lib.getHessian3x3.argtypes = [c_int, c_int_p, c_double_p, c_double, c_bool]
lib.getHessian3x3.restype  = None
def getHessian3x3(inds, dx=1e-4, bDiag=True):
    n = len(inds)
    inds_c = np.ascontiguousarray(inds, dtype=np.int32)
    out    = np.zeros((n,4,3), dtype=np.float64)
    lib.getHessian3x3( n, _np_as(inds_c, c_int_p), _np_as(out,    c_double_p), dx, bDiag )
    return out

# int getHessian3Nx3N_selected( int n_atoms, int* inds, double* out_hessian_full, double dx )
lib.getHessian3Nx3N.argtypes = [c_int, c_int_p,  c_double_p, c_double]
lib.getHessian3Nx3N.restype  = None
def getHessian3Nx3N(inds, dx=1e-4):
    n = len(inds)
    inds_c = np.array(inds, dtype=np.int32)
    dim    = 3 * n
    out    = np.zeros((dim,dim), dtype=np.float64)
    lib.getHessian3Nx3N( n, _np_as(inds_c, c_int_p), _np_as(out,    c_double_p), dx )
    return out

# void scan_atoms_rigid(int nscan, int nsel, int* inds, double* scan_pos, double* out_forces, double* out_Es, bool bRelative){
lib.scan_atoms_rigid.argtypes = [ c_int, c_int, c_int_p,  c_double_p, c_double_p, c_double_p, c_bool]
lib.scan_atoms_rigid.restype = None
def scan_atoms_rigid(inds, poss, out_forces=None, out_Es=None, bRelative=True, bForce=True, bEnergy=True ):
    nscan = len(poss)
    nsel  = len(inds)
    if (out_forces is None) and bForce:  out_forces = np.zeros((nscan,nsel,3), dtype=np.float64)
    if (out_Es     is None) and bEnergy: out_Es     = np.zeros( nscan,         dtype=np.float64)
    inds_c = np.ascontiguousarray(inds, dtype=np.int32)
    pos_c  = np.ascontiguousarray(poss, dtype=np.float64)
    lib.scan_atoms_rigid( nscan, nsel, _np_as(inds_c, c_int_p), _np_as(pos_c, c_double_p), _np_as(out_forces, c_double_p), _np_as(out_Es, c_double_p), bRelative )
    return  out_Es, out_forces

# ========= Lattice Optimization

#  void change_lvec( double* lvec, bool bAdd, bool  ){
lib.change_lvec.argtypes  = [c_double_p, c_bool, c_bool]
lib.change_lvec.restype   =  None
def change_lvec( lvec, bAdd=False, bUpdatePi=False ):
    lvec=np.array( lvec,dtype=np.float64)
    return lib.change_lvec(_np_as(lvec,c_double_p), bAdd, bool)

#  void optimizeLattice_1d( double* dlvec, int n1, int n2, int initMode, double tol ){
lib.optimizeLattice_1d.argtypes  = [c_double_p, c_int, c_int, c_int, c_double]
lib.optimizeLattice_1d.restype   =  None
def optimizeLattice_1d(dlvec, n1=5, n2=5, initMode=0, tol=1e-6):
    dlvec=np.array( dlvec,dtype=np.float64)
    print("DEBUG_3")
    return lib.optimizeLattice_1d(_np_as(dlvec,c_double_p), n1, n2, initMode, tol)

# ========= Constrains

#  void addDistConstrain(  int i0,int i1, double lmin,double lmax,double kmin,double kmax,double flim, double k, double* shift ){
lib.addDistConstrain.argtypes  = [c_int, c_int, c_double, c_double, c_double, c_double, c_double, c_double_p ]
lib.addDistConstrain.restype   =  None
def addDistConstrain( i0, i1, lmin=1, lmax=1, kmin=1, kmax=1, flim=1e+300, l=None, k=None, shift=(0.,0.,0.), bOldIndex=True ):
    if l is not None:
        lmin=l; lmax=l
    if k is not None:
        kmin=k; kmax=k
    shift=np.array(shift)
    return lib.addDistConstrain(i0, i1, lmin, lmax, kmin, kmax, flim, _np_as(shift,c_double_p) )

#  void addAngConstrain(  int i0,int i1,int i2, double ang0, double k ){
lib.addAngConstrain.argtypes  = [c_int, c_int, c_int, c_double, c_double]
lib.addAngConstrain.restype   =  None
def addAngConstrain(i0, i1, i2, ang0=0.0, k=1.0):
    return lib.addAngConstrain(i0, i1, i2, ang0, k)

#  int substituteMolecule( const char* fname, int ib, double* up, int ipivot, bool bSwapBond )
lib.substituteMolecule.argtypes  = [c_char_p, c_int, c_double_p, c_int, c_bool]
lib.substituteMolecule.restype   =  c_int
def substituteMolecule(fname, ib, ipivot, up=(0,0,1), bSwapBond=False):
    up = np.array(up, np.int23)
    return lib.substituteMolecule( cstr(fname), ib, _np_as(up,c_double_p), ipivot, bSwapBond)

# ============= Manipulation

#void shift_atoms_ax( int n, int* sel, double* d                  )
lib.shift_atoms_ax.argtypes  = [c_int, c_int_p, c_double_p]
lib.shift_atoms_ax.restype   =  None
def shift_atoms_ax(d, sel=None):
    n=0
    if sel is not None:
        n=len(sel)
        sel=np.array(sel,np.int32)
    if d is not None: d=np.array(d)
    return lib.shift_atoms_ax(n, _np_as(sel,c_int_p), _np_as(d,c_double_p))

#void shift_atoms( int n, int* sel, int ia0, int ia1, double l )
lib.shift_atoms.argtypes  = [c_int, c_int_p, c_int, c_int, c_double]
lib.shift_atoms.restype   =  None
def shift_atoms( ia0, ia1, l, sel=None):
    n=0
    if sel is not None:
        n=len(sel)
        sel=np.array(sel,np.int32)
    return lib.shift_atoms(n, _np_as(sel,c_int_p), ia0, ia1, l)

#  rotate_atoms_ax( int n, int* sel, double* p0, double* ax, double phi      )
lib.rotate_atoms_ax.argtypes  = [c_int, c_int_p, c_double_p, c_double_p, c_double]
lib.rotate_atoms_ax.restype   =  None
def rotate_atoms_ax( phi, sel=None, p0=None, ax=None ):
    n=0
    if sel is not None:
        n=len(sel)
        sel=np.array(sel,np.int32)
    if p0 is not None: p0=np.array(p0)
    if ax is not None: ax=np.array(ax)
    return lib.rotate_atoms_ax(n, _np_as(sel,c_int_p), _np_as(p0,c_double_p), _np_as(ax,c_double_p), phi)

#  rotate_atoms( int n, int* sel, int ia0, int iax0, int iax1, double phi )
lib.rotate_atoms_ax.argtypes  = [c_int, c_int_p, c_int, c_int, c_int, c_double]
lib.rotate_atoms_ax.restype   =  None
def rotate_atoms_ax(ia0, iax0, iax1, phi, sel=None):
    n=0
    if sel is not None:
        n=len(sel)
        sel=np.array(sel,np.int32)
    return lib.rotate_atoms_ax(n, _np_as(sel,c_int_p), ia0, iax0, iax1, phi)

# #  int splitAtBond( int ib, int* sel )
# lib.splitAtBond.argtypes  = [c_int, c_int_p]
# lib.splitAtBond.restype   =  c_int
# def splitAtBond(ib, sel=None):
#     return lib.splitAtBond(ib, _np_as(sel,c_int_p))

#  void scanTranslation_ax( int n, int* sel, double* vec, int nstep, double* Es, bool bWriteTrj )
lib.scanTranslation_ax.argtypes  = [c_int, c_int_p, c_double_p, c_int, c_double_p, c_bool]
lib.scanTranslation_ax.restype   =  None
def scanTranslation_ax(nstep, Es, bWriteTrj, sel=None, vec=None, ):
    n=0
    if sel is not None:
        n=len(sel)
        sel=np.array(sel,np.int32)
    if vec is not None: vec=np.array(vec)
    return lib.scanTranslation_ax(n, _np_as(sel,c_int_p), _np_as(vec,c_double_p), nstep, _np_as(Es,c_double_p), bWriteTrj)

#  void scanTranslation( int n, int* sel, int ia0, int ia1, double l, int nstep, double* Es, bool bWriteTrj )
lib.scanTranslation.argtypes  = [c_int, c_int_p, c_int, c_int, c_double, c_int, c_double_p, c_bool]
lib.scanTranslation.restype   =  None
def scanTranslation( ia0, ia1, l, nstep, Es=None, sel=None, bWriteTrj=False):
    if Es is None: Es=np.zeros(nstep)
    return lib.scanTranslation(n, _np_as(sel,c_int_p), ia0, ia1, l, nstep, _np_as(Es,c_double_p), bWriteTrj)

#  void scanRotation_ax( int n, int* sel, double* p0, double* ax, double phi, int nstep, double* Es, bool bWriteTrj ){
lib.scanRotation_ax.argtypes  = [c_int, c_int_p, c_double_p, c_double_p, c_double, c_int, c_double_p, c_bool]
lib.scanRotation_ax.restype   =  None
def scanRotation_ax( phi, nstep, sel=0, p0=None, ax=None,  Es=None, bWriteTrj=False):
    n=0
    if sel is not None:
        n=len(sel)
        sel=np.array(sel,np.int32)
    if p0 is not None: p0=np.array(p0)
    if ax is not None: ax=np.array(ax)
    lib.scanRotation_ax(n, _np_as(sel,c_int_p), _np_as(p0,c_double_p), _np_as(ax,c_double_p), phi, nstep, _np_as(Es,c_double_p), bWriteTrj)
    return Es

#  void scanRotation( int n, int* sel,int ia0, int iax0, int iax1, double phi, int nstep, double* Es, bool bWriteTrj ){
lib.scanRotation.argtypes  = [c_int, c_int_p, c_int, c_int, c_int, c_double, c_int, c_double_p, c_bool]
lib.scanRotation.restype   =  None
def scanRotation( ia0, iax0, iax1, phi, nstep, sel=None, Es=None, bWriteTrj=False, _0=0):
    n=0
    if _0!=0: ia0 -=_0; iax0-=_0; iax1-=_0;
    if sel is not None:
        n=len(sel)
        sel=np.array(sel,np.int32)
        sel-=_0
    if Es is None: Es=np.zeros(nstep)
    lib.scanRotation(n, _np_as(sel,c_int_p), ia0, iax0, iax1, phi, nstep, _np_as(Es,c_double_p), bWriteTrj)
    return Es

def scanBondRotation( ib, phi, nstep, Es=None, bWriteTrj=False, bPrintSel=False):
    nsel = splitAtBond(ib)
    if bPrintSel: print( "split to:\n", selection[:nsel],"\n", selection[nsel:] )
    ias = bond2atom[ib,:]
    return scanRotation( ias[0], ias[0], ias[1], phi, nstep, sel=None, Es=Es, bWriteTrj=bWriteTrj)


# =====================================
# ========= Database
# =====================================

def addSnapshot(ifNew=False, fname=None):
    lib.addSnapshot(ifNew, cstr(fname))

def printDatabase():
    lib.printDatabase()

def computeDistance(ia,ib,dist=None):
    if dist is None: dist=np.zeros(1)
    return lib.computeDistance(ia,ib,_np_as(dist,c_double_p))


# ====================================
# ========= Python Functions
# ====================================

def plot(b2as=None,ax1=0,ax2=1,ps=None, fs=None, bForce=False, Fscale=1.0 ):
    import matplotlib.pyplot as plt
    from matplotlib import collections  as mc
    if ps is None: ps=apos
    if fs is None: fs=fapos
    plt.plot( ps[:,ax1], ps[:,ax2],'o', c='#8080FF' )
    if(bForce): plt.quiver( ps[:,ax1], ps[:,ax2], fs[:,ax1], fs[:,ax2], scale = 1/Fscale )
    if glob_bMMFF:
        if b2as  is None: b2as=bond2atom
        lines = [  ((ps[b[0],ax1],ps[b[0],ax2]),(ps[b[1],ax1],ps[b[1],ax2])) for b in b2as ]
        lc = mc.LineCollection(lines, colors='#808080', linewidths=2)
        ax=plt.gca()
        ax.add_collection(lc)

        for i,p in enumerate(ps):    ax.annotate( "%i"%i , (p[ax1],p[ax2]), color='b' )
        for i,l in enumerate(lines):
            p= ((l[0][0]+l[1][0])*0.5,(l[0][1]+l[1][1])*0.5)
            ax.annotate( "%i"%i , p, color='k')
    plt.axis('equal')
    plt.grid()

def plot_selection(sel=None,ax1=0,ax2=1,ps=None, s=100):
    import matplotlib.pyplot as plt
    if sel is None: sel=selection
    if ps is None: ps=apos
    asel=ps[sel]
    plt.scatter( asel[:,ax1], asel[:,ax2], s=s, facecolors='none', edgecolors='r' )



# ====================================
# ========= Test Functions
# ====================================


# ====================================
# ========= Python Functions
# ====================================





# ====================================
# ========= MAIN
# ====================================

# if __name__ == "__main__":
#     import matplotlib.pyplot as plt
#     plt.show()<|MERGE_RESOLUTION|>--- conflicted
+++ resolved
@@ -867,8 +867,7 @@
     ptr = lib.getBBuff(name)
     return np.ctypeslib.as_array( ptr, shape=sh)
 
-<<<<<<< HEAD
-=======
+
 # Add the new function definition for get_molecule_natoms
 lib.get_molecule_natoms.argtypes = []
 lib.get_molecule_natoms.restype = c_int
@@ -931,7 +930,7 @@
                             molecule_apos.ctypes.data_as(c_double_p))
     return substrate_apos, molecule_apos
 
->>>>>>> 6c13199c
+
 #def getBuffs( nnode, npi, ncap, nbond, NEIGH_MAX=4 ):
 def getBuffs( NEIGH_MAX=4 ):
     print("getBuffs()")
@@ -1182,13 +1181,8 @@
 #     fname_mol = fname_mol.encode('utf8')
 #     return lib.initWithSMILES(fname_mol, bPrint, bCap, bNonBonded, bOptimizer)
 
-<<<<<<< HEAD
 #  void setSwitches( int doAngles, int doPiPiT, int  doPiSigma, int doPiPiI, int doBonded_, int PBC, int CheckInvariants )
 lib.setSwitches.argtypes  = [c_int, c_int, c_int , c_int, c_int, c_int, c_int]
-=======
-# void setSwitches( int CheckInvariants, int PBC, int NonBonded, int MMFF, int Angles, int PiSigma, int PiPiI, int bSaveToDatabase ){
-lib.setSwitches.argtypes  = [c_int, c_int, c_int , c_int, c_int, c_int, c_int, c_int] 
->>>>>>> 6c13199c
 lib.setSwitches.restype   =  None
 def setSwitches(doAngles=0, doPiPiT=0, doPiSigma=0, doPiPiI=0, doBonded=0, PBC=0, CheckInvariants=0, bSaveToDatabase=0):
     return lib.setSwitches(doAngles, doPiPiT, doPiSigma, doPiPiI, doBonded, PBC, CheckInvariants, bSaveToDatabase)
