
import numpy as np
from   ctypes import c_int, c_double, c_bool, c_float, c_char_p, c_bool, c_void_p, c_char_p
import ctypes
import os
import sys

#sys.path.append('../')
#from pyMeta import cpp_utils 
from . import cpp_utils_ as cpp_utils
#import cpp_utils_ as cpp_utils

c_double_p = ctypes.POINTER(c_double)
c_int_p    = ctypes.POINTER(c_int)
c_bool_p   = ctypes.POINTER(c_bool)

def _np_as(arr,atype):
    if arr is None:
        return None
    else: 
        return arr.ctypes.data_as(atype)

cpp_utils.s_numpy_data_as_call = "_np_as(%s,%s)"

# ===== To generate Interfaces automatically from headers call:
header_strings = [
#"void init_buffers()",
#"void init_params(char* fatomtypes, char* fbondtypes)",
#"void init_nonbond()",
#"void buildFF( bool bNonBonded_, bool bOptimizer_ )",
#"int loadmol( char* fname_mol )",
#"void initWithMolFile(char* fname_mol, bool bNonBonded_, bool bOptimizer_ )",
#"void setSwitches( int doAngles, int doPiPiT, int  doPiSigma, int doPiPiI, int doBonded_, int PBC, int CheckInvariants )",
#"bool checkInvariants( double maxVcog, double maxFcog, double maxTg )",
#"double eval()",
#"bool relax( int niter, double Ftol )",
#"void shift_atoms_ax( int n, int* selection, double* d                  )",
#"void shift_atoms   ( int n, int* selection, int ia0, int ia1, double l )",
#"void rotate_atoms_ax( int n, int* selection, double* p0, double* ax, double phi      )",
#"void rotate_atoms   ( int n, int* selection, int ia0, int iax0, int iax1, double phi )",
#"int  splitAtBond( int ib, int* selection )",
#"void scanTranslation_ax( int n, int* selection, double* vec, int nstep, double* Es, bool bWriteTrj )",
#"void scanTranslation( int n, int* selection, int ia0, int ia1, double l, int nstep, double* Es, bool bWriteTrj )",
#"void sampleNonBond(int n, double* rs, double* Es, double* fs, int kind, double*REQi_,double*REQj_, double K ){",
#"#void sampleSurf(char* name, int n, double* rs, double* Es, double* fs, int kind, double*REQ_, double K, double Rdamp ){",
#"void init( char* xyz_name, char* surf_name, char* smile_name, bool bMMFF=false, int* nPBC, double gridStep, char* sAtomTypes, char* sBondTypes, char* sAngleTypes ){",
#"void scanRotation_ax( int n, int* selection, double* p0, double* ax, double phi, int nstep, double* Es, bool bWriteTrj )",
#"void scanRotation( int n, int* selection,int ia0, int iax0, int iax1, double phi, int nstep, double* Es, bool bWriteTrj )",
#"void set_opt( double dt_max,  double dt_min, double damp_max, double finc,    double fdec,   double falpha, int minLastNeg, double cvf_min, double cvf_max){",
#"void sample_evalAngleCos( double K, double c0, int n, double* angles, double* Es, double* Fs ){",
# void sample_SplineConstr( double lmin, double lmax, double dx, int n, double* Eps, double* Es, double* Fs ){    
#"void sample_DistConstr( double lmin, double lmax, double kmin, double kmax, double flim , int n, double* xs, double* Es, double* Fs ){",
#"void addDistConstrain(  int i0,int i1, double lmin,double lmax,double kmin,double kmax,double flim, double k ){",
#"void addAngConstrain(  int i0,int i1,int i2, double ang0, double k ){",
#"int substituteMolecule( const char* fname, int ib, double* up, int ipivot, bool bSwapBond )",
#'void print_debugs( bool bParams, bool bNeighs, bool bShifts ){',
]
#cpp_utils.writeFuncInterfaces( header_strings );        exit()     #   uncomment this to re-generate C-python interfaces

#libSDL = ctypes.CDLL( "/usr/lib/x86_64-linux-gnu/libSDL2.so", ctypes.RTLD_GLOBAL )
#libGL  = ctypes.CDLL( "/usr/lib/x86_64-linux-gnu/libGL.so",   ctypes.RTLD_GLOBAL )


#cpp_name='CombatModels'
#cpp_utils.make(cpp_name)
#LIB_PATH      = os.path.dirname( os.path.realpath(__file__) )
#LIB_PATH_CPP  = os.path.normpath(LIB_PATH+'../../../'+'/cpp/Build/libs/'+cpp_name )
#lib = ctypes.CDLL( LIB_PATH_CPP+("/lib%s.so" %cpp_name) )

cpp_utils.BUILD_PATH = os.path.normpath( cpp_utils.PACKAGE_PATH + '../../cpp/Build/libs/Molecular' ) 
lib = cpp_utils.loadLib('MMFF_lib', recompile=False)
array1ui = np.ctypeslib.ndpointer(dtype=np.uint32, ndim=1, flags='CONTIGUOUS')
array1i  = np.ctypeslib.ndpointer(dtype=np.int32,  ndim=1, flags='CONTIGUOUS')
array2i  = np.ctypeslib.ndpointer(dtype=np.int32,  ndim=2, flags='CONTIGUOUS')
array1d  = np.ctypeslib.ndpointer(dtype=np.double, ndim=1, flags='CONTIGUOUS')
array2d  = np.ctypeslib.ndpointer(dtype=np.double, ndim=2, flags='CONTIGUOUS')
array3d  = np.ctypeslib.ndpointer(dtype=np.double, ndim=3, flags='CONTIGUOUS')


# ====================================
# ========= Globals
# ====================================

isInitialized = False
glob_bMMFF    = True

# ====================================
# ========= C functions
# ====================================

# void sample_SplineConstr( double x0, double dx, int np, double* Eps, int n, double* xs, double* Es, double* Fs ){
lib.sample_SplineConstr.argtypes  = [c_double, c_double, c_int, c_double_p, c_int, c_double_p, c_double_p, c_double_p]
lib.sample_SplineConstr.restype   =  None
def sample_SplineConstr( xs, Eps, x0=0.0, dx=1.0, Es=None, Fs=None):
    n = len(xs)
    if Es is None: Es=np.zeros(n)
    if Fs is None: Fs=np.zeros(n)
    lib.sample_SplineConstr(x0, dx, len(Eps), _np_as(Eps,c_double_p), n, _np_as(xs,c_double_p), _np_as(Es,c_double_p), _np_as(Fs,c_double_p))
    return Es,Fs

#  void sample_DistConstr( double lmin, double lmax, double kmin, double kmax, double flim , int n, double* xs, double* Es, double* Fs ){
lib.sample_DistConstr.argtypes  = [c_double, c_double, c_double, c_double, c_double, c_int, c_double_p, c_double_p, c_double_p] 
lib.sample_DistConstr.restype   =  None
def sample_DistConstr(xs, lmin=1, lmax=1, kmin=1, kmax=1, flim=1e+300, Es=None, Fs=None):
    """
    Sample distance constraints for a given set of coordinates.

    Args:
        xs (list): List of coordinates.
        lmin (int): Minimum length constraint (default: 1).
        lmax (int): Maximum length constraint (default: 1).
        kmin (int): Minimum force constant constraint (default: 1).
        kmax (int): Maximum force constant constraint (default: 1).
        flim (float): Maximum force (default: 1e+300).
        Es (list): List of energy values (default: None).
        Fs (list): List of force values (default: None).

    Returns:
        tuple: Tuple containing the updated energy values (Es) and force values (Fs).
    """
    n = len(xs)
    if Es is None: Es=np.zeros(n)
    if Fs is None: Fs=np.zeros(n)
    lib.sample_DistConstr(lmin, lmax, kmin, kmax, flim, n, _np_as(xs,c_double_p), _np_as(Es,c_double_p), _np_as(Fs,c_double_p))
    return Es,Fs

#  void sample_evalPiAling( double K, double c0, int n, double* angles, double* Es, double* Fs ){
lib.sample_evalPiAling.argtypes  = [c_double, c_double, c_double, c_double, c_int, c_double_p, c_double_p, c_double_p] 
lib.sample_evalPiAling.restype   =  None
def sample_evalPiAling(angles, K=1.0, ang0=0.0, r1=1., r2=1., Es=None, Fs=None):
    """
    Calculates the energy and force components (based on Pi-Pi alignment) for a given set of angles.

    Args:
        angles (list): List of angles.
        K (float, optional): Force constant. Defaults to 1.0.
        ang0 (float, optional): Reference angle. Defaults to 0.0.
        r1 (float, optional): Parameter r1. Defaults to 1.0.
        r2 (float, optional): Parameter r2. Defaults to 1.0.
        Es (list, optional): List to store the energy components. Defaults to None.
        Fs (list, optional): List to store the force components. Defaults to None.

    Returns:
        tuple: A tuple containing the energy components (Es) and force components (Fs).
    """
    n = len(angles)
    if Es is None: Es=np.zeros(n)
    if Fs is None: Fs=np.zeros(n)
    lib.sample_evalPiAling(K, ang0, r1, r2, n, _np_as(angles,c_double_p), _np_as(Es,c_double_p), _np_as(Fs,c_double_p))
    return Es,Fs

#  void sample_evalAngleCos( double K, double c0, int n, double* angles, double* Es, double* Fs ){
lib.sample_evalAngleCos.argtypes  = [c_double, c_double, c_double, c_double, c_int, c_double_p, c_double_p, c_double_p] 
lib.sample_evalAngleCos.restype   =  None
def sample_evalAngleCos( angles, K=1.0, ang0=0.0, r1=1.,r2=1., Es=None, Fs=None):
    n = len(angles)
    if Es is None: Es=np.zeros(n)
    if Fs is None: Fs=np.zeros(n)
    lib.sample_evalAngleCos(K, ang0, r1, r2, n, _np_as(angles,c_double_p), _np_as(Es,c_double_p), _np_as(Fs,c_double_p))
    return Es,Fs

#  void sample_evalAngleCosHalf( double K, double c0, int n, double* angles, double* Es, double* Fs ){
lib.sample_evalAngleCosHalf.argtypes  = [c_double, c_double, c_double, c_double, c_int, c_double_p, c_double_p, c_double_p] 
lib.sample_evalAngleCosHalf.restype   =  None
def sample_evalAngleCosHalf( angles, K=1.0, ang0=0.0, r1=1.,r2=1., Es=None, Fs=None):
    n = len(angles)
    if Es is None: Es=np.zeros(n)
    if Fs is None: Fs=np.zeros(n)
    lib.sample_evalAngleCosHalf(K, ang0, r1, r2, n, _np_as(angles,c_double_p), _np_as(Es,c_double_p), _np_as(Fs,c_double_p))
    return Es,Fs

#  void sampleNonBond(int n, double* rs, double* Es, double* fs, int kind, double*REQi_,double*REQj_, double K ){
lib.sampleNonBond.argtypes  = [c_int, array1d, array1d, array1d, c_int, array1d, array1d, c_double, c_double ] 
lib.sampleNonBond.restype   =  None
def sampleNonBond( rs, Es=None, Fs=None, kind=1, REQi=(1.487,0.0006808,0.0), REQj=(1.487,0.0006808,0.0), K=-1.0, Rdamp=1.0 ):
    n =len(rs)
    if Es is None: Es=np.zeros(n)
    if Fs is None: Fs=np.zeros(n)
    rs=np.array(rs)
    REQi=np.array(REQi)
    REQj=np.array(REQj) 
    lib.sampleNonBond(n, rs, Es, Fs, kind, REQi, REQj, K, Rdamp)
    return Es,Fs

# void sampleSurf(char* name, int n, double* rs, double* Es, double* fs, int kind, double*REQ_, double K, double Rdamp ){
lib.sampleSurf.argtypes  = [c_char_p, c_int, array1d, array1d, array1d, c_int, c_int, c_double, c_double, c_double, array1d, c_bool] 
lib.sampleSurf.restype   =  None
def sampleSurf( name, rs, Es=None, fs=None, kind=1, atyp=0, Q=0.0, K=-1.0, Rdamp=1.0, pos0=(0.,0.,0.), bSave=False ):
    if name is not None: name=name.encode('utf8')
    n =len(rs)
    if Es is None: Es=np.zeros(n)
    if fs is None: fs=np.zeros(n)
    rs=np.array(rs)
    pos0=np.array(pos0)
    lib.sampleSurf( name, n, rs, Es, fs, kind, atyp, Q, K, Rdamp, pos0, bSave )
    return Es,fs

# void sampleSurf_vecs(char* name, int n, double* rs, double* Es, double* fs, int kind, double*REQ_, double K, double Rdamp ){
lib.sampleSurf_vecs.argtypes  = [c_char_p, c_int, array2d, array1d, array2d, c_int, c_int, c_double, c_double, c_double, array1d, c_bool] 
lib.sampleSurf_vecs.restype   =  None
def sampleSurf_vecs( name, poss, Es=None, fs=None, kind=1, atyp=0, Q=0.0, K=-1.0, Rdamp=1.0, pos0=(0.,0.,0.), bSave=False ):
    if name is not None: name=name.encode('utf8')
    n =len(poss)
    if Es is None: Es=np.zeros(n)
    if fs is None: fs=np.zeros((n,3))
    pos0=np.array(pos0)
    lib.sampleSurf_vecs( name, n, poss, Es, fs, kind, atyp, Q, K, Rdamp, pos0, bSave )
    return Es,fs

# void setupCollisionDamping( int ndampstep, double damping_medium, double collisionDamping, double collisionDamping_NB, double col_damp_dRcut ){
lib.setupCollisionDamping.argtypes  = [c_int, c_double, c_double, c_double, c_double, c_double, c_double]
lib.setupCollisionDamping.restype   =  None
def setupCollisionDamping( nstep=10, medium=0.02, cB=-1.0, cA=-1.0, cNB=-1.0, dRcut1=-0.2, dRcut2=0.3 ):
    #print( "setupCollisionDamping(): ",nstep,medium,cB,cA,cNB,dRcut1,dRcut2 )
    lib.setupCollisionDamping( nstep, medium, cB, cA, cNB, dRcut1, dRcut2 )

#void setup_accel(int nstep_acc_min_, double cos_vf_acc_ ){
lib.setup_accel.argtypes  = [c_int, c_double]
lib.setup_accel.restype   =  None
def setup_accel( nstep_acc_min=10, cos_vf_acc=0.5 ):
    #print( "setup_accel(): ",nstep_acc_min,cos_vf_acc )
    lib.setup_accel( nstep_acc_min, cos_vf_acc )

#printBuffNames(){
lib.printBuffNames.argtypes = []
lib.printBuffNames.restype  = None
def printBuffNames():
    lib.printBuffNames()

#int* getIBuff(const char* name){ 
lib.getIBuff.argtypes = [c_char_p]
lib.getIBuff.restype  = c_int_p
def getIBuff(name,sh):
    if not isinstance(sh, tuple): sh=(sh,)
    name=name.encode('utf8')
    ptr = lib.getIBuff(name)
    return np.ctypeslib.as_array( ptr, shape=sh)

#double* getBuff(const char* name){ 
lib.getBuff.argtypes = [c_char_p]
lib.getBuff.restype  = c_double_p 
def getBuff(name,sh):
    if not isinstance(sh, tuple): sh=(sh,)
    name=name.encode('utf8')
    ptr = lib.getBuff(name)
    return np.ctypeslib.as_array( ptr, shape=sh)

#double* getBuff(const char* name){ 
lib.getBBuff.argtypes = [c_char_p]
lib.getBBuff.restype  = c_bool_p 
def getBBuff(name,sh):
    if not isinstance(sh, tuple): sh=(sh,)
    name=name.encode('utf8')
    ptr = lib.getBBuff(name)
    return np.ctypeslib.as_array( ptr, shape=sh)

#def getBuffs( nnode, npi, ncap, nbond, NEIGH_MAX=4 ):
def getBuffs( NEIGH_MAX=4 ):
    #init_buffers()
    #natom=nnode+ncap
    #nvecs=natom+npi
    #nDOFs=nvecs*3

    global ffflags
    ffflags = getBBuff( "ffflags" , (14,) )

    global ndims,Es
    ndims = getIBuff( "ndims", (6,) )  # [nDOFs,natoms,nnode,ncap,npi,nbonds]
    Es    = getBuff ( "Es",    (6,) )  # [ Etot,Eb,Ea, Eps,EppT,EppI; ]
    global nDOFs,natoms,nnode,ncap,npi,nvecs
    nDOFs=ndims[0]; nnode=ndims[1]; ncap=ndims[2];nvecs=ndims[3]; natoms=nnode+ncap; npi=nnode
    print( "getBuffs(): nDOFs %i nvecs %i  natoms %i nnode %i ncap %i npi %i" %(nDOFs,nvecs,natoms,nnode,ncap,npi) )
    global DOFs,fDOFs,vDOFs,apos,fapos,pipos,fpipos,bond_l0,bond_k, bond2atom,neighs,selection
    #Ebuf     = getEnergyTerms( )
    apos      = getBuff ( "apos",     (natoms,3) )
    fapos     = getBuff ( "fapos",    (natoms,3) )
    if glob_bMMFF:
        DOFs      = getBuff ( "DOFs",     (nvecs,3)  )
        fDOFs     = getBuff ( "fDOFs",    (nvecs,3)  ) 
        vDOFs     = getBuff ( "vDOFs",    (nvecs,3)  ) 
        pipos     = getBuff ( "pipos",    (npi,3)    )
        fpipos    = getBuff ( "fpipos",   (npi,3)    )
        #bond_l0   = getBuff ( "bond_l0",  (nbonds)   )
        #bond_k    = getBuff ( "bond_k",   (nbonds)   )
        #Kneighs   = getBuff ( "Kneighs",  (nnode,NEIGH_MAX) )
        #bond2atom = getIBuff( "bond2atom",(nbonds,2) )
        neighs   = getIBuff( "neighs",  (nnode,NEIGH_MAX) )
        selection = getIBuff( "selection",  (natoms) )

#  void init_buffers()
lib.init_buffers.argtypes  = []
lib.init_buffers.restype   =  None
def init_buffers():
    #print( "init_buffers()" )
    return lib.init_buffers()

'''
#  void init_params(const char* fatomtypes, const char* fbondtypes)
lib.init_params.argtypes  = [c_char_p, c_char_p, c_char_p] 
lib.init_params.restype   =  None
def init_params(fatomtypes, fbondtypes, fbondangles ):
    fatomtypes = fatomtypes.encode('utf8')
    fbondtypes = fbondtypes.encode('utf8')
    fbondangles = fbondangles.encode('utf8')
    return lib.init_params(fatomtypes,fbondtypes,fbondangles)
'''

'''
#  void init_nonbond()
lib.init_nonbond.argtypes  = [] 
lib.init_nonbond.restype   =  None
def init_nonbond():
    return lib.init_nonbond()
'''

#  void print_debugs( bool bParams, bool bNeighs, bool bShifts ){
lib.print_debugs.argtypes  = [c_bool, c_bool, c_bool] 
lib.print_debugs.restype   =  None
def print_debugs(bParams=True, bNeighs=True, bShifts=False):
    return lib.print_debugs(bParams, bNeighs, bShifts)

#  void clear         (                      )
lib.clear.argtypes  = [] 
lib.clear.restype   =  None
def clear():
    return lib.clear()

#  void init_nonbond()
#lib.init.argtypes  = [] 
#lib.init.restype   =  None
#def init():
#    isInitialized = True
#    lib.init()

def cstr( s ):
    if s is None: return None
    return s.encode('utf8')

#  void setVerbosity( int verbosity_, int idebug_ ){
lib.setVerbosity.argtypes  = [c_int, c_int] 
lib.setVerbosity.restype   =  None
def setVerbosity( verbosity=1, idebug=0 ):
    return lib.setVerbosity( verbosity, idebug )

# interface to init on the C++ side (MMFF_lib.cpp)

#void* init( char* xyz_name, char* surf_name, char* smile_name, bool bMMFF, bool bEpairs, bool bUFF, bool b141, bool bSimple, bool bConj, bool bCumulene, int* nPBC, double gridStep, char* sElementTypes, char* sAtomTypes, char* sBondTypes, char* sAngleTypes, char* sDihedralTypes ){
#lib.init(      cstr(xyz_name), cstr(surf_name), cstr(smile_name),  bMMFF, bEpairs,   bUFF,   b141, bSimple,  bConj, bCumulene,    nPBC, gridStep, cstr(sElementTypes), cstr(sAtomTypes), cstr(sBondTypes), cstr(sAngleTypes), cstr(sDihedralTypes) )
lib.init.argtypes  = [c_char_p,        c_char_p,         c_char_p, c_bool,  c_bool, c_bool, c_bool,  c_bool, c_bool,    c_bool, array1i, c_double,            c_char_p,         c_char_p,         c_char_p,          c_char_p,             c_char_p] 
lib.init.restype   =  c_void_p
def init(
<<<<<<< HEAD
        xyz_name  =None, 
=======
        xyz_name  ="input", 
>>>>>>> de354a5c
        surf_name =None, 
        smile_name=None, 
        sElementTypes = "data/ElementTypes.dat",
        sAtomTypes = "data/AtomTypes.dat", 
        sBondTypes = "data/BondTypes.dat", 
        sAngleTypes= "data/AngleTypes.dat",
        sDihedralTypes= "data/DihedralTypes.dat",
        bMMFF=True, 
        bEpairs=False,  
        nPBC=(1,3,0), 
        gridStep=0.1,
        bUFF=False,
        b141=True,
        bSimple=False,
        bConj=True,
        bCumulene=True
    ):
    global glob_bMMFF
    glob_bMMFF = bMMFF
    nPBC=np.array(nPBC,dtype=np.int32)
    return lib.init( cstr(xyz_name), cstr(surf_name), cstr(smile_name), bMMFF, bEpairs, bUFF, b141, bSimple, bConj, bCumulene, nPBC, gridStep, cstr(sElementTypes), cstr(sAtomTypes), cstr(sBondTypes), cstr(sAngleTypes), cstr(sDihedralTypes) )

def tryInit():
    if not isInitialized:
        init()
        #getBuffs( NEIGH_MAX=4 )

#  void insertSMILES(char* s)
lib.insertSMILES.argtypes  = [c_char_p,c_bool] 
lib.insertSMILES.restype   =  None
def insertSMILES(s ):
    s = s.encode('utf8')
    return lib.insertSMILES(s)

'''
#  void buildFF( bool bNonBonded_, bool bOptimizer_ )
lib.buildFF.argtypes  = [c_bool, c_bool] 
lib.buildFF.restype   =  None
def buildFF(bNonBonded=True, bOptimizer=True):
    return lib.buildFF(bNonBonded, bOptimizer)
'''

# #  int loadmol( const char* fname_mol )
# lib.loadmol.argtypes  = [c_char_p] 
# lib.loadmol.restype   =  c_int
# def loadmol(fname_mol):
#     fname_mol=fname_mol.encode('utf8')
#     return lib.loadmol(fname_mol)

# #  void initWithMolFile(char* fname_mol, bool bNonBonded_, bool bOptimizer_ )
# lib.initWithMolFile.argtypes  = [c_char_p, c_bool, c_bool] 
# lib.initWithMolFile.restype   =  None
# def initWithMolFile(fname_mol, bNonBonded=True, bOptimizer=True):
#     fname_mol = fname_mol.encode('utf8')
#     return lib.initWithMolFile(fname_mol, bNonBonded, bOptimizer)

# #  void initWithMolFile(char* fname_mol, bool bNonBonded_, bool bOptimizer_ )
# lib.initWithSMILES.argtypes  = [c_char_p, c_bool, c_bool, c_bool, c_bool] 
# lib.initWithSMILES.restype   =  None
# def initWithSMILES(fname_mol, bPrint=True, bCap=True, bNonBonded=True, bOptimizer=True):
#     fname_mol = fname_mol.encode('utf8')
#     return lib.initWithSMILES(fname_mol, bPrint, bCap, bNonBonded, bOptimizer)

#  void setSwitches( int doAngles, int doPiPiT, int  doPiSigma, int doPiPiI, int doBonded_, int PBC, int CheckInvariants )
lib.setSwitches.argtypes  = [c_int, c_int, c_int , c_int, c_int, c_int, c_int] 
lib.setSwitches.restype   =  None
def setSwitches(doAngles=0, doPiPiT=0, doPiSigma=0, doPiPiI=0, doBonded=0, PBC=0, CheckInvariants=0):
    return lib.setSwitches(doAngles, doPiPiT, doPiSigma, doPiPiI, doBonded, PBC, CheckInvariants)

#  bool checkInvariants( double maxVcog, double maxFcog, double maxTg )
lib.checkInvariants.argtypes  = [c_double, c_double, c_double] 
lib.checkInvariants.restype   =  c_bool
def checkInvariants(maxVcog=1e-9, maxFcog=1e-9, maxTg=1e-1):
    return lib.checkInvariants(maxVcog, maxFcog, maxTg)

#  void set_opt( double dt_max,  double dt_min, double damp_max, double finc,    double fdec,   double falpha, int minLastNeg, double cvf_min, double cvf_max){
lib.set_opt.argtypes  = [c_double, c_double, c_double, c_double, c_double, c_double, c_int, c_double, c_double] 
lib.set_opt.restype   =  None
def set_opt( dt_max=0.1, dt_min=0.02, damp_max=0.2, finc=1.1, fdec=0.5, falpha=0.8, minLastNeg=5, cvf_min=-0.1, cvf_max=+0.1 ):
    return lib.set_opt(dt_max, dt_min, damp_max, finc, fdec, falpha, minLastNeg, cvf_min, cvf_max)

#  void setOptLog( int n, double* cos, double* f, double* v, double* dt, double* damp ){
lib.setOptLog.argtypes  = [c_int, c_double_p, c_double_p, c_double_p, c_double_p, c_double_p] 
lib.setOptLog.restype   =  None
def setOptLog( n ):
    cos  = np.zeros(n) 
    f    = np.zeros(n) 
    v    = np.zeros(n) 
    dt   = np.zeros(n) 
    damp = np.zeros(n)
    lib.setOptLog(n, _np_as(cos,c_double_p), _np_as(f,c_double_p), _np_as(v,c_double_p), _np_as(dt,c_double_p), _np_as(damp,c_double_p))
    return cos,f,v,dt,damp

#  void setTrjName( char* trj_fname_ ){ 
lib.setTrjName.argtypes  = [c_char_p, c_int ] 
lib.setTrjName.restype   =  c_bool
def setTrjName(trj_fname_="trj.xyz", savePerNsteps=1, bDel=True, nPBC=(1,1,1) ):
    if bDel: open(trj_fname_,"w").close()
    global trj_fname
    trj_fname=cstr(trj_fname_)
    nPBC=np.array(nPBC, np.int32)
    return lib.setTrjName( trj_fname, savePerNsteps, _np_as(nPBC,c_int_p)  )

#  int saveXYZ( const char* fname, const char* comment)
lib.saveXYZ.argtypes  = [c_char_p, c_char_p, c_int ] 
lib.saveXYZ.restype   =  c_int
def saveXYZ(fname, comment, imod=1 ):
    return lib.saveXYZ( cstr(fname), cstr(comment), imod )

# char* getTypeName( int ia, bool fromFF){
lib.getTypeName.argtypes  = [c_int, c_bool ] 
lib.getTypeName.restype   =  c_char_p
def getTypeName( ia, fromFF=True ):
    s = lib.getTypeName( ia, fromFF )
    ss = s.decode()
    return ss 

#double eval()
lib.eval.argtypes  = [] 
lib.eval.restype   =  c_double
def eval():
    return lib.eval()

# #bool relax( int niter, double Ftol )
# lib.relax.argtypes  = [c_int, c_double, c_bool ] 
# lib.relax.restype   =  c_bool
# def relax(niter=100, Ftol=1e-6, bWriteTrj=False ):
#     return lib.relax(niter, Ftol, bWriteTrj )

# #  int  run( int nstepMax, double dt, double Fconv=1e-6, int ialg=0 ){
# lib. run.argtypes  = [c_int, c_double, c_double, c_int ] 
# lib. run.restype   =  c_int
# def  run(nstepMax=1000, dt=-1, Fconv=1e-6, ialg=2 ):
#     return lib.run(nstepMax, dt, Fconv, ialg )

#  int  run( int nstepMax, double dt, double Fconv=1e-6, int ialg=0 ){
lib. run.argtypes  = [c_int, c_double, c_double, c_int, c_double, c_double_p, c_double_p, c_double_p, c_double_p, c_bool ] 
lib. run.restype   =  c_int
def run(nstepMax=1000, dt=-1, Fconv=1e-6, ialg=2, damping=-1.0, outE=None, outF=None, outV=None, outVF=None, omp=False):
    return lib.run(nstepMax, dt, Fconv, ialg, damping, _np_as(outE,c_double_p), _np_as(outF,c_double_p), _np_as(outV,c_double_p), _np_as(outVF,c_double_p), omp )

# ========= Lattice Optimization

#  void change_lvec( double* lvec, bool bAdd, bool  ){
lib.change_lvec.argtypes  = [c_double_p, c_bool, c_bool] 
lib.change_lvec.restype   =  None
def change_lvec( lvec, bAdd=False, bUpdatePi=False ):
    lvec=np.array( lvec,dtype=np.float64)
    return lib.change_lvec(_np_as(lvec,c_double_p), bAdd, bool)

#  void optimizeLattice_1d( double* dlvec, int n1, int n2, int initMode, double tol ){
lib.optimizeLattice_1d.argtypes  = [c_double_p, c_int, c_int, c_int, c_double] 
lib.optimizeLattice_1d.restype   =  None
def optimizeLattice_1d(dlvec, n1=5, n2=5, initMode=0, tol=1e-6):
    dlvec=np.array( dlvec,dtype=np.float64)
    print("DEBUG_3")
    return lib.optimizeLattice_1d(_np_as(dlvec,c_double_p), n1, n2, initMode, tol)

# ========= Constrains

#  void addDistConstrain(  int i0,int i1, double lmin,double lmax,double kmin,double kmax,double flim, double k, double* shift ){
lib.addDistConstrain.argtypes  = [c_int, c_int, c_double, c_double, c_double, c_double, c_double, c_double_p ] 
lib.addDistConstrain.restype   =  None
def addDistConstrain( i0, i1, lmin=1, lmax=1, kmin=1, kmax=1, flim=1e+300, l=None, k=None, shift=(0.,0.,0.), bOldIndex=True ):
    if l is not None: 
        lmin=l; lmax=l
    if k is not None: 
        kmin=k; kmax=k
    shift=np.array(shift)
    return lib.addDistConstrain(i0, i1, lmin, lmax, kmin, kmax, flim, _np_as(shift,c_double_p) )

#  void addAngConstrain(  int i0,int i1,int i2, double ang0, double k ){
lib.addAngConstrain.argtypes  = [c_int, c_int, c_int, c_double, c_double] 
lib.addAngConstrain.restype   =  None
def addAngConstrain(i0, i1, i2, ang0=0.0, k=1.0):
    return lib.addAngConstrain(i0, i1, i2, ang0, k)

#  int substituteMolecule( const char* fname, int ib, double* up, int ipivot, bool bSwapBond )
lib.substituteMolecule.argtypes  = [c_char_p, c_int, c_double_p, c_int, c_bool] 
lib.substituteMolecule.restype   =  c_int
def substituteMolecule(fname, ib, ipivot, up=(0,0,1), bSwapBond=False):
    up = np.array(up, np.int23)
    return lib.substituteMolecule( cstr(fname), ib, _np_as(up,c_double_p), ipivot, bSwapBond)

# ============= Manipulation

#void shift_atoms_ax( int n, int* sel, double* d                  )
lib.shift_atoms_ax.argtypes  = [c_int, c_int_p, c_double_p] 
lib.shift_atoms_ax.restype   =  None
def shift_atoms_ax(d, sel=None):
    n=0
    if sel is not None:
        n=len(sel)
        sel=np.array(sel,np.int32)
    if d is not None: d=np.array(d)
    return lib.shift_atoms_ax(n, _np_as(sel,c_int_p), _np_as(d,c_double_p))

#void shift_atoms( int n, int* sel, int ia0, int ia1, double l )
lib.shift_atoms.argtypes  = [c_int, c_int_p, c_int, c_int, c_double] 
lib.shift_atoms.restype   =  None
def shift_atoms( ia0, ia1, l, sel=None):
    n=0
    if sel is not None:
        n=len(sel)
        sel=np.array(sel,np.int32)
    return lib.shift_atoms(n, _np_as(sel,c_int_p), ia0, ia1, l)

#  rotate_atoms_ax( int n, int* sel, double* p0, double* ax, double phi      )
lib.rotate_atoms_ax.argtypes  = [c_int, c_int_p, c_double_p, c_double_p, c_double] 
lib.rotate_atoms_ax.restype   =  None
def rotate_atoms_ax( phi, sel=None, p0=None, ax=None ):
    n=0
    if sel is not None:
        n=len(sel)
        sel=np.array(sel,np.int32)
    if p0 is not None: p0=np.array(p0)
    if ax is not None: ax=np.array(ax)
    return lib.rotate_atoms_ax(n, _np_as(sel,c_int_p), _np_as(p0,c_double_p), _np_as(ax,c_double_p), phi)

#  rotate_atoms( int n, int* sel, int ia0, int iax0, int iax1, double phi )
lib.rotate_atoms_ax.argtypes  = [c_int, c_int_p, c_int, c_int, c_int, c_double] 
lib.rotate_atoms_ax.restype   =  None
def rotate_atoms_ax(ia0, iax0, iax1, phi, sel=None):
    n=0
    if sel is not None:
        n=len(sel)
        sel=np.array(sel,np.int32)
    return lib.rotate_atoms_ax(n, _np_as(sel,c_int_p), ia0, iax0, iax1, phi)

# #  int splitAtBond( int ib, int* sel )
# lib.splitAtBond.argtypes  = [c_int, c_int_p] 
# lib.splitAtBond.restype   =  c_int
# def splitAtBond(ib, sel=None):
#     return lib.splitAtBond(ib, _np_as(sel,c_int_p))

#  void scanTranslation_ax( int n, int* sel, double* vec, int nstep, double* Es, bool bWriteTrj )
lib.scanTranslation_ax.argtypes  = [c_int, c_int_p, c_double_p, c_int, c_double_p, c_bool] 
lib.scanTranslation_ax.restype   =  None
def scanTranslation_ax(nstep, Es, bWriteTrj, sel=None, vec=None, ):
    n=0
    if sel is not None:
        n=len(sel)
        sel=np.array(sel,np.int32)
    if vec is not None: vec=np.array(vec)
    return lib.scanTranslation_ax(n, _np_as(sel,c_int_p), _np_as(vec,c_double_p), nstep, _np_as(Es,c_double_p), bWriteTrj)

#  void scanTranslation( int n, int* sel, int ia0, int ia1, double l, int nstep, double* Es, bool bWriteTrj )
lib.scanTranslation.argtypes  = [c_int, c_int_p, c_int, c_int, c_double, c_int, c_double_p, c_bool] 
lib.scanTranslation.restype   =  None
def scanTranslation( ia0, ia1, l, nstep, Es=None, sel=None, bWriteTrj=False):
    if Es is None: Es=np.zeros(nstep)
    return lib.scanTranslation(n, _np_as(sel,c_int_p), ia0, ia1, l, nstep, _np_as(Es,c_double_p), bWriteTrj)

#  void scanRotation_ax( int n, int* sel, double* p0, double* ax, double phi, int nstep, double* Es, bool bWriteTrj ){
lib.scanRotation_ax.argtypes  = [c_int, c_int_p, c_double_p, c_double_p, c_double, c_int, c_double_p, c_bool] 
lib.scanRotation_ax.restype   =  None
def scanRotation_ax( phi, nstep, sel=0, p0=None, ax=None,  Es=None, bWriteTrj=False):
    n=0
    if sel is not None:
        n=len(sel)
        sel=np.array(sel,np.int32)
    if p0 is not None: p0=np.array(p0)
    if ax is not None: ax=np.array(ax)
    lib.scanRotation_ax(n, _np_as(sel,c_int_p), _np_as(p0,c_double_p), _np_as(ax,c_double_p), phi, nstep, _np_as(Es,c_double_p), bWriteTrj)
    return Es

#  void scanRotation( int n, int* sel,int ia0, int iax0, int iax1, double phi, int nstep, double* Es, bool bWriteTrj ){
lib.scanRotation.argtypes  = [c_int, c_int_p, c_int, c_int, c_int, c_double, c_int, c_double_p, c_bool] 
lib.scanRotation.restype   =  None
def scanRotation( ia0, iax0, iax1, phi, nstep, sel=None, Es=None, bWriteTrj=False, _0=0):
    n=0
    if _0!=0: ia0 -=_0; iax0-=_0; iax1-=_0;
    if sel is not None:
        n=len(sel)
        sel=np.array(sel,np.int32)
        sel-=_0
    if Es is None: Es=np.zeros(nstep)
    lib.scanRotation(n, _np_as(sel,c_int_p), ia0, iax0, iax1, phi, nstep, _np_as(Es,c_double_p), bWriteTrj)
    return Es

def scanBondRotation( ib, phi, nstep, Es=None, bWriteTrj=False, bPrintSel=False):
    nsel = splitAtBond(ib) 
    if bPrintSel: print( "split to:\n", selection[:nsel],"\n", selection[nsel:] )
    ias = bond2atom[ib,:]
    return scanRotation( ias[0], ias[0], ias[1], phi, nstep, sel=None, Es=Es, bWriteTrj=bWriteTrj)


# =====================================
# ========= Database
# =====================================

def addSnapshot():
    lib.addSnapshot()

def printDatabase():
    lib.printDatabase()



# ====================================
# ========= Python Functions
# ====================================

def plot(b2as=None,ax1=0,ax2=1,ps=None, fs=None, bForce=False, Fscale=1.0 ):
    import matplotlib.pyplot as plt
    from matplotlib import collections  as mc
    if ps is None: ps=apos
    if fs is None: fs=fapos
    plt.plot( ps[:,ax1], ps[:,ax2],'o', c='#8080FF' )
    if(bForce): plt.quiver( ps[:,ax1], ps[:,ax2], fs[:,ax1], fs[:,ax2], scale = 1/Fscale )
    if glob_bMMFF:
        if b2as  is None: b2as=bond2atom
        lines = [  ((ps[b[0],ax1],ps[b[0],ax2]),(ps[b[1],ax1],ps[b[1],ax2])) for b in b2as ]
        lc = mc.LineCollection(lines, colors='#808080', linewidths=2)
        ax=plt.gca()
        ax.add_collection(lc)

        for i,p in enumerate(ps):    ax.annotate( "%i"%i , (p[ax1],p[ax2]), color='b' )
        for i,l in enumerate(lines): 
            p= ((l[0][0]+l[1][0])*0.5,(l[0][1]+l[1][1])*0.5)
            ax.annotate( "%i"%i , p, color='k')
    plt.axis('equal')
    plt.grid()

def plot_selection(sel=None,ax1=0,ax2=1,ps=None, s=100):
    import matplotlib.pyplot as plt
    if sel is None: sel=selection
    if ps is None: ps=apos
    asel=ps[sel]
    plt.scatter( asel[:,ax1], asel[:,ax2], s=s, facecolors='none', edgecolors='r' )



# ====================================
# ========= Test Functions
# ====================================


# ====================================
# ========= Python Functions
# ====================================





# ====================================
# ========= MAIN
# ====================================

# if __name__ == "__main__":
#     import matplotlib.pyplot as plt
#     plt.show()<|MERGE_RESOLUTION|>--- conflicted
+++ resolved
@@ -349,11 +349,7 @@
 lib.init.argtypes  = [c_char_p,        c_char_p,         c_char_p, c_bool,  c_bool, c_bool, c_bool,  c_bool, c_bool,    c_bool, array1i, c_double,            c_char_p,         c_char_p,         c_char_p,          c_char_p,             c_char_p] 
 lib.init.restype   =  c_void_p
 def init(
-<<<<<<< HEAD
         xyz_name  =None, 
-=======
-        xyz_name  ="input", 
->>>>>>> de354a5c
         surf_name =None, 
         smile_name=None, 
         sElementTypes = "data/ElementTypes.dat",
